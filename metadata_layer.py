--- conflicted
+++ resolved
@@ -176,11 +176,6 @@
 
 
 class FormatData(object):
-<<<<<<< HEAD
-    def __init__(self, informal_name, media_type):
-        self.informal_name = content_type
-        self.media_type = media_type
-=======
     def __init__(self, content_type, drm_scheme, link=None):
         self.content_type = content_type
         self.drm_scheme = drm_scheme
@@ -189,7 +184,6 @@
                 "Expected LinkData object, got %s" % type(link)
             )
         self.link = link
->>>>>>> 18ef6f16
 
 class CirculationData(object):
     def __init__(
