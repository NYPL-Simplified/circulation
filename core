--- conflicted
+++ resolved
@@ -1,11 +1,3 @@
-<<<<<<< HEAD
-tree a7b1cf2dd175ba230b84fb91484c9cd65d380d41
-parent 46170841ad54e6d4e638b051a170b7147d239d5f
-author Leonard Richardson <leonardr@segfault.org> 1537279618 -0400
-committer Leonard Richardson <leonardr@segfault.org> 1537279618 -0400
-
-Imports from outside model into model need to reference core.
-=======
 tree 23f725ecc4f9a0cb0b97e5e2a9873034fb8cb8ce
 parent d823e82892a12de849b8506aeff02127a12a4a86
 parent 482276483f9ab2bf92684f716253d04477af2605
@@ -25,5 +17,4 @@
 
 Merge pull request #951 from NYPL-Simplified/elasticsearch-6
 
-Search code that works on both ES1 and ES6
->>>>>>> 1d2ce7af
+Search code that works on both ES1 and ES6