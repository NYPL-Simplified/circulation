<<<<<<< HEAD
tree 4d20924ef92247825fc6b03949e4a7933655d078
parent f9d8b002a2018025d1dd9d9a78a659e1abcbc540
author Leonard Richardson <leonardr@segfault.org> 1525374267 -0400
committer Leonard Richardson <leonardr@segfault.org> 1525374267 -0400

Either library or license pool must be provided.
=======
tree 9d1f40f58d5c2f34005e670f08fbefcecb34957f
parent 1605e86556bfc5a7efb31ee8b443a60c2d4cec97
parent 6c319a1de13fbdf661f90f3440cfcba4f7dbc734
author Leonard Richardson <leonardr@users.noreply.github.com> 1525445346 -0400
committer GitHub <noreply@github.com> 1525445346 -0400
gpgsig -----BEGIN PGP SIGNATURE-----
 
 wsBcBAABCAAQBQJa7HLiCRBK7hj4Ov3rIwAAdHIIAEta0dI2/aNEibvlb6gphCMi
 PObIaO+d5OgaecLJdK9CEMzlu8TyKO3D4gWwefL/LHjN+5xHw8zVF39mPHk66yj0
 /RIYFJN+uNrfOCa3NgvoV5cBzlIstYTtMEW5pReUajzvKlIEoc21n9i7BuMStK6V
 8kmNfIhYLUZPF9wvl/iAIT+njWjuejqGsVQl09FHFEanqjUyy5K6iNZCN/7ZOAym
 ibG0eNw3Vd3Uh+a17ny0mLLPybUkWtlaJsvLWua5OEfPhZuUJIZh/RU38QEHvri5
 3g+VCBMjVABUeyqA60BseDfKKb3keqpEvis7ObCNavb6tQFfsinp/UWwtAoKNFw=
 =lhgl
 -----END PGP SIGNATURE-----
 

Merge pull request #865 from NYPL-Simplified/multiple-genre-restrictions

Inherit genre restrictions from a lane's parent in a way that isn't either redundant or overbroad.
>>>>>>> 02b41057
<|MERGE_RESOLUTION|>--- conflicted
+++ resolved
@@ -1,11 +1,3 @@
-<<<<<<< HEAD
-tree 4d20924ef92247825fc6b03949e4a7933655d078
-parent f9d8b002a2018025d1dd9d9a78a659e1abcbc540
-author Leonard Richardson <leonardr@segfault.org> 1525374267 -0400
-committer Leonard Richardson <leonardr@segfault.org> 1525374267 -0400
-
-Either library or license pool must be provided.
-=======
 tree 9d1f40f58d5c2f34005e670f08fbefcecb34957f
 parent 1605e86556bfc5a7efb31ee8b443a60c2d4cec97
 parent 6c319a1de13fbdf661f90f3440cfcba4f7dbc734
@@ -25,5 +17,4 @@
 
 Merge pull request #865 from NYPL-Simplified/multiple-genre-restrictions
 
-Inherit genre restrictions from a lane's parent in a way that isn't either redundant or overbroad.
->>>>>>> 02b41057
+Inherit genre restrictions from a lane's parent in a way that isn't either redundant or overbroad.