<<<<<<< HEAD
tree 4c10f4a14b7ff8333bf878703fc61d4e8a0cd533
parent fb28b51dc77a85335bc50e5011e88ce69759035c
author Edwin Guzman <edwin.gzmn@gmail.com> 1518801645 -0500
committer Edwin Guzman <edwin.gzmn@gmail.com> 1518801645 -0500

Importing lazy_gettext.
=======
tree 6fcdd31a7c5c6badccb1c9ddaaa138208cf28a1b
parent 7dde30387071990a4d95022727462d5df2e9ac40
author Leonard Richardson <leonardr@segfault.org> 1519309243 -0500
committer Leonard Richardson <leonardr@segfault.org> 1519309243 -0500

Restored whitespace to reduce size of diff.
>>>>>>> 77cc776d
<|MERGE_RESOLUTION|>--- conflicted
+++ resolved
@@ -1,15 +1,20 @@
-<<<<<<< HEAD
-tree 4c10f4a14b7ff8333bf878703fc61d4e8a0cd533
-parent fb28b51dc77a85335bc50e5011e88ce69759035c
-author Edwin Guzman <edwin.gzmn@gmail.com> 1518801645 -0500
-committer Edwin Guzman <edwin.gzmn@gmail.com> 1518801645 -0500
+tree 8831039bea5d25f3f4c8e418ddd5a20d7eea5878
+parent da4a02a252dca426f416272441166e7437d8f432
+parent e133ffa778c9ec5ac45b86adb0c89d086c2e7fb2
+author Edwin Guzman <edwin.gzmn@gmail.com> 1519837231 -0500
+committer Edwin Guzman <edwin.gzmn@gmail.com> 1519837231 -0500
 
-Importing lazy_gettext.
-=======
-tree 6fcdd31a7c5c6badccb1c9ddaaa138208cf28a1b
-parent 7dde30387071990a4d95022727462d5df2e9ac40
-author Leonard Richardson <leonardr@segfault.org> 1519309243 -0500
-committer Leonard Richardson <leonardr@segfault.org> 1519309243 -0500
+Merge branch 'master' into logging_configuration
 
-Restored whitespace to reduce size of diff.
->>>>>>> 77cc776d
+* master:
+  Use timeout instead of hard-coding 1 seconds.
+  Clean up the code for a proper PR.
+  Put in some logging so I can see why so many changes are happening in production.
+  Use directly_modified to avoid changing the site configuration when nothing has changed about a Lane.
+  Let's try changing the SQL emitted so that it doesn't match anything if another process just modified the timestamp.
+  That helped but it didn't eliminate the problem -- comment out after_update again.
+  Use a reentrant lock to stop multiple threads from changing the site configuration simultaneously.
+  Don't update site configuration after Lane.update.
+  Restored whitespace to reduce size of diff.
+  Removed set_trace call.
+  Compare qu against None rather than trying to determine its boolean value.