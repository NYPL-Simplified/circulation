--- conflicted
+++ resolved
@@ -381,17 +381,11 @@
             importer.import_from_feed(feed, cutoff_date=cutoff)
         )
 
-<<<<<<< HEAD
-        # None of the books were imported because they all appeared in
-        # the feed after the cutoff.
+        # None of the books were imported because they weren't updated
+        # after the cutoff.
         eq_(0, len(imported_editions))
         eq_(0, len(imported_pools))
         eq_(0, len(imported_works))
-=======
-        # None of the books were imported because they weren't updated
-        # after the cutoff.
-        eq_(0, len(imported))
->>>>>>> 27f299a9
 
         # And if we change the cutoff...
         # TODO:  we've messed with the cutoff date in import_editions_from_metadata, 
