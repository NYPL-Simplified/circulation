import pytest
import datetime
import os
import pkgutil
import json
from core.model import (
    CirculationEvent,
    ConfigurationSetting,
    Contributor,
    DataSource,
    DeliveryMechanism,
    Edition,
    ExternalIntegration,
    Hyperlink,
    Identifier,
    LicensePool,
    Measurement,
    Representation,
    Resource,
    Subject,
    Work,
)
from core.testing import DatabaseTest
from api.authenticator import BasicAuthenticationProvider
from api.circulation import (
    FulfillmentInfo,
    LoanInfo,
)
from api.circulation_exceptions import *
from api.config import CannotLoadConfiguration
from api.enki import (
    BibliographicParser,
    EnkiAPI,
    EnkiCollectionReaper,
    EnkiImport,
    MockEnkiAPI,
)
from core.metadata_layer import (
    CirculationData,
    Metadata,
    TimestampData,
)
from core.scripts import RunCollectionCoverageProviderScript
from core.util.http import (
    BadResponseException,
    RemoteIntegrationException,
    RequestTimedOut,
)
from core.testing import MockRequestsResponse

class BaseEnkiTest(DatabaseTest):

    base_path = os.path.split(__file__)[0]
    resource_path = os.path.join(base_path, "files", "enki")

    @classmethod
    def get_data(cls, filename):
        path = os.path.join(cls.resource_path, filename)
        return open(path).read()

    def setup_method(self):
        super(BaseEnkiTest, self).setup_method()
        self.api = MockEnkiAPI(self._db)
        self.collection = self.api.collection


class TestEnkiAPI(BaseEnkiTest):

    def test_constructor(self):
        # The constructor must be given an Enki collection.
        collection = self._collection(
            protocol=ExternalIntegration.OVERDRIVE
        )
        with pytest.raises(ValueError) as excinfo:
            EnkiAPI(self._db, collection)
        assert "Collection protocol is Overdrive, but passed into EnkiAPI!" in str(excinfo.value)

        collection.protocol = ExternalIntegration.ENKI
        EnkiAPI(self._db, collection)

    def test_external_integration(self):
        integration = self.api.external_integration(self._db)
        assert ExternalIntegration.ENKI == integration.protocol

    def test_enki_library_id(self):
        # The default library has already had this value set on its
        # association with the mock Enki collection.
        m = self.api.enki_library_id
        assert "c" == m(self._default_library)

        # Associate another library with the mock Enki collection
        # and set its Enki library ID.
        other_library = self._library()
        integration = self.api.external_integration(self._db)
        ConfigurationSetting.for_library_and_externalintegration(
            self._db, self.api.ENKI_LIBRARY_ID_KEY, other_library, integration
        ).value = "other library id"
        assert "other library id" == m(other_library)

    def test_collection(self):
        assert self.collection == self.api.collection

    def test__run_self_tests(self):
        # Mock every method that will be called by the self-test.
        class Mock(MockEnkiAPI):
            def recent_activity(self, start, end):
                self.recent_activity_called_with = (start, end)
                yield 1
                yield 2

            def updated_titles(self, since):
                self.updated_titles_called_with = since
                yield 1
                yield 2
                yield 3

            patron_activity_called_with = []
            def patron_activity(self, patron, pin):
                self.patron_activity_called_with.append((patron, pin))
                yield 1

        api = Mock(self._db)

        # Now let's make sure two Libraries have access to the
        # Collection used in the API -- one library with a default
        # patron and one without.
        no_default_patron = self._library()
        api.collection.libraries.append(no_default_patron)

        with_default_patron = self._default_library
        integration = self._external_integration(
            "api.simple_authentication",
            ExternalIntegration.PATRON_AUTH_GOAL,
            libraries=[with_default_patron]
        )
        p = BasicAuthenticationProvider
        integration.setting(p.TEST_IDENTIFIER).value = "username1"
        integration.setting(p.TEST_PASSWORD).value = "password1"

        # Now that everything is set up, run the self-test.
        no_patron_activity, default_patron_activity, circulation_changes, collection_changes = sorted(
            api._run_self_tests(self._db),
            key=lambda x: x.name
        )

        # Verify that each test method was called and returned the
        # expected SelfTestResult object.
        now = datetime.datetime.utcnow()
        one_hour_ago = now - datetime.timedelta(hours=1)
        one_day_ago = now - datetime.timedelta(hours=24)
        start, end = api.recent_activity_called_with
        assert (start - one_hour_ago).total_seconds() < 2
        assert (end - now).total_seconds() < 2
        assert True == circulation_changes.success
        assert "2 circulation events in the last hour" == circulation_changes.result

        assert (api.updated_titles_called_with - one_day_ago).total_seconds() < 2
<<<<<<< HEAD
        eq_(True, collection_changes.success)
        eq_("3 titles added/updated in the last day", collection_changes.result)

        eq_(
            "Acquiring test patron credentials for library %s" % no_default_patron.name,
            no_patron_activity.name
        )
        eq_(False, no_patron_activity.success)
        eq_("Library has no test patron configured.",
            str(no_patron_activity.exception))
=======
        assert True == collection_changes.success
        assert "3 titles added/updated in the last day" == collection_changes.result

        assert (
            "Acquiring test patron credentials for library %s" % no_default_patron.name ==
            no_patron_activity.name)
        assert False == no_patron_activity.success
        assert ("Library has no test patron configured." ==
            no_patron_activity.exception.message)
>>>>>>> ee0ba53a

        assert (
            "Checking patron activity, using test patron for library %s" % with_default_patron.name ==
            default_patron_activity.name)
        assert True == default_patron_activity.success
        assert "Total loans and holds: 1" == default_patron_activity.result


    def test_request_retried_once(self):
        """A request that times out is retried."""
        class TimesOutOnce(EnkiAPI):
            timeout = True
            called_with = []
            def _request(self, *args, **kwargs):
                self.called_with.append((args, kwargs))
                if self.timeout:
                    self.timeout = False
                    raise RequestTimedOut("url", "timeout")
                else:
                    return MockRequestsResponse(200, content="content")

        api = TimesOutOnce(self._db, self.collection)
        response = api.request("url")

        # Two identical requests were made.
        r1, r2 = api.called_with
        assert r1 == r2

        # In the end, we got our content.
        assert 200 == response.status_code
        assert "content" == response.content

    def test_request_retried_only_once(self):
        """A request that times out twice is not retried."""
        class TimesOut(EnkiAPI):
            calls = 0
            def _request(self, *args, **kwargs):
                self.calls += 1
                raise RequestTimedOut("url", "timeout")

        api = TimesOut(self._db, self.collection)
        pytest.raises(RequestTimedOut, api.request, "url")

        # Only two requests were made.
        assert 2 == api.calls

    def test_request_error_indicator(self):
        # A response that looks like Enki's HTML error message is
        # turned into a RemoteIntegrationException.
        class Oops(EnkiAPI):
            timeout = True
            called_with = []
            def _request(self, *args, **kwargs):
                self.called_with.append((args, kwargs))
                return MockRequestsResponse(
                    200,
                    content="<html><title>oh no</title><body>%s</body>" % (
                        EnkiAPI.ERROR_INDICATOR
                    )
                )
        api = Oops(self._db, self.collection)
        with pytest.raises(RemoteIntegrationException) as excinfo:
            api.request("url")
        assert "An unknown error occured" in str(excinfo.value)

    def test__minutes_since(self):
        """Test the _minutes_since helper method."""
        an_hour_ago = datetime.datetime.utcnow() - datetime.timedelta(
            minutes=60
        )
        assert 60 == EnkiAPI._minutes_since(an_hour_ago)

    def test_recent_activity(self):
        now = datetime.datetime.utcnow()
        epoch = datetime.datetime(1970, 1, 1)
        epoch_plus_one_hour = epoch + datetime.timedelta(hours=1)
        data = self.get_data("get_recent_activity.json")
        self.api.queue_response(200, content=data)
        activity = list(self.api.recent_activity(epoch, epoch_plus_one_hour))
        assert 43 == len(activity)
        for i in activity:
            assert isinstance(i, CirculationData)
        [method, url, headers, data, params, kwargs] = self.api.requests.pop()
        assert "get" == method
        assert "https://enkilibrary.org/API/ItemAPI" == url
        assert "getRecentActivityTime" == params['method']
        assert '0' == params['stime']
        assert '3600' == params['etime']

        # Unlike some API calls, it's not necessary to pass 'lib' in here.
        assert 'lib' not in params

    def test_updated_titles(self):
        one_minute_ago = datetime.datetime.utcnow() - datetime.timedelta(
            minutes=1
        )
        data = self.get_data("get_update_titles.json")
        self.api.queue_response(200, content=data)
        activity = list(self.api.updated_titles(since=one_minute_ago))

        assert 6 == len(activity)
        for i in activity:
            assert isinstance(i, Metadata)

        assert "Nervous System" == activity[0].title
        assert 1 == activity[0].circulation.licenses_owned

        [method, url, headers, data, params, kwargs] = self.api.requests.pop()
        assert "get" == method
        assert "https://enkilibrary.org/API/ListAPI" == url
        assert "getUpdateTitles" == params['method']
        assert 1 == params['minutes']

        # The Enki library ID is a known 'safe' value since we're not acting
        # in the context of any particular library here.
        assert "0" == params['lib']

    def test_get_item(self):
        data = self.get_data("get_item_french_title.json")
        self.api.queue_response(200, content=data)
        metadata = self.api.get_item("an id")

        # We get a Metadata with associated CirculationData.
        assert isinstance(metadata, Metadata)
        assert "Le But est le Seul Choix" == metadata.title
        assert 1 == metadata.circulation.licenses_owned

        [method, url, headers, data, params, kwargs] = self.api.requests.pop()
        assert "get" == method
        assert "https://enkilibrary.org/API/ItemAPI" == url
        assert "an id" == params["recordid"]
        assert "getItem" == params["method"]

        # The Enki library ID is a known 'safe' value since we're not acting
        # in the context of any particular library here.
        assert "0" == params['lib']

        # We asked for a large cover image in case this Metadata is
        # to be used to form a local picture of the book's metadata.
        assert "large" == params['size']

    def test_get_item_not_found(self):
        self.api.queue_response(200, content="<html>No such book</html>")
        metadata = self.api.get_item("an id")
        assert None == metadata

    def test_get_all_titles(self):
        # get_all_titles and get_update_titles return data in the same
        # format, so we can use one to mock the other.
        data = self.get_data("get_update_titles.json")
        self.api.queue_response(200, content=data)

        results = list(self.api.get_all_titles())
        assert 6 == len(results)
        metadata = results[0]
        assert isinstance(metadata, Metadata)
        assert "Nervous System" == metadata.title
        assert 1 == metadata.circulation.licenses_owned

        [method, url, headers, data, params, kwargs] = self.api.requests.pop()
        assert "get" == method
        assert "https://enkilibrary.org/API/ListAPI" == url
        assert "getAllTitles" == params['method']
        assert "secontent" == params['id']

        # Unlike some API calls, it's not necessary to pass 'lib' in here.
        assert 'lib' not in params

    def test__epoch_to_struct(self):
        """Test the _epoch_to_struct helper method."""
        assert datetime.datetime(1970, 1, 1) == EnkiAPI._epoch_to_struct("0")

    def test_checkout_open_access_parser(self):
        """Test that checkout info for non-ACS Enki books is parsed correctly."""
        data = self.get_data("checked_out_direct.json")
        result = json.loads(data)
        loan = self.api.parse_patron_loans(result['result']['checkedOutItems'][0])
        assert loan.data_source_name == DataSource.ENKI
        assert loan.identifier_type == Identifier.ENKI_ID
        assert loan.identifier == "2"
        assert loan.start_date == datetime.datetime(2017, 8, 23, 19, 31, 58, 0)
        assert loan.end_date == datetime.datetime(2017, 9, 13, 19, 31, 58, 0)

    def test_checkout_acs_parser(self):
        """Test that checkout info for ACS Enki books is parsed correctly."""
        data = self.get_data("checked_out_acs.json")
        result = json.loads(data)
        loan = self.api.parse_patron_loans(result['result']['checkedOutItems'][0])
        assert loan.data_source_name == DataSource.ENKI
        assert loan.identifier_type == Identifier.ENKI_ID
        assert loan.identifier == "3334"
        assert loan.start_date == datetime.datetime(2017, 8, 23, 19, 42, 35, 0)
        assert loan.end_date == datetime.datetime(2017, 9, 13, 19, 42, 35, 0)

    def test_checkout_success(self):
        # Test the checkout() method.
        patron = self._patron()
        patron.authorization_identifier = "123"
        pool = self._licensepool(None)

        data = self.get_data("checked_out_acs.json")
        self.api.queue_response(200, content=data)
        loan = self.api.checkout(patron, "pin", pool, "internal format")

        # An appropriate request to the "getSELink" endpoint was made.,
        [method, url, headers, data, params, kwargs] = self.api.requests.pop()
        assert "get" == method
        assert self.api.base_url + "UserAPI" == url
        assert "getSELink" == params['method']
        assert "123" == params['username']
        assert "pin" == params['password']

        # In particular, the Enki library ID associated with the
        # patron's library was used as the 'lib' parameter.
        assert "c" == params['lib']

        # A LoanInfo for the loan was returned.
        assert isinstance(loan, LoanInfo)
        assert loan.identifier == pool.identifier.identifier
        assert loan.collection_id == pool.collection.id
        assert loan.start_date == None
        assert loan.end_date == datetime.datetime(2017, 9, 13, 19, 42, 35, 0)

    def test_checkout_bad_authorization(self):
        """Test that the correct exception is thrown upon an unsuccessful login."""
        with pytest.raises(AuthorizationFailedException):
            data = self.get_data("login_unsuccessful.json")
            self.api.queue_response(200, content=data)
            result = json.loads(data)

            edition, pool = self._edition(
                identifier_type=Identifier.ENKI_ID,
                data_source_name=DataSource.ENKI,
                with_license_pool=True
            )
            pool.identifier.identifier = 'notanid'

            patron = self._patron(external_identifier='notabarcode')

            loan = self.api.checkout(patron,'notapin',pool,None)

    def test_checkout_not_available(self):
        """Test that the correct exception is thrown upon an unsuccessful login."""
        with pytest.raises(NoAvailableCopies):
            data = self.get_data("no_copies.json")
            self.api.queue_response(200, content=data)
            result = json.loads(data)

            edition, pool = self._edition(
                identifier_type=Identifier.ENKI_ID,
                data_source_name=DataSource.ENKI,
                with_license_pool=True
            )
            pool.identifier.identifier = 'econtentRecord1'
            patron = self._patron(external_identifier='12345678901234')

            loan = self.api.checkout(patron,'1234',pool,None)

    def test_fulfillment_open_access_parser(self):
        """Test that fulfillment info for non-ACS Enki books is parsed correctly."""
        data = self.get_data("checked_out_direct.json")
        result = json.loads(data)
        fulfill_data = self.api.parse_fulfill_result(result['result'])
        assert fulfill_data[0] == """http://cccl.enkilibrary.org/API/UserAPI?method=downloadEContentFile&username=21901000008080&password=deng&lib=1&recordId=2"""
        assert fulfill_data[1] == 'epub'

    def test_fulfillment_acs_parser(self):
        """Test that fulfillment info for ACS Enki books is parsed correctly."""
        data = self.get_data("checked_out_acs.json")
        result = json.loads(data)
        fulfill_data = self.api.parse_fulfill_result(result['result'])
        assert fulfill_data[0] == """http://afs.enkilibrary.org/fulfillment/URLLink.acsm?action=enterloan&ordersource=Califa&orderid=ACS4-9243146841581187248119581&resid=urn%3Auuid%3Ad5f54da9-8177-43de-a53d-ef521bc113b4&gbauthdate=Wed%2C+23+Aug+2017+19%3A42%3A35+%2B0000&dateval=1503517355&rights=%24lat%231505331755%24&gblver=4&auth=8604f0fc3f014365ea8d3c4198c721ed7ed2c16d"""
        assert fulfill_data[1] == 'epub'

    def test_fulfill_success(self):
        # Test the fulfill() method.
        patron = self._patron()
        patron.authorization_identifier = "123"
        pool = self._licensepool(None)

        data = self.get_data("checked_out_acs.json")
        self.api.queue_response(200, content=data)
        fulfillment = self.api.fulfill(patron, "pin", pool, "internal format")

        # An appropriate request to the "getSELink" endpoint was made.,
        [method, url, headers, data, params, kwargs] = self.api.requests.pop()
        assert "get" == method
        assert self.api.base_url + "UserAPI" == url
        assert "getSELink" == params['method']
        assert "123" == params['username']
        assert "pin" == params['password']

        # In particular, the Enki library ID associated with the
        # patron's library was used as the 'lib' parameter.
        assert "c" == params['lib']

        # A FulfillmentInfo for the loan was returned.
        assert isinstance(fulfillment, FulfillmentInfo)
        assert fulfillment.identifier == pool.identifier.identifier
        assert fulfillment.collection_id == pool.collection.id
        assert DeliveryMechanism.ADOBE_DRM == fulfillment.content_type
        assert fulfillment.content_link.startswith(
            "http://afs.enkilibrary.org/fulfillment/URLLink.acsm"
        )
        assert (fulfillment.content_expires ==
            datetime.datetime(2017, 9, 13, 19, 42, 35, 0))

    def test_patron_activity(self):
        data = self.get_data("patron_response.json")
        self.api.queue_response(200, content=data)
        patron = self._patron()
        patron.authorization_identifier = "123"
        [loan] = self.api.patron_activity(patron, 'pin')

        # An appropriate Enki API call was issued.
        [method, url, headers, data, params, kwargs] = self.api.requests.pop()
        assert "get" == method
        assert self.api.base_url + "UserAPI" == url
        assert "getSEPatronData" == params['method']
        assert "123" == params['username']
        assert "pin" == params['password']

        # In particular, the Enki library ID associated with the
        # patron's library was used as the 'lib' parameter.
        assert "c" == params['lib']

        # The result is a single LoanInfo.
        assert isinstance(loan, LoanInfo)
        assert Identifier.ENKI_ID == loan.identifier_type
        assert DataSource.ENKI == loan.data_source_name
        assert "231" == loan.identifier
        assert self.collection == loan.collection(self._db)
        assert datetime.datetime(2017, 8, 15, 14, 56, 51) == loan.start_date
        assert datetime.datetime(2017, 9, 5, 14, 56, 51) == loan.end_date

    def test_patron_activity_failure(self):
        patron = self._patron()
        self.api.queue_response(404, "No such patron")
        collect = lambda: list(self.api.patron_activity(patron, 'pin'))
        pytest.raises(PatronNotFoundOnRemote, collect)

        msg = dict(result=dict(message="Login unsuccessful."))
        self.api.queue_response(200, content=json.dumps(msg))
        pytest.raises(AuthorizationFailedException, collect)

        msg = dict(result=dict(message="Some other error."))
        self.api.queue_response(200, content=json.dumps(msg))
        pytest.raises(CirculationException, collect)

class TestBibliographicParser(BaseEnkiTest):

    def test_process_all(self):
        class Mock(BibliographicParser):
            inputs = []
            def extract_bibliographic(self, element):
                self.inputs.append(element)

        parser = Mock()
        def consume(*args):
            """Consume a generator's output."""
            list(parser.process_all(*args))

        # First try various inputs that run successfully but don't
        # extract any data.
        consume("{}")
        assert [] == parser.inputs

        consume(dict(result=dict()))
        assert [] == parser.inputs

        consume(dict(result=dict(titles=[])))
        assert [] == parser.inputs

        # Now try a list of books that is split up and each book
        # processed separately.
        data = self.get_data("get_update_titles.json")
        consume(data)
        assert 6 == len(parser.inputs)

    def test_extract_bibliographic(self):
        """Test the ability to turn an individual book data blob
        into a Metadata.
        """
        data = json.loads(self.get_data("get_item_french_title.json"))
        parser = BibliographicParser()
        m = parser.extract_bibliographic(data['result'])
        assert isinstance(m, Metadata)

<<<<<<< HEAD
        eq_('Le But est le Seul Choix', m.title)
        eq_('fre', m.language)
        eq_('Law of Time Press', m.publisher)
=======
        assert u'Le But est le Seul Choix' == m.title
        assert u'fre' == m.language
        assert u'Law of Time Press' == m.publisher
>>>>>>> ee0ba53a

        # Two identifiers, Enki and ISBN, with Enki being primary.
        enki, isbn = sorted(m.identifiers, key=lambda x: x.type)
        assert Identifier.ENKI_ID == enki.type
        assert "21135" == enki.identifier
        assert enki == m.primary_identifier

        assert Identifier.ISBN == isbn.type
        assert "9780988432727" == isbn.identifier

        # One contributor
        [contributor] = m.contributors
        assert "Hoffmeister, David" == contributor.sort_name
        assert [Contributor.AUTHOR_ROLE] == contributor.roles

        # Two links -- full-sized image and description.
        image, description = sorted(m.links, key=lambda x: x.rel)
        assert Hyperlink.IMAGE == image.rel
        assert "https://enkilibrary.org/bookcover.php?id=21135&isbn=9780988432727&category=EMedia&size=large" == image.href

        assert Hyperlink.DESCRIPTION == description.rel
        assert "text/html" == description.media_type
        assert description.content.startswith("David Hoffmeister r&eacute;")

        # The full-sized image has a thumbnail.
        assert Hyperlink.THUMBNAIL_IMAGE == image.thumbnail.rel
        assert "http://thumbnail/" == image.thumbnail.href

        # Four subjects.
        subjects = sorted(m.subjects, key=lambda x: x.identifier)

        # All subjects are classified as tags, rather than BISAC, due
        # to inconsistencies in the data presentation.
        for i in subjects:
<<<<<<< HEAD
            eq_(i.type, Subject.TAG)
            eq_(None, i.name)
        eq_(['BODY MIND SPIRIT Spirituality General',
             'BODY, MIND & SPIRIT / Spirituality / General.',
             'Spirituality',
             'Spirituality.'],
            [x.identifier for x in subjects]
        )
=======
            assert i.type == Subject.TAG
            assert None == i.name
        assert ([u'BODY MIND SPIRIT Spirituality General',
             u'BODY, MIND & SPIRIT / Spirituality / General.',
             u'Spirituality',
             u'Spirituality.'] ==
            [x.identifier for x in subjects])
>>>>>>> ee0ba53a

        # We also have information about the current availability.
        circulation = m.circulation
        assert isinstance(circulation, CirculationData)
        assert 1 == circulation.licenses_owned
        assert 1 == circulation.licenses_available
        assert 0 == circulation.licenses_reserved
        assert 0 == circulation.patrons_in_hold_queue

        # The book is available as an ACS-encrypted EPUB.
        [format] = circulation.formats
        assert Representation.EPUB_MEDIA_TYPE == format.content_type
        assert DeliveryMechanism.ADOBE_DRM == format.drm_scheme

    def test_extract_bibliographic_pdf(self):
        """Test the ability to distingush between PDF and EPUB results"""
        data = json.loads(self.get_data("pdf_document_entry.json"))
        parser = BibliographicParser()
        m = parser.extract_bibliographic(data['result'])
        assert isinstance(m, Metadata)

        # The book is available as a non-ACS PDF.
        circulation = m.circulation
        assert isinstance(circulation, CirculationData)
        [format] = circulation.formats
        assert Representation.PDF_MEDIA_TYPE == format.content_type
        assert DeliveryMechanism.NO_DRM == format.drm_scheme

class TestEnkiImport(BaseEnkiTest):

    def test_import_instantiation(self):
        """Test that EnkiImport can be instantiated"""
        importer = EnkiImport(self._db, self.collection, api_class=self.api)
        assert self.api == importer.api
        assert self.collection == importer.collection

    def test_run_once(self):
        dummy_value = object()
        class Mock(EnkiImport):
            incremental_import_called_with = dummy_value
            def full_import(self):
                self.full_import_called = True
                return 10

            def incremental_import(self, since):
                self.incremental_import_called_with = since
                return 4, 7

        importer = Mock(self._db, self.collection, api_class=self.api)

        # If the incoming TimestampData makes it look like the process
        # has never successfully completed, full_import() is called.
        progress = TimestampData(start=None)
        importer.run_once(progress)
        assert True == importer.full_import_called
        assert ("New or modified titles: 10. Titles with circulation changes: 0." ==
            progress.achievements)

        # It doesn't call incremental_import().
        assert dummy_value == importer.incremental_import_called_with

        # If run_once() is called with a TimestampData that indicates
        # an earlier successful run, a time five minutes before the
        # previous completion time is passed into incremental_import()
        importer.full_import_called = False

        a_while_ago = datetime.datetime(2011, 1, 1)
        even_earlier = a_while_ago - datetime.timedelta(days=100)
        timestamp = TimestampData(start=even_earlier, finish=a_while_ago)
        new_timestamp = importer.run_once(timestamp)

        passed_in = importer.incremental_import_called_with
        expect = a_while_ago - importer.OVERLAP
        assert abs((passed_in-expect).total_seconds()) < 2

        # full_import was not called.
        assert False == importer.full_import_called

        # The proposed new TimestampData covers the entire timespan
        # from the 'expect' period to now.
        assert expect == new_timestamp.start
        now = datetime.datetime.utcnow()
        assert (now - new_timestamp.finish).total_seconds() < 2
        assert ("New or modified titles: 4. Titles with circulation changes: 7." ==
            new_timestamp.achievements)

    def test_full_import(self):
        """full_import calls get_all_titles over and over again until
        it returns nothing, and processes every book it receives.
        """
        class MockAPI(object):
            def __init__(self, pages):
                """Act like an Enki API with predefined pages of results."""
                self.pages = pages
                self.get_all_titles_called_with = []

            def get_all_titles(self, strt, qty):
                self.get_all_titles_called_with.append((strt, qty))
                if self.pages:
                    return self.pages.pop(0)
                return []

        class Mock(EnkiImport):
            processed = []
            def process_book(self, data):
                self.processed.append(data)

        # Simulate an Enki site with two pages of results.
        pages = [[1,2], [3]]
        api = MockAPI(pages)

        # Do the 'import'.
        importer = Mock(self._db, self.collection, api_class=api)
        importer.full_import()

        # get_all_titles was called three times, once for the first two
        # pages and a third time to verify that there are no more results.
        assert ([(0, 10), (10, 10), (20, 10)] ==
            api.get_all_titles_called_with)

        # Every item on every 'page' of results was processed.
        assert [1,2,3] == importer.processed

    def test_incremental_import(self):
        """incremental_import calls process_book() on the output of
        EnkiAPI.updated_titles(), and then calls update_circulation().
        """
        class MockAPI(object):
            def updated_titles(self, since):
                self.updated_titles_called_with = since
                yield 1
                yield 2

        class Mock(EnkiImport):
            processed = []
            def process_book(self, data):
                self.processed.append(data)

            def update_circulation(self, since):
                self.update_circulation_called_with = since

        api = MockAPI()
        importer = Mock(self._db, self.collection, api_class=api)
        since = object()
        importer.incremental_import(since)

        # The 'since' value was passed into both methods.
        assert since == api.updated_titles_called_with
        assert since == importer.update_circulation_called_with

        # The two items yielded by updated_titles() were run
        # through process_book().
        assert [1,2] == importer.processed

    def test_update_circulation(self):
        # update_circulation() makes two-hour slices out of time
        # between the previous run and now, and passes each slice into
        # _update_circulation, keeping track of the total number of
        # circulation events encountered.
        class Mock(EnkiImport):

            def __init__(self, *args, **kwargs):
                super(Mock, self).__init__(*args, **kwargs)
                self._update_circulation_called_with = []
                self.sizes = [1,2]

            def _update_circulation(self, start, end):
                # Pretend that one circulation event was discovered
                # during the given time span.
                self._update_circulation_called_with.append((start, end))
                return self.sizes.pop()

        # Call update_circulation() on a time three hours in the
        # past. It will return a count of 3 -- the sum of the return
        # values from our mocked _update_circulation().
        now = datetime.datetime.utcnow()
        one_hour_ago = now - datetime.timedelta(hours=1)
        three_hours_ago = now - datetime.timedelta(hours=3)
        monitor = Mock(self._db, self.collection, api_class=MockEnkiAPI)
        assert 3 == monitor.update_circulation(three_hours_ago)

        # slice_timespan() sliced up the timeline into two-hour
        # chunks. It yielded up two chunks: "three hours ago" to "one
        # hour ago" and "one hour ago" to "now".
        #
        # _update_circulation() was called on each chunk, and in each
        # case the return value was an item popped from monitor.sizes.
        chunk1, chunk2 = monitor._update_circulation_called_with
        assert (three_hours_ago, one_hour_ago) == chunk1
        assert one_hour_ago == chunk2[0]
        assert (chunk2[1] - now).total_seconds() < 2

        # our mocked 'sizes' list is now empty.
        assert [] == monitor.sizes

    def test__update_circulation(self):

        # Here's information about a book we didn't know about before.
        circ_data = {"result":{"records":1,"recentactivity":[{"historyid":"3738","id":"34278","recordId":"econtentRecord34278","time":"2018-06-26 10:08:23","action":"Checked Out","isbn":"9781618856050","availability":{"accessType":"acs","totalCopies":"1","availableCopies":0,"onHold":0}}]}}

        # Because the book is unknown, update_circulation will do a follow-up
        # call to api.get_item to get bibliographic information.
        bib_data = {"result":{"id":"34278","recordId":"econtentRecord34278","isbn":"9781618856050","title":"A book","availability":{"accessType":"acs","totalCopies":"1","availableCopies":0,"onHold":0}}}

        api = MockEnkiAPI(self._db)
        api.queue_response(200, content=json.dumps(circ_data))
        api.queue_response(200, content=json.dumps(bib_data))

        from core.mock_analytics_provider import MockAnalyticsProvider
        analytics = MockAnalyticsProvider()
        monitor = EnkiImport(self._db, self.collection, api_class=api,
                             analytics=analytics)
        end = datetime.datetime.utcnow()

        # Ask for circulation events from one hour in 1970.
        start = datetime.datetime(1970, 1, 1, 0, 0, 0)
        end = datetime.datetime(1970, 1, 1, 1, 0, 0)
        monitor._update_circulation(start, end)

        # Two requests were made -- one to getRecentActivityTime
        # and one to getItem.
        [method, url, headers, data, params, kwargs] = api.requests.pop(0)
        assert 'get' == method
        assert 'https://enkilibrary.org/API/ItemAPI' == url
        assert 'getRecentActivityTime' == params['method']

        # The parameters passed to getRecentActivityTime show the
        # start and end points of the request as seconds since the
        # epoch.
        assert '0' == params['stime']
        assert '3600' == params['etime']

        [method, url, headers, data, params, kwargs] = api.requests.pop(0)
        assert 'get' == method
        assert 'https://enkilibrary.org/API/ItemAPI' == url
        assert 'getItem' == params['method']
        assert '34278' == params['recordid']

        # We ended up with one Work, one LicensePool, and one Edition.
        work = self._db.query(Work).one()
        licensepool = self._db.query(LicensePool).one()
        edition = self._db.query(Edition).one()
        assert [licensepool] == work.license_pools
        assert edition == licensepool.presentation_edition

        identifier = licensepool.identifier
<<<<<<< HEAD
        eq_(Identifier.ENKI_ID, identifier.type)
        eq_("34278", identifier.identifier)
=======
        assert Identifier.ENKI_ID == identifier.type
        assert u"34278" == identifier.identifier
>>>>>>> ee0ba53a

        # The LicensePool and Edition take their data from the mock API
        # requests.
        assert "A book" == work.title
        assert 1 == licensepool.licenses_owned
        assert 0 == licensepool.licenses_available

        # An analytics event was sent out for the newly discovered book.
        assert 1 == analytics.count

        # Now let's see what update_circulation does when the work
        # already exists.
        circ_data['result']['recentactivity'][0]['availability']['totalCopies'] = 10
        api.queue_response(200, content=json.dumps(circ_data))
        # We're not queuing up more bib data, but that's no problem --
        # EnkiImport won't ask for it.

        # Pump the monitor again.
        monitor._update_circulation(start, end)

        # We made a single request, to getRecentActivityTime.
        [method, url, headers, data, params, kwargs] = api.requests.pop(0)
        assert 'getRecentActivityTime' == params['method']

        # The LicensePool was updated, but no new objects were created.
        assert 10 == licensepool.licenses_owned
        for c in (LicensePool, Edition, Work):
            assert 1 == self._db.query(c).count()

    def test_process_book(self):
        """This functionality is tested as part of
        test_update_circulation.
        """
        pass


class TestEnkiCollectionReaper(BaseEnkiTest):

    def test_book_that_doesnt_need_reaping_is_left_alone(self):
        # We're happy with this book.
        edition, pool = self._edition(
            identifier_type=Identifier.ENKI_ID,
            identifier_id="21135",
            data_source_name=DataSource.ENKI,
            with_license_pool=True,
            collection=self.collection
        )
        pool.licenses_owned = 10
        pool.licenses_available = 9
        pool.patrons_in_hold_queue = 5

        # Enki still considers this book to be in the library's
        # collection.
        data = self.get_data("get_item_french_title.json")
        self.api.queue_response(200, content=data)

        reaper = EnkiCollectionReaper(
            self._db, self.collection, api_class=self.api
        )

        # Run the identifier through the reaper.
        reaper.process_item(pool.identifier)

        # The book was left alone.
        assert 10 == pool.licenses_owned
        assert 9 == pool.licenses_available
        assert 5 == pool.patrons_in_hold_queue

    def test_reaped_book_has_zero_licenses(self):
        # Create a LicensePool that needs updating.
        edition, pool = self._edition(
            identifier_type=Identifier.ENKI_ID,
            data_source_name=DataSource.ENKI,
            with_license_pool=True,
            collection=self.collection
        )

        # This is a specific record ID that should never exist
        nonexistent_id = "econtentRecord0"

        # We have never checked the circulation information for this
        # LicensePool. Put some random junk in the pool to verify
        # that it gets changed.
        pool.licenses_owned = 10
        pool.licenses_available = 5
        pool.patrons_in_hold_queue = 3
        pool.identifier.identifier = nonexistent_id
        assert None == pool.last_checked

        # Enki will claim it doesn't know about this book
        # by sending an HTML error instead of JSON data.
        data = "<html></html>"
        self.api.queue_response(200, content=data)

        reaper = EnkiCollectionReaper(
            self._db, self.collection, api_class=self.api
        )

        # Run the identifier through the reaper.
        reaper.process_item(pool.identifier)

        # The item's circulation information has been zeroed out.
        assert 0 == pool.licenses_owned
        assert 0 == pool.licenses_available
        assert 0 == pool.patrons_in_hold_queue<|MERGE_RESOLUTION|>--- conflicted
+++ resolved
@@ -155,18 +155,6 @@
         assert "2 circulation events in the last hour" == circulation_changes.result
 
         assert (api.updated_titles_called_with - one_day_ago).total_seconds() < 2
-<<<<<<< HEAD
-        eq_(True, collection_changes.success)
-        eq_("3 titles added/updated in the last day", collection_changes.result)
-
-        eq_(
-            "Acquiring test patron credentials for library %s" % no_default_patron.name,
-            no_patron_activity.name
-        )
-        eq_(False, no_patron_activity.success)
-        eq_("Library has no test patron configured.",
-            str(no_patron_activity.exception))
-=======
         assert True == collection_changes.success
         assert "3 titles added/updated in the last day" == collection_changes.result
 
@@ -176,7 +164,6 @@
         assert False == no_patron_activity.success
         assert ("Library has no test patron configured." ==
             no_patron_activity.exception.message)
->>>>>>> ee0ba53a
 
         assert (
             "Checking patron activity, using test patron for library %s" % with_default_patron.name ==
@@ -565,15 +552,9 @@
         m = parser.extract_bibliographic(data['result'])
         assert isinstance(m, Metadata)
 
-<<<<<<< HEAD
-        eq_('Le But est le Seul Choix', m.title)
-        eq_('fre', m.language)
-        eq_('Law of Time Press', m.publisher)
-=======
-        assert u'Le But est le Seul Choix' == m.title
-        assert u'fre' == m.language
-        assert u'Law of Time Press' == m.publisher
->>>>>>> ee0ba53a
+        assert 'Le But est le Seul Choix' == m.title
+        assert 'fre' == m.language
+        assert 'Law of Time Press' == m.publisher
 
         # Two identifiers, Enki and ISBN, with Enki being primary.
         enki, isbn = sorted(m.identifiers, key=lambda x: x.type)
@@ -608,24 +589,13 @@
         # All subjects are classified as tags, rather than BISAC, due
         # to inconsistencies in the data presentation.
         for i in subjects:
-<<<<<<< HEAD
-            eq_(i.type, Subject.TAG)
-            eq_(None, i.name)
-        eq_(['BODY MIND SPIRIT Spirituality General',
+            assert i.type == Subject.TAG
+            assert None == i.name
+        assert (['BODY MIND SPIRIT Spirituality General',
              'BODY, MIND & SPIRIT / Spirituality / General.',
              'Spirituality',
-             'Spirituality.'],
-            [x.identifier for x in subjects]
-        )
-=======
-            assert i.type == Subject.TAG
-            assert None == i.name
-        assert ([u'BODY MIND SPIRIT Spirituality General',
-             u'BODY, MIND & SPIRIT / Spirituality / General.',
-             u'Spirituality',
-             u'Spirituality.'] ==
+             'Spirituality.'] ==
             [x.identifier for x in subjects])
->>>>>>> ee0ba53a
 
         # We also have information about the current availability.
         circulation = m.circulation
@@ -872,13 +842,8 @@
         assert edition == licensepool.presentation_edition
 
         identifier = licensepool.identifier
-<<<<<<< HEAD
-        eq_(Identifier.ENKI_ID, identifier.type)
-        eq_("34278", identifier.identifier)
-=======
         assert Identifier.ENKI_ID == identifier.type
-        assert u"34278" == identifier.identifier
->>>>>>> ee0ba53a
+        assert "34278" == identifier.identifier
 
         # The LicensePool and Edition take their data from the mock API
         # requests.
