import datetime
import json

import pytest
from core.testing import DatabaseTest
from . import sample_data

from core.metadata_layer import Metadata
from core.model import (
    get_one,
    get_one_or_create,
    DataSource,
    Edition,
    ExternalIntegration,
    Identifier,
    Representation,
)
from core.testing import DummyHTTPClient
from api.config import CannotLoadConfiguration
from api.novelist import (
    MockNoveListAPI,
    NoveListAPI,
)
from core.util.http import (
    HTTP
)
from core.testing import MockRequestsResponse


class TestNoveListAPI(DatabaseTest):
    """Tests the NoveList API service object"""

    def setup_method(self):
        super(TestNoveListAPI, self).setup_method()
        self.integration = self._external_integration(
            ExternalIntegration.NOVELIST,
            ExternalIntegration.METADATA_GOAL, username='library',
            password='yep', libraries=[self._default_library],
        )
        self.novelist = NoveListAPI.from_config(self._default_library)

    def teardown_method(self):
        NoveListAPI.IS_CONFIGURED = None
        super(TestNoveListAPI, self).teardown_method()

    def sample_data(self, filename):
        return sample_data(filename, 'novelist')

    def sample_representation(self, filename):
        content = self.sample_data(filename)
        return self._representation(
            media_type='application/json', content=content
        )[0]

    def test_from_config(self):
        """Confirms that NoveListAPI can be built from config successfully"""
        novelist = NoveListAPI.from_config(self._default_library)
        assert True == isinstance(novelist, NoveListAPI)
        assert "library" == novelist.profile
        assert "yep" == novelist.password

        # Without either configuration value, an error is raised.
        self.integration.password = None
        pytest.raises(CannotLoadConfiguration, NoveListAPI.from_config, self._default_library)

        self.integration.password = 'yep'
        self.integration.username = None
        pytest.raises(CannotLoadConfiguration, NoveListAPI.from_config, self._default_library)

    def test_is_configured(self):
        # If an ExternalIntegration exists, the API is_configured
        assert True == NoveListAPI.is_configured(self._default_library)
        # A class variable is set to reduce future database requests.
        assert self._default_library.id == NoveListAPI._configuration_library_id

        # If an ExternalIntegration doesn't exist for the library, it is not.
        library = self._library()
        assert False == NoveListAPI.is_configured(library)
        # And the class variable is updated.
        assert library.id == NoveListAPI._configuration_library_id

    def test_review_response(self):
        invalid_credential_response = (403, {}, 'HTML Access Denied page')
        pytest.raises(Exception, self.novelist.review_response, invalid_credential_response)

        missing_argument_response = (200, {}, '"Missing ISBN, UPC, or Client Identifier!"')
        pytest.raises(Exception, self.novelist.review_response, missing_argument_response)

        response = (200, {}, "Here's the goods!")
        assert response == self.novelist.review_response(response)

    def test_lookup_info_to_metadata(self):
        # Basic book information is returned
        identifier, ignore = Identifier.for_foreign_id(
            self._db, Identifier.ISBN, "9780804171335"
        )
        bad_character = self.sample_representation("a_bad_character.json")
        metadata = self.novelist.lookup_info_to_metadata(bad_character)

        assert True == isinstance(metadata, Metadata)
        assert Identifier.NOVELIST_ID == metadata.primary_identifier.type
        assert '10392078' == metadata.primary_identifier.identifier
        assert "A bad character" == metadata.title
        assert None == metadata.subtitle
        assert 1 == len(metadata.contributors)
        [contributor] = metadata.contributors
        assert "Kapoor, Deepti" == contributor.sort_name
        assert 4 == len(metadata.identifiers)
        assert 4 == len(metadata.subjects)
        assert 2 == len(metadata.measurements)
        ratings = sorted(metadata.measurements, key=lambda m: m.value)
        assert 2 == ratings[0].value
        assert 3.27 == ratings[1].value
        assert 625 == len(metadata.recommendations)

        # Confirm that Lexile and series data is extracted with a
        # different sample.
        vampire = self.sample_representation("vampire_kisses.json")
        metadata = self.novelist.lookup_info_to_metadata(vampire)

<<<<<<< HEAD
        [lexile] = [s for s in metadata.subjects if s.type=='Lexile']
        eq_('630', lexile.identifier)
        eq_('Vampire kisses manga', metadata.series)
        # The full title should be selected, since every volume
        # has the same main title: 'Vampire kisses'
        eq_('Vampire kisses: blood relatives. Volume 1', metadata.title)
        eq_(1, metadata.series_position)
        eq_(5, len(metadata.recommendations))
=======
        [lexile] = filter(lambda s: s.type=='Lexile', metadata.subjects)
        assert u'630' == lexile.identifier
        assert u'Vampire kisses manga' == metadata.series
        # The full title should be selected, since every volume
        # has the same main title: 'Vampire kisses'
        assert u'Vampire kisses: blood relatives. Volume 1' == metadata.title
        assert 1 == metadata.series_position
        assert 5 == len(metadata.recommendations)
>>>>>>> ee0ba53a

    def test_get_series_information(self):

        metadata = Metadata(data_source=DataSource.NOVELIST)
        vampire = json.loads(self.sample_data("vampire_kisses.json"))
        book_info = vampire['TitleInfo']
        series_info = vampire['FeatureContent']['SeriesInfo']

        (metadata, ideal_title_key) = self.novelist.get_series_information(
            metadata, series_info, book_info
        )
        # Relevant series information is extracted
        assert 'Vampire kisses manga' == metadata.series
        assert 1 == metadata.series_position
        # The 'full_title' key should be returned as ideal because
        # all the volumes have the same 'main_title'
        assert 'full_title' == ideal_title_key


        watchman = json.loads(self.sample_data("alternate_series_example.json"))
        book_info = watchman['TitleInfo']
        series_info = watchman['FeatureContent']['SeriesInfo']
        # Confirms that the new example doesn't match any volume's full title
        assert [] == [v for v in series_info['series_titles']
                if v.get('full_title')==book_info.get('full_title')]

        # But it still finds its matching volume
        (metadata, ideal_title_key) = self.novelist.get_series_information(
            metadata, series_info, book_info
        )
        assert 'Elvis Cole/Joe Pike novels' == metadata.series
        assert 11 == metadata.series_position
        # And recommends using the main_title
        assert 'main_title' == ideal_title_key

        # If the volume is found in the series more than once...
        book_info = dict(
            main_title='The Baby-Sitters Club',
            full_title='The Baby-Sitters Club: Claudia and Mean Janine'
        )
        series_info = dict(
            full_title='The Baby-Sitters Club series',
            series_titles=[
                # The volume is here twice!
                book_info,
                book_info,
                dict(
                    full_title='The Baby-Sitters Club',
                    main_title='The Baby-Sitters Club: Claudia and Mean Janine',
                    series_position='3.'
                )
            ]
        )
        # An error is raised.
        pytest.raises(
            ValueError, self.novelist.get_series_information,
            metadata, series_info, book_info
        )

    def test_lookup(self):
        # Test the lookup() method.
        h = DummyHTTPClient()
        h.queue_response(200, "text/html", content="yay")

        class Mock(NoveListAPI):
            def build_query_url(self, params):
                self.build_query_url_called_with = params
                return "http://query-url/"

            def scrubbed_url(self, params):
                self.scrubbed_url_called_with = params
                return "http://scrubbed-url/"

            def review_response(self, response):
                self.review_response_called_with = response

            def lookup_info_to_metadata(self, representation):
                self.lookup_info_to_metadata_called_with = representation
                return "some metadata"

        novelist = Mock.from_config(self._default_library)
        identifier = self._identifier(identifier_type=Identifier.ISBN)

        # Do the lookup.
        result = novelist.lookup(identifier, do_get=h.do_get)

        # A number of parameters were passed into build_query_url() to
        # get the URL of the HTTP request. The same parameters were
        # also passed into scrubbed_url(), to get the URL that should
        # be used when storing the Representation in the database.
        params1 = novelist.build_query_url_called_with
        params2 = novelist.scrubbed_url_called_with
        assert params1 == params2

        assert (
            dict(profile=novelist.profile,
                 ClientIdentifier=identifier.urn,
                 ISBN=identifier.identifier,
                 password=novelist.password,
                 version=novelist.version,
            ) ==
            params1)

        # The HTTP request went out to the query URL -- not the scrubbed URL.
        assert ["http://query-url/"] == h.requests

        # The HTTP response was passed into novelist.review_response()
        assert (
            (200, {'content-type': 'text/html'}, 'yay') ==
            novelist.review_response_called_with)

        # Finally, the Representation was passed into
        # lookup_info_to_metadata, which returned a hard-coded string
        # as the final result.
        assert "some metadata" == result

        # Looking at the Representation we can see that it was stored
        # in the database under its scrubbed URL, not the URL used to
        # make the request.
        rep = novelist.lookup_info_to_metadata_called_with
        assert "http://scrubbed-url/" == rep.url
        assert "yay" == rep.content

    def test_lookup_info_to_metadata_ignores_empty_responses(self):
        """API requests that return no data result return a None tuple"""

        null_response = self.sample_representation("null_data.json")
        result = self.novelist.lookup_info_to_metadata(null_response)
        assert None == result

        # This also happens when NoveList indicates with an empty
        # response that it doesn't know the ISBN.
        empty_response = self.sample_representation("unknown_isbn.json")
        result = self.novelist.lookup_info_to_metadata(empty_response)
        assert None == result

    def test_build_query_url(self):
        params = dict(
            ClientIdentifier='C I',
            ISBN='456',
            version='2.2',
            profile='username',
            password='secret'
        )

        # Authentication information is included in the URL by default
        full_result = self.novelist.build_query_url(params)
        auth_details = '&profile=username&password=secret'
        assert True == full_result.endswith(auth_details)
        assert 'profile=username' in full_result
        assert 'password=secret' in full_result

        # With a scrub, no authentication information is included.
        scrubbed_result = self.novelist.build_query_url(params, include_auth=False)
        assert False == scrubbed_result.endswith(auth_details)
        assert 'profile=username' not in scrubbed_result
        assert 'password=secret' not in scrubbed_result

        # Other details are urlencoded and available in both versions.
        for url in (scrubbed_result, full_result):
            assert 'ClientIdentifier=C%20I' in url
            assert 'ISBN=456' in url
            assert 'version=2.2' in url

        # The method to create a scrubbed url returns the same result
        # as the NoveListAPI.build_query_url
        assert scrubbed_result == self.novelist.scrubbed_url(params)

    def test_scrub_subtitle(self):
        """Unnecessary title segments are removed from subtitles"""

        scrub = self.novelist._scrub_subtitle
        assert None == scrub(None)
        assert None == scrub('[electronic resource]')
        assert None == scrub('[electronic resource] :  ')
        assert 'A Biomythography' == scrub('[electronic resource] :  A Biomythography')

    def test_confirm_same_identifier(self):
        source = DataSource.lookup(self._db, DataSource.NOVELIST)
        identifier, ignore = Identifier.for_foreign_id(
            self._db, Identifier.NOVELIST_ID, '84752928'
        )
        unmatched_identifier, ignore = Identifier.for_foreign_id(
            self._db, Identifier.NOVELIST_ID, '23781947'
        )
        metadata = Metadata(source, primary_identifier=identifier)
        match = Metadata(source, primary_identifier=identifier)
        mistake = Metadata(source, primary_identifier=unmatched_identifier)

        assert False == self.novelist._confirm_same_identifier([metadata, mistake])
        assert True == self.novelist._confirm_same_identifier([metadata, match])

    def test_lookup_equivalent_isbns(self):
        identifier = self._identifier(identifier_type=Identifier.OVERDRIVE_ID)
        api = MockNoveListAPI.from_config(self._default_library)

        # If there are no ISBN equivalents, it returns None.
        assert None == api.lookup_equivalent_isbns(identifier)

        source = DataSource.lookup(self._db, DataSource.OVERDRIVE)
        identifier.equivalent_to(source, self._identifier(), strength=1)
        self._db.commit()
        assert None == api.lookup_equivalent_isbns(identifier)

        # If there's an ISBN equivalent, but it doesn't result in metadata,
        # it returns none.
        isbn = self._identifier(identifier_type=Identifier.ISBN)
        identifier.equivalent_to(source, isbn, strength=1)
        self._db.commit()
        api.responses.append(None)
        assert None == api.lookup_equivalent_isbns(identifier)

        # Create an API class that can mockout NoveListAPI.choose_best_metadata
        class MockBestMetadataAPI(MockNoveListAPI):
            choose_best_metadata_return = None
            def choose_best_metadata(self, *args, **kwargs):
                return self.choose_best_metadata_return
        api = MockBestMetadataAPI.from_config(self._default_library)

        # Give the identifier another ISBN equivalent.
        isbn2 = self._identifier(identifier_type=Identifier.ISBN)
        identifier.equivalent_to(source, isbn2, strength=1)
        self._db.commit()

        # Queue metadata responses for each ISBN lookup.
        metadatas = [object(), object()]
        api.responses.extend(metadatas)

        # If choose_best_metadata returns None, the lookup returns None.
        api.choose_best_metadata_return = (None, None)
        assert None == api.lookup_equivalent_isbns(identifier)

        # Lookup was performed for both ISBNs.
        assert [] == api.responses

        # If choose_best_metadata returns a low confidence metadata, the
        # lookup returns None.
        api.responses.extend(metadatas)
        api.choose_best_metadata_return = (metadatas[0], 0.33)
        assert None == api.lookup_equivalent_isbns(identifier)

        # If choose_best_metadata returns a high confidence metadata, the
        # lookup returns the metadata.
        api.responses.extend(metadatas)
        api.choose_best_metadata_return = (metadatas[1], 0.67)
        assert metadatas[1] == api.lookup_equivalent_isbns(identifier)

    def test_choose_best_metadata(self):
        more_identifier = self._identifier(identifier_type=Identifier.NOVELIST_ID)
        less_identifier = self._identifier(identifier_type=Identifier.NOVELIST_ID)
        metadatas = [Metadata(DataSource.NOVELIST, primary_identifier=more_identifier)]

        # When only one Metadata object is given, that object is returned.
        result = self.novelist.choose_best_metadata(metadatas, self._identifier())
        assert True == isinstance(result, tuple)
        assert metadatas[0] == result[0]
        # A default confidence of 1.0 is returned.
        assert 1.0 == result[1]

        # When top identifiers have equal representation, the method returns none.
        metadatas.append(Metadata(DataSource.NOVELIST, primary_identifier=less_identifier))
        assert (None, None) == self.novelist.choose_best_metadata(metadatas, self._identifier())

        # But when one pulls ahead, we get the metadata object again.
        metadatas.append(Metadata(DataSource.NOVELIST, primary_identifier=more_identifier))
        result = self.novelist.choose_best_metadata(metadatas, self._identifier())
        assert True == isinstance(result, tuple)
        metadata, confidence = result
        assert True == isinstance(metadata, Metadata)
        assert 0.67 == round(confidence, 2)
        assert more_identifier == metadata.primary_identifier

    def test_get_items_from_query(self):
        items = self.novelist.get_items_from_query(self._default_library)
        # There are no books in the current library.
        assert items == []

        # Set up a book for this library.
        edition = self._edition(identifier_type=Identifier.ISBN, publication_date="2012-01-01")
        pool = self._licensepool(edition, collection=self._default_collection)
        contributor = self._contributor(sort_name=edition.sort_author, name=edition.author)

        items = self.novelist.get_items_from_query(self._default_library)

        item = dict(
            author=contributor[0]._sort_name,
            title=edition.title,
            mediaType=self.novelist.medium_to_book_format_type_values.get(edition.medium, ""),
            isbn=edition.primary_identifier.identifier,
            distributor=edition.data_source.name,
            publicationDate=edition.published.strftime("%Y%m%d")
        )

        assert items == [item]

    def test_create_item_object(self):
        # We pass no identifier or item to process so we get nothing back.
        (currentIdentifier, existingItem, newItem, addItem) = self.novelist.create_item_object(None, None, None)
        assert currentIdentifier == None
        assert existingItem == None
        assert newItem == None
        assert addItem == False

        # Item row from the db query
        # (identifier, identifier type, identifier,
        # edition title, edition medium, edition published date,
        # contribution role, contributor sort name
        # distributor)
        book1_from_query = (
            "12345", "Axis 360 ID", "23456",
            "Title 1", "Book", datetime.date(2002, 1, 1),
            "Author", "Author 1",
            "Gutenberg")
        book1_from_query_primary_author = (
            "12345", "Axis 360 ID", "23456",
            "Title 1", "Book", datetime.date(2002, 1, 1),
            "Primary Author", "Author 2",
            "Gutenberg")
        book1_narrator_from_query = (
            "12345", "Axis 360 ID", "23456",
            "Title 1", "Book", datetime.date(2002, 1, 1),
            "Narrator", "Narrator 1",
            "Gutenberg")
        book2_from_query = (
            "34567", "Axis 360 ID", "56789",
            "Title 2", "Book", datetime.date(1414, 1, 1),
            "Author", "Author 3",
            "Gutenberg")

        (currentIdentifier, existingItem, newItem, addItem) = (
            # params: new item, identifier, existing item
            self.novelist.create_item_object(book1_from_query, None, None)
        )
        assert currentIdentifier == book1_from_query[2]
        assert existingItem == None
        assert (
            newItem ==
            {"isbn": "23456",
            "mediaType": "EBook",
            "title": "Title 1",
            "role": "Author",
            "author": "Author 1",
            "distributor": "Gutenberg",
            "publicationDate": "20020101"
            })
        # We want to still process this item along with the next one in case
        # the following one has the same ISBN.
        assert addItem == False

        # Note that `newItem` is what we get from the previous call from `create_item_object`.
        # We are now processing the previous object along with the new one.
        # This is to check and update the value for `author` if the role changes
        # to `Primary Author`.
        (currentIdentifier, existingItem, newItem, addItem) = (
            self.novelist.create_item_object(
                book1_from_query_primary_author,
                currentIdentifier,
                newItem
            )
        )
        assert currentIdentifier == book1_from_query[2]
        assert (existingItem ==
            {"isbn": "23456",
            "mediaType": "EBook",
            "title": "Title 1",
            "author": "Author 2",
            "role": "Primary Author",
            "distributor": "Gutenberg",
            "publicationDate": "20020101"
            })
        assert newItem == None
        assert addItem == False

        # Test that a narrator gets added along with an author.
        (currentIdentifier, existingItem, newItem, addItem) = (
            self.novelist.create_item_object(book1_narrator_from_query, currentIdentifier, existingItem)
        )
        assert currentIdentifier == book1_narrator_from_query[2]
        assert (existingItem ==
            {"isbn": "23456",
            "mediaType": "EBook",
            "title": "Title 1",
            "author": "Author 2",
            # The role has been updated to author since the last processed item
            # has an author role. This property is eventually removed before
            # sending to Novelist so it's not really important.
            "role": "Narrator",
            "narrator": "Narrator 1",
            "distributor": "Gutenberg",
            "publicationDate": "20020101"
            })
        assert newItem == None
        assert addItem == False

        # New Object
        (currentIdentifier, existingItem, newItem, addItem) = (
            self.novelist.create_item_object(book2_from_query, currentIdentifier, existingItem)
        )
        assert currentIdentifier == book2_from_query[2]
        assert (existingItem ==
            {"isbn": "23456",
            "mediaType": "EBook",
            "title": "Title 1",
            "author": "Author 2",
            "role": "Narrator",
            "narrator": "Narrator 1",
            "distributor": "Gutenberg",
            "publicationDate": "20020101"
            })
        assert (newItem ==
            {"isbn": "56789",
            "mediaType": "EBook",
            "title": "Title 2",
            "role": "Author",
            "author": "Author 3",
            "distributor": "Gutenberg",
            "publicationDate": "14140101"
            })
        assert addItem == True

        # New Object
        # Test that a narrator got added but not an author
        (currentIdentifier, existingItem, newItem, addItem) = (
            self.novelist.create_item_object(book1_narrator_from_query, None, None)
        )

        assert currentIdentifier == book1_narrator_from_query[2]
        assert existingItem == None
        assert (newItem ==
            {"isbn": "23456",
            "mediaType": "EBook",
            "title": "Title 1",
            "role": "Narrator",
            "narrator": "Narrator 1",
            "distributor": "Gutenberg",
            "publicationDate": "20020101"
            })
        assert addItem == False


    def test_put_items_novelist(self):
        response = self.novelist.put_items_novelist(self._default_library)

        assert response == None

        edition = self._edition(identifier_type=Identifier.ISBN)
        pool = self._licensepool(edition, collection=self._default_collection)
        mock_response = {'Customer': 'NYPL', 'RecordsReceived': 10}

        def mockHTTPPut(url, headers, **kwargs):
            return MockRequestsResponse(200, content=json.dumps(mock_response))

        oldPut = self.novelist.put
        self.novelist.put = mockHTTPPut

        response = self.novelist.put_items_novelist(self._default_library)

        assert response == mock_response

        self.novelist.put = oldPut

    def test_make_novelist_data_object(self):
        bad_data = []
        result = self.novelist.make_novelist_data_object(bad_data)

        assert result == {
            "customer": "library:yep",
            "records": []
        }

        data = [
            {"isbn":"12345", "mediaType": "http://schema.org/EBook", "title": "Book 1", "author": "Author 1" },
            {"isbn":"12346", "mediaType": "http://schema.org/EBook", "title": "Book 2", "author": "Author 2" },
        ]
        result = self.novelist.make_novelist_data_object(data)

        assert result == {
            "customer": "library:yep",
            "records": data
        }

    def mockHTTPPut(self, *args, **kwargs):
        self.called_with = (args, kwargs)

    def test_put(self):
        oldPut = HTTP.put_with_timeout

        HTTP.put_with_timeout = self.mockHTTPPut

        headers = {"AuthorizedIdentifier": "authorized!"}
        isbns = ["12345", "12346", "12347"]
        data = self.novelist.make_novelist_data_object(isbns)

        response = self.novelist.put("http://apiendpoint.com", headers, data=data)
        (params, args) = self.called_with

        assert params == ("http://apiendpoint.com", data)
        assert args["headers"] == headers

        HTTP.put_with_timeout = oldPut<|MERGE_RESOLUTION|>--- conflicted
+++ resolved
@@ -118,16 +118,6 @@
         vampire = self.sample_representation("vampire_kisses.json")
         metadata = self.novelist.lookup_info_to_metadata(vampire)
 
-<<<<<<< HEAD
-        [lexile] = [s for s in metadata.subjects if s.type=='Lexile']
-        eq_('630', lexile.identifier)
-        eq_('Vampire kisses manga', metadata.series)
-        # The full title should be selected, since every volume
-        # has the same main title: 'Vampire kisses'
-        eq_('Vampire kisses: blood relatives. Volume 1', metadata.title)
-        eq_(1, metadata.series_position)
-        eq_(5, len(metadata.recommendations))
-=======
         [lexile] = filter(lambda s: s.type=='Lexile', metadata.subjects)
         assert u'630' == lexile.identifier
         assert u'Vampire kisses manga' == metadata.series
@@ -136,7 +126,6 @@
         assert u'Vampire kisses: blood relatives. Volume 1' == metadata.title
         assert 1 == metadata.series_position
         assert 5 == len(metadata.recommendations)
->>>>>>> ee0ba53a
 
     def test_get_series_information(self):
 
