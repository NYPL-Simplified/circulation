--- conflicted
+++ resolved
@@ -2,16 +2,7 @@
 import pytest
 
 import os
-<<<<<<< HEAD
-from nose.tools import (
-    assert_raises_regexp,
-    eq_,
-    set_trace,
-)
 from io import StringIO
-=======
-from StringIO import StringIO
->>>>>>> ee0ba53a
 from zipfile import ZipFile
 from core.testing import DatabaseTest
 from . import sample_data
@@ -125,15 +116,9 @@
         metadata, failures = self.importer.extract_feed_data(
             feed, "http://url/"
         )
-<<<<<<< HEAD
-        [(key, value)] = list(metadata.items())
-        eq_('http://www.feedbooks.com/book/677', key)
-        eq_("Discourse on the Method", value.title)
-=======
         [(key, value)] = metadata.items()
-        assert u'http://www.feedbooks.com/book/677' == key
+        assert 'http://www.feedbooks.com/book/677' == key
         assert "Discourse on the Method" == value.title
->>>>>>> ee0ba53a
 
         # Instead of the short description from feed.atom, we have the
         # long description from 677.atom.
@@ -250,11 +235,7 @@
 
         # The replacement CSS is retrieved during the FeedbooksImporter
         # constructor.
-<<<<<<< HEAD
-        eq_(['http://css/'], self.http.requests)
-=======
-        assert [u'http://css/'] == self.http.requests
->>>>>>> ee0ba53a
+        assert ['http://css/'] == self.http.requests
 
         # OPDSImporter.content_modifier has been set to call replace_css
         # when necessary.
@@ -286,55 +267,29 @@
         assert {} == failures
 
         # The work has been created and has metadata.
-<<<<<<< HEAD
-        eq_("Discourse on the Method", work.title)
-        eq_('Ren\xe9 Descartes', work.author)
+        assert "Discourse on the Method" == work.title
+        assert 'Ren\xe9 Descartes' == work.author
 
         # Two more mock HTTP requests have now made.
-        eq_([
+        assert ([
             'http://css/',
             'http://www.feedbooks.com/book/677.epub',
             'http://covers.feedbooks.net/book/677.jpg?size=large&t=1428398185',
-        ],
-            self.http.requests
-        )
-=======
-        assert "Discourse on the Method" == work.title
-        assert u'Ren\xe9 Descartes' == work.author
-
-        # Two more mock HTTP requests have now made.
-        assert ([
-            u'http://css/',
-            u'http://www.feedbooks.com/book/677.epub',
-            u'http://covers.feedbooks.net/book/677.jpg?size=large&t=1428398185',
         ] ==
             self.http.requests)
->>>>>>> ee0ba53a
 
         # The EPUB was 'uploaded' to the mock S3 service and turned
         # into a LicensePoolDeliveryMechanism. The other formats were
         # ignored.
         [mechanism] = pool.delivery_mechanisms
-<<<<<<< HEAD
-        eq_(
-            mechanism.resource.representation.mirror_url,
-            'https://test-content-bucket.s3.amazonaws.com/FeedBooks/URI/http%3A//www.feedbooks.com/book/677/Discourse%20on%20the%20Method.epub'
-        )
-        eq_('application/epub+zip', mechanism.delivery_mechanism.content_type)
-
-        # From information contained in the OPDS entry we determined
-        # the book's license to be CC-BY-NC.
-        eq_('https://creativecommons.org/licenses/by-nc/4.0',
-=======
         assert (
             mechanism.resource.representation.mirror_url ==
             'https://test-content-bucket.s3.amazonaws.com/FeedBooks/URI/http%3A//www.feedbooks.com/book/677/Discourse%20on%20the%20Method.epub')
-        assert u'application/epub+zip' == mechanism.delivery_mechanism.content_type
+        assert 'application/epub+zip' == mechanism.delivery_mechanism.content_type
 
         # From information contained in the OPDS entry we determined
         # the book's license to be CC-BY-NC.
-        assert (u'https://creativecommons.org/licenses/by-nc/4.0' ==
->>>>>>> ee0ba53a
+        assert ('https://creativecommons.org/licenses/by-nc/4.0' ==
             mechanism.rights_status.uri)
 
         # The pool is marked as open-access, because it has an open-access
@@ -370,13 +325,8 @@
         [edition], [pool], [work], failures = self.importer.import_from_feed(feed)
 
         # The work has been created and has metadata.
-<<<<<<< HEAD
-        eq_("Discourse on the Method", work.title)
-        eq_('Ren\xe9 Descartes', work.author)
-=======
         assert "Discourse on the Method" == work.title
-        assert u'Ren\xe9 Descartes' == work.author
->>>>>>> ee0ba53a
+        assert 'Ren\xe9 Descartes' == work.author
 
         # No mock HTTP requests were made.
         assert [] == self.http.requests
@@ -507,9 +457,5 @@
 
         # The URL is always a feedbooks.com URL based on the collection's
         # language setting.
-<<<<<<< HEAD
-        eq_("http://www.feedbooks.com/books/recent.atom?lang=somelanguage",
-=======
-        assert (u"http://www.feedbooks.com/books/recent.atom?lang=somelanguage" ==
->>>>>>> ee0ba53a
+        assert ("http://www.feedbooks.com/books/recent.atom?lang=somelanguage" ==
             monitor.opds_url(collection))