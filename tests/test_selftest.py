"""Test circulation-specific extensions to the self-test infrastructure."""
import datetime
from io import StringIO

from core.testing import DatabaseTest
from core.model import (
    ExternalIntegration,
)
from core.opds_import import (
    OPDSImportMonitor,
)
from api.authenticator import BasicAuthenticationProvider
from api.circulation import CirculationAPI
from api.selftest import (
    HasCollectionSelfTests,
    HasSelfTests,
    RunSelfTestsScript,
    SelfTestResult,
)
from api.feedbooks import (
    FeedbooksImportMonitor,
)

class TestHasSelfTests(DatabaseTest):

    def test_default_patrons(self):
        """Some self-tests must run with a patron's credentials.  The
        default_patrons() method finds the default Patron for every
        Library associated with a given Collection.
        """
        h = HasSelfTests()

        # This collection is not in any libraries, so there's no way
        # to test it.
        not_in_library = self._collection()
        [result] = h.default_patrons(not_in_library)
<<<<<<< HEAD
        eq_("Acquiring test patron credentials.", result.name)
        eq_(False, result.success)
        eq_("Collection is not associated with any libraries.",
            str(result.exception))
        eq_(
            "Add the collection to a library that has a patron authentication service.",
            result.exception.debug_message
        )
=======
        assert "Acquiring test patron credentials." == result.name
        assert False == result.success
        assert ("Collection is not associated with any libraries." ==
            result.exception.message)
        assert (
            "Add the collection to a library that has a patron authentication service." ==
            result.exception.debug_message)
>>>>>>> ee0ba53a

        # This collection is in two libraries.
        collection = self._default_collection

        # This library has no default patron set up.
        no_default_patron = self._library()
        collection.libraries.append(no_default_patron)

        # This library has a default patorn set up.
        integration = self._external_integration(
            "api.simple_authentication", ExternalIntegration.PATRON_AUTH_GOAL,
            libraries=[self._default_library]
        )
        p = BasicAuthenticationProvider
        integration.setting(p.TEST_IDENTIFIER).value = "username1"
        integration.setting(p.TEST_PASSWORD).value = "password1"

        # Calling default_patrons on the Collection returns one result for
        # each Library that uses that Collection.

        results = list(h.default_patrons(collection))
        assert 2 == len(results)
        [failure] = [x for x in results if isinstance(x, SelfTestResult)]
        [success] = [x for x in results if x != failure]

        # A SelfTestResult indicating failure was returned for the
        # library without a test patron, since the test cannot proceed with
        # a test patron.
<<<<<<< HEAD
        eq_(False, failure.success)
        eq_(
            "Acquiring test patron credentials for library %s" % no_default_patron.name,
            failure.name
        )
        eq_("Library has no test patron configured.", str(failure.exception))
        eq_("You can specify a test patron when you configure the library's patron authentication service.", failure.exception.debug_message)
=======
        assert False == failure.success
        assert (
            "Acquiring test patron credentials for library %s" % no_default_patron.name ==
            failure.name)
        assert "Library has no test patron configured." == failure.exception.message
        assert "You can specify a test patron when you configure the library's patron authentication service." == failure.exception.debug_message
>>>>>>> ee0ba53a

        # The test patron for the library that has one was looked up,
        # and the test can proceed using this patron.
        library, patron, password = success
        assert self._default_library == library
        assert "username1" == patron.authorization_identifier
        assert "password1" == password


class TestRunSelfTestsScript(DatabaseTest):

    def test_do_run(self):
        library1 = self._default_library
        library2 = self._library(name="library2")
        out = StringIO()

        class MockParsed(object):
            pass

        class MockScript(RunSelfTestsScript):
            tested = []
            def parse_command_line(self, *args, **kwargs):
                parsed = MockParsed()
                parsed.libraries = [library1, library2]
                return parsed

            def test_collection(self, collection, api_map):
                self.tested.append((collection, api_map))

        script = MockScript(self._db, out)
        script.do_run()
        # Both libraries were tested.
        assert (out.getvalue() ==
            "Testing %s\nTesting %s\n" % (library1.name, library2.name))

        # The default library is the only one with a collection;
        # test_collection() was called on that collection.
        [(collection, api_map)] = script.tested
        assert [collection] == library1.collections

        # The API lookup map passed into test_collection() is based on
        # CirculationAPI's default API map.
        default_api_map = CirculationAPI(
            self._db, self._default_library
        ).default_api_map
<<<<<<< HEAD
        for k, v in list(default_api_map.items()):
            eq_(api_map[k], v)
=======
        for k, v in default_api_map.items():
            assert api_map[k] == v
>>>>>>> ee0ba53a

        # But a couple things were added to the map that are not in
        # CirculationAPI.
        assert api_map[ExternalIntegration.OPDS_IMPORT] == OPDSImportMonitor
        assert api_map[ExternalIntegration.FEEDBOOKS] == FeedbooksImportMonitor

        # If test_collection raises an exception, the exception is recorded,
        # and we move on.
        class MockScript2(MockScript):
            def test_collection(self, collection, api_map):
                raise Exception("blah")
        out = StringIO()
        script = MockScript2(self._db, out)
        script.do_run()
        assert (out.getvalue() ==
            "Testing %s\n  Exception while running self-test: Exception('blah',)\nTesting %s\n" % (library1.name, library2.name))

    def test_test_collection(self):
        class MockScript(RunSelfTestsScript):
            processed = []
            def process_result(self, result):
                self.processed.append(result)

        collection = self._default_collection

        # If the api_map does not map the collection's protocol to a
        # HasSelfTests class, nothing happens.
        out = StringIO()
        script = MockScript(self._db, out)
        script.test_collection(collection, api_map={})
        assert (out.getvalue() ==
            ' Cannot find a self-test for %s, ignoring.\n' % collection.name)

        # If the api_map does map the colelction's protocol to a
        # HasSelfTests class, the class's run_self_tests class method
        # is invoked. Any extra arguments found in the extra_args dictionary
        # are passed in to run_self_tests.
        class MockHasSelfTests(object):
            @classmethod
            def run_self_tests(cls, _db, constructor_method, *constructor_args):
                cls.run_self_tests_called_with = (_db, constructor_method)
                cls.run_self_tests_constructor_args = constructor_args
                return {}, ["result 1", "result 2"]

        out = StringIO()
        script = MockScript(self._db, out)
        protocol = self._default_collection.protocol
        script.test_collection(
            collection, api_map={protocol:MockHasSelfTests},
            extra_args={MockHasSelfTests:["an extra arg"]}
        )

        # run_self_tests() was called with the correct arguments,
        # including the extra one.
        assert (self._db, None) == MockHasSelfTests.run_self_tests_called_with
        assert ((self._db, collection, "an extra arg") ==
            MockHasSelfTests.run_self_tests_constructor_args)

        # Each result was run through process_result().
        assert ["result 1", "result 2"] == script.processed

    def test_process_result(self):

        # Test a successful test that returned a result.
        success = SelfTestResult("i succeeded")
        success.success = True
        success.end = success.start + datetime.timedelta(seconds=1.5)
        success.result = "a result"
        out = StringIO()
        script = RunSelfTestsScript(self._db, out)
        script.process_result(success)
        assert (out.getvalue() ==
            '  SUCCESS i succeeded (1.5sec)\n   Result: a result\n')

        # Test a failed test that raised an exception.
        failure = SelfTestResult("i failed")
        failure.end = failure.start
        failure.exception = Exception("bah")
        out = StringIO()
        script = RunSelfTestsScript(self._db, out)
        script.process_result(failure)
        assert (out.getvalue() ==
            "  FAILURE i failed (0.0sec)\n   Exception: Exception('bah',)\n")


class TestHasCollectionSelfTests(DatabaseTest):

    def test__run_self_tests(self):
        # Verify that _run_self_tests calls all the test methods
        # we want it to.
        class Mock(HasCollectionSelfTests):
            # Mock the methods that run the actual tests.
            def _no_delivery_mechanisms_test(self):
                self._no_delivery_mechanisms_called = True
                return "1"

        mock = Mock()
        results = [x for x in mock._run_self_tests()]
        assert ["1"] == [x.result for x in results]
        assert True == mock._no_delivery_mechanisms_called

    def test__no_delivery_mechanisms_test(self):
        # Verify that _no_delivery_mechanisms_test works whether all
        # titles in the collection have delivery mechanisms or not.

        # There's one LicensePool, and it has a delivery mechanism,
        # so a string is returned.
        pool = self._licensepool(None)
        class Mock(HasCollectionSelfTests):
            collection = self._default_collection
        hastests = Mock()
        result = hastests._no_delivery_mechanisms_test()
        success = "All titles in this collection have delivery mechanisms."
        assert success == result

        # Destroy the delivery mechanism.
        [self._db.delete(x) for x in pool.delivery_mechanisms]

        # Now a list of strings is returned, one for each problematic
        # book.
        [result] = hastests._no_delivery_mechanisms_test()
        assert ("[title unknown] (ID: %s)" % pool.identifier.identifier ==
            result)

        # Change the LicensePool so it has no owned licenses.
        # Now the book is no longer considered problematic,
        # since it's not actually in the collection.
        pool.licenses_owned = 0
        result = hastests._no_delivery_mechanisms_test()
        assert success == result<|MERGE_RESOLUTION|>--- conflicted
+++ resolved
@@ -34,16 +34,6 @@
         # to test it.
         not_in_library = self._collection()
         [result] = h.default_patrons(not_in_library)
-<<<<<<< HEAD
-        eq_("Acquiring test patron credentials.", result.name)
-        eq_(False, result.success)
-        eq_("Collection is not associated with any libraries.",
-            str(result.exception))
-        eq_(
-            "Add the collection to a library that has a patron authentication service.",
-            result.exception.debug_message
-        )
-=======
         assert "Acquiring test patron credentials." == result.name
         assert False == result.success
         assert ("Collection is not associated with any libraries." ==
@@ -51,7 +41,6 @@
         assert (
             "Add the collection to a library that has a patron authentication service." ==
             result.exception.debug_message)
->>>>>>> ee0ba53a
 
         # This collection is in two libraries.
         collection = self._default_collection
@@ -80,22 +69,12 @@
         # A SelfTestResult indicating failure was returned for the
         # library without a test patron, since the test cannot proceed with
         # a test patron.
-<<<<<<< HEAD
-        eq_(False, failure.success)
-        eq_(
-            "Acquiring test patron credentials for library %s" % no_default_patron.name,
-            failure.name
-        )
-        eq_("Library has no test patron configured.", str(failure.exception))
-        eq_("You can specify a test patron when you configure the library's patron authentication service.", failure.exception.debug_message)
-=======
         assert False == failure.success
         assert (
             "Acquiring test patron credentials for library %s" % no_default_patron.name ==
             failure.name)
-        assert "Library has no test patron configured." == failure.exception.message
+        assert "Library has no test patron configured." == str(failure.exception)
         assert "You can specify a test patron when you configure the library's patron authentication service." == failure.exception.debug_message
->>>>>>> ee0ba53a
 
         # The test patron for the library that has one was looked up,
         # and the test can proceed using this patron.
@@ -141,13 +120,8 @@
         default_api_map = CirculationAPI(
             self._db, self._default_library
         ).default_api_map
-<<<<<<< HEAD
         for k, v in list(default_api_map.items()):
-            eq_(api_map[k], v)
-=======
-        for k, v in default_api_map.items():
             assert api_map[k] == v
->>>>>>> ee0ba53a
 
         # But a couple things were added to the map that are not in
         # CirculationAPI.
