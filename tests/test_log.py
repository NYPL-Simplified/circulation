--- conflicted
+++ resolved
@@ -74,11 +74,7 @@
             )
             data = json.loads(formatter.format(record))
             # The resulting data is always a Unicode string.
-<<<<<<< HEAD
-            eq_("An important snowman: ☃", data['message'])
-=======
-            assert u"An important snowman: ☃" == data['message']
->>>>>>> d1a64387
+            assert "An important snowman: ☃" == data['message']
 
 
 class TestLogConfiguration(DatabaseTest):
