--- conflicted
+++ resolved
@@ -74,17 +74,10 @@
         response = self.api.get_license_status_document(loan)
         requested_url = self.api.requests[0][0]
 
-<<<<<<< HEAD
         parsed = urllib.parse.urlparse(requested_url)
-        eq_("https", parsed.scheme)
-        eq_("loan.feedbooks.net", parsed.netloc)
-        params = urllib.parse.parse_qs(parsed.query)
-=======
-        parsed = urlparse.urlparse(requested_url)
         assert "https" == parsed.scheme
         assert "loan.feedbooks.net" == parsed.netloc
         params = urlparse.parse_qs(parsed.query)
->>>>>>> ee0ba53a
 
         assert self.license.identifier == params.get("id")[0]
 
@@ -102,13 +95,8 @@
         assert expires > now
         assert expires < after_expiration
 
-<<<<<<< HEAD
         notification_url = urllib.parse.unquote_plus(params.get("notification_url")[0])
-        eq_("http://odl_notify?library_short_name=%s&loan_id=%s" % (self._default_library.short_name, loan.id),
-=======
-        notification_url = urllib.unquote_plus(params.get("notification_url")[0])
-        assert ("http://odl_notify?loan_id=%s&library_short_name=%s" % (loan.id, self._default_library.short_name) ==
->>>>>>> ee0ba53a
+        assert ("http://odl_notify?loan_id=%s&library_short_name=%s" % (self._default_library.short_name, loan.id) ==
             notification_url)
 
         # With an existing loan.
@@ -1372,15 +1360,9 @@
             license.checkout_url)
         assert ("https://license.feedbooks.net/license/status/?uuid=1" ==
             license.status_url)
-<<<<<<< HEAD
-        eq_(datetime.datetime(2019, 3, 31, 0o3, 13, 35), license.expires)
-        eq_(None, license.remaining_checkouts)
-        eq_(1, license.concurrent_checkouts)
-=======
-        assert datetime.datetime(2019, 3, 31, 03, 13, 35) == license.expires
+        assert datetime.datetime(2019, 3, 31, 3, 13, 35) == license.expires
         assert None == license.remaining_checkouts
         assert 1 == license.concurrent_checkouts
->>>>>>> ee0ba53a
 
         # This item is an open access audiobook.
         [everglades_pool] = [p for p in imported_pools if p.identifier == everglades.primary_identifier]
@@ -1731,29 +1713,16 @@
         hold_response = self.get_data("shared_collection_hold_info_reserved.opds")
         self.api.queue_response(200, content=hold_response)
         hold = self.api.place_hold(self.patron, "pin", self.pool, "notifications@librarysimplified.org")
-<<<<<<< HEAD
-        eq_(self.collection, hold.collection(self._db))
-        eq_(self.pool.data_source.name, hold.data_source_name)
-        eq_(self.pool.identifier.type, hold.identifier_type)
-        eq_(self.pool.identifier.identifier, hold.identifier)
-        eq_(datetime.datetime(2018, 3, 8, 18, 50, 18), hold.start_date)
-        eq_(datetime.datetime(2018, 3, 29, 17, 44, 0o1), hold.end_date)
-        eq_(1, hold.hold_position)
-        eq_("http://localhost:6500/AL/collections/DPLA%20Exchange/holds/18", hold.external_identifier)
-
-        eq_([self.pool.identifier.links[0].resource.url],
-=======
         assert self.collection == hold.collection(self._db)
         assert self.pool.data_source.name == hold.data_source_name
         assert self.pool.identifier.type == hold.identifier_type
         assert self.pool.identifier.identifier == hold.identifier
         assert datetime.datetime(2018, 3, 8, 18, 50, 18) == hold.start_date
-        assert datetime.datetime(2018, 3, 29, 17, 44, 01) == hold.end_date
+        assert datetime.datetime(2018, 3, 29, 17, 44, 1) == hold.end_date
         assert 1 == hold.hold_position
         assert "http://localhost:6500/AL/collections/DPLA%20Exchange/holds/18" == hold.external_identifier
 
         assert ([self.pool.identifier.links[0].resource.url] ==
->>>>>>> ee0ba53a
              self.api.requests)
 
     def test_place_hold_already_checked_out(self):
@@ -1831,23 +1800,13 @@
         activity = self.api.patron_activity(self.patron, "pin")
         assert 1 == len(activity)
         [hold_info] = activity
-<<<<<<< HEAD
-        eq_(self.collection, hold_info.collection(self._db))
-        eq_(self.pool.data_source.name, hold_info.data_source_name)
-        eq_(self.pool.identifier.type, hold_info.identifier_type)
-        eq_(self.pool.identifier.identifier, hold_info.identifier)
-        eq_(datetime.datetime(2018, 3, 8, 18, 50, 18), hold_info.start_date)
-        eq_(datetime.datetime(2018, 3, 29, 17, 44, 0o1), hold_info.end_date)
-        eq_([hold.external_identifier], self.api.requests[2:])
-=======
         assert self.collection == hold_info.collection(self._db)
         assert self.pool.data_source.name == hold_info.data_source_name
         assert self.pool.identifier.type == hold_info.identifier_type
         assert self.pool.identifier.identifier == hold_info.identifier
         assert datetime.datetime(2018, 3, 8, 18, 50, 18) == hold_info.start_date
-        assert datetime.datetime(2018, 3, 29, 17, 44, 01) == hold_info.end_date
+        assert datetime.datetime(2018, 3, 29, 17, 44, 1) == hold_info.end_date
         assert [hold.external_identifier] == self.api.requests[2:]
->>>>>>> ee0ba53a
 
         # The patron's hold has been deleted on the remote.
         self.api.queue_response(404, content="No hold here")
