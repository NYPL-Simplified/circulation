--- conflicted
+++ resolved
@@ -401,13 +401,8 @@
             # we get a Flask Response containing an OPDS feed.
             response = script.do_generate(lane, facets, pagination)
             assert isinstance(response, OPDSFeedResponse)
-<<<<<<< HEAD
-            eq_(AcquisitionFeed.ACQUISITION_FEED_TYPE, response.content_type)
+            assert AcquisitionFeed.ACQUISITION_FEED_TYPE == response.content_type
             assert response.get_data(as_text=True).startswith('<feed')
-=======
-            assert AcquisitionFeed.ACQUISITION_FEED_TYPE == response.content_type
-            assert response.data.startswith('<feed')
->>>>>>> ee0ba53a
 
 
 class TestCacheOPDSGroupFeedPerLane(TestLaneScript):
@@ -473,13 +468,8 @@
             # Try again without mocking AcquisitionFeed to verify that
             # we get a Flask response.
             response = script.do_generate(lane, facets, pagination)
-<<<<<<< HEAD
-            eq_(AcquisitionFeed.ACQUISITION_FEED_TYPE, response.content_type)
+            assert AcquisitionFeed.ACQUISITION_FEED_TYPE == response.content_type
             assert response.get_data(as_text=True).startswith('<feed')
-=======
-            assert AcquisitionFeed.ACQUISITION_FEED_TYPE == response.content_type
-            assert response.data.startswith('<feed')
->>>>>>> ee0ba53a
 
     def test_facets(self):
         # Normally we yield one FeaturedFacets object for each of the
@@ -804,16 +794,9 @@
             self._db, "http://foo/", "vendorid", "libraryname", "secret",
             output
         )
-<<<<<<< HEAD
-        eq_(
-            'Current Short Client Token configuration for http://foo/:\n Vendor ID: vendorid\n Library name: libraryname\n Shared secret: secret\n',
-            output.getvalue()
-        )
-=======
         assert (
-            u'Current Short Client Token configuration for http://foo/:\n Vendor ID: vendorid\n Library name: libraryname\n Shared secret: secret\n' ==
+            'Current Short Client Token configuration for http://foo/:\n Vendor ID: vendorid\n Library name: libraryname\n Shared secret: secret\n' ==
             output.getvalue())
->>>>>>> ee0ba53a
         [integration] = self._default_library.integrations
         assert (
             [('password', 'secret'), ('username', 'libraryname'),
@@ -826,13 +809,8 @@
             self._db, "http://foo/", "newid", "newname", "newsecret",
             output
         )
-<<<<<<< HEAD
         expect = 'Current Short Client Token configuration for http://foo/:\n Vendor ID: newid\n Library name: newname\n Shared secret: newsecret\n'
-        eq_(expect, output.getvalue())
-=======
-        expect = u'Current Short Client Token configuration for http://foo/:\n Vendor ID: newid\n Library name: newname\n Shared secret: newsecret\n'
         assert expect == output.getvalue()
->>>>>>> ee0ba53a
         expect_settings = [
             ('password', 'newsecret'), ('username', 'newname'),
              ('vendor_id', 'newid')
@@ -1121,34 +1099,13 @@
 
         # We have created a book. It has a cover image, which has a
         # thumbnail.
-<<<<<<< HEAD
-        eq_("A book", work.title)
-        eq_(
-            work.cover_full_url,
-            'https://test-cover-bucket.s3.amazonaws.com/Gutenberg/Gutenberg%20ID/1003/1003.jpg'
-        )
-        eq_(
-            work.cover_thumbnail_url,
-            'https://test-cover-bucket.s3.amazonaws.com/scaled/300/Gutenberg/Gutenberg%20ID/1003/1003.png'
-        )
-        eq_(1, len(work.license_pools))
-        eq_(1, len(edition.license_pools))
-        eq_(1, len([lp for lp in edition.license_pools if lp.collection == collection]))
-        [pool] = work.license_pools
-        eq_(licensepool_for_work, pool)
-        eq_(
-            pool.open_access_download_url,
-            'https://test-content-bucket.s3.amazonaws.com/Gutenberg/Gutenberg%20ID/1003/A%20book.epub'
-        )
-        eq_(RightsStatus.CC0,
-=======
         assert "A book" == work.title
         assert (
             work.cover_full_url ==
-            u'https://test-cover-bucket.s3.amazonaws.com/Gutenberg/Gutenberg%20ID/1003/1003.jpg')
+            'https://test-cover-bucket.s3.amazonaws.com/Gutenberg/Gutenberg%20ID/1003/1003.jpg')
         assert (
             work.cover_thumbnail_url ==
-            u'https://test-cover-bucket.s3.amazonaws.com/scaled/300/Gutenberg/Gutenberg%20ID/1003/1003.png')
+            'https://test-cover-bucket.s3.amazonaws.com/scaled/300/Gutenberg/Gutenberg%20ID/1003/1003.png')
         assert 1 == len(work.license_pools)
         assert 1 == len(edition.license_pools)
         assert 1 == len([lp for lp in edition.license_pools if lp.collection == collection])
@@ -1156,9 +1113,8 @@
         assert licensepool_for_work == pool
         assert (
             pool.open_access_download_url ==
-            u'https://test-content-bucket.s3.amazonaws.com/Gutenberg/Gutenberg%20ID/1003/A%20book.epub')
+            'https://test-content-bucket.s3.amazonaws.com/Gutenberg/Gutenberg%20ID/1003/A%20book.epub')
         assert (RightsStatus.CC0 ==
->>>>>>> ee0ba53a
             pool.delivery_mechanisms[0].rights_status.uri)
 
         # The two mock S3Uploaders have records of 'uploading' all these files
@@ -1348,22 +1304,12 @@
 
         # The CirculationData has an open-access link associated with it.
         [link] = circulation.links
-<<<<<<< HEAD
-        eq_(Hyperlink.OPEN_ACCESS_DOWNLOAD, link.rel)
-        eq_(
-            link.href,
-            'https://test-content-bucket.s3.amazonaws.com/Gutenberg/Gutenberg%20ID/2345/Name%20of%20book.epub'
-        )
-        eq_(Representation.EPUB_MEDIA_TYPE, link.media_type)
-        eq_("I'm an EPUB.", link.content)
-=======
         assert Hyperlink.OPEN_ACCESS_DOWNLOAD == link.rel
         assert (
             link.href ==
-            u'https://test-content-bucket.s3.amazonaws.com/Gutenberg/Gutenberg%20ID/2345/Name%20of%20book.epub')
+            'https://test-content-bucket.s3.amazonaws.com/Gutenberg/Gutenberg%20ID/2345/Name%20of%20book.epub')
         assert Representation.EPUB_MEDIA_TYPE == link.media_type
         assert "I'm an EPUB." == link.content
->>>>>>> ee0ba53a
 
         # This open-access link will be made available through a
         # delivery mechanism described by this FormatData.
@@ -1399,22 +1345,12 @@
         }
         script = MockDirectoryImportScript(self._db, mock_filesystem)
         link = script.load_cover_link(*args)
-<<<<<<< HEAD
-        eq_(Hyperlink.IMAGE, link.rel)
-        eq_(
-            link.href,
-            'https://test-cover-bucket.s3.amazonaws.com/Gutenberg/Gutenberg%20ID/2345/2345.jpg'
-        )
-        eq_(Representation.JPEG_MEDIA_TYPE, link.media_type)
-        eq_("I'm an image.", link.content)
-=======
         assert Hyperlink.IMAGE == link.rel
         assert (
             link.href ==
-            u'https://test-cover-bucket.s3.amazonaws.com/Gutenberg/Gutenberg%20ID/2345/2345.jpg')
+            'https://test-cover-bucket.s3.amazonaws.com/Gutenberg/Gutenberg%20ID/2345/2345.jpg')
         assert Representation.JPEG_MEDIA_TYPE == link.media_type
         assert "I'm an image." == link.content
->>>>>>> ee0ba53a
 
     def test_locate_file(self):
         """Test the ability of DirectoryImportScript._locate_file
