# encoding=utf8
from nose.tools import (
    assert_raises,
    eq_,
    set_trace,
)
from contextlib import contextmanager
import os
import datetime
import re
from wsgiref.handlers import format_date_time
from time import mktime
from decimal import Decimal

import flask
from flask import url_for
from flask_sqlalchemy_session import current_session

from . import DatabaseTest
from api.config import (
    Configuration,
    temp_config,
)
from collections import Counter
from api.controller import (
    CirculationManager,
    CirculationManagerController,
)
from api.authenticator import (
    BasicAuthenticationProvider
)
from core.app_server import (
    load_lending_policy
)
from core.external_search import DummyExternalSearchIndex
from core.metadata_layer import Metadata
from core.model import (
    Annotation,
    Collection,
    ConfigurationSetting,
    ExternalIntegration,
    Patron,
    DeliveryMechanism,
    Representation,
    Loan,
    Hold,
    DataSource,
    Edition,
    Identifier,
    Complaint,
    Library,
    SessionManager,
    CachedFeed,
    Work,
    CirculationEvent,
    LicensePoolDeliveryMechanism,
    PresentationCalculationPolicy,
    RightsStatus,
    get_one,
    get_one_or_create,
    create,
)
from core.lane import (
    Facets,
    Pagination,
)
from core.problem_details import *
from core.user_profile import (
    ProfileController,
    ProfileStorage,
)
from core.util.problem_detail import ProblemDetail
from core.util.http import RemoteIntegrationException
from core.testing import DummyHTTPClient

from api.problem_details import *
from api.circulation_exceptions import *
from api.circulation import (
    HoldInfo,
    LoanInfo,
    FulfillmentInfo,
)
from api.novelist import MockNoveListAPI
from api.adobe_vendor_id import AuthdataUtility
from api.lanes import make_lanes_default
import base64
import feedparser
from core.opds import (
    AcquisitionFeed,
)
from core.util.opds_writer import (    
    OPDSFeed,
)
from api.opds import CirculationManagerAnnotator
from api.annotations import AnnotationWriter
from api.testing import VendorIDTest
from lxml import etree
import random
import json
import urllib
from core.analytics import Analytics


<<<<<<< HEAD
    def __init__(self, _default_library_id, *args, **kwargs):
        super(TestCirculationManager, self).__init__(*args, **kwargs)
        self._default_library_id = _default_library_id

    @property
    def d_circulation(self):
        """Shorthand for the CirculationAPI object associated with
        the default library.
        """
        return self.circulation_apis[self._default_library_id]

    @property
    def d_top_level_lane(self):
        """Shorthand for the CirculationAPI object associated with
        the default library.
        """
        return self.top_level_lanes[self._default_library_id]
        
    def cdn_url_for(self, view, *args, **kwargs):
        base_url = url_for(view, *args, **kwargs)
        return cdnify(base_url, {"": "http://cdn/"})

class ControllerTest(DatabaseTest, MockAdobeConfiguration):
=======
class ControllerTest(VendorIDTest):
>>>>>>> cf25fe23
    """A test that requires a functional app server."""

    # Authorization headers that will succeed (or fail) against the
    # SimpleAuthenticationProvider set up in ControllerTest.setup().
    valid_auth = 'Basic ' + base64.b64encode(
        'unittestuser:unittestpassword'
    )
    invalid_auth = 'Basic ' + base64.b64encode('user1:password2')

    valid_credentials = dict(
        username="unittestuser", password="unittestpassword"
    )
    
    def setup(self, _db=None):
        super(ControllerTest, self).setup(_db=_db)
        _db = _db or self._db
        os.environ['AUTOINITIALIZE'] = "False"
        from api.app import app
        self.app = app
        del os.environ['AUTOINITIALIZE']
        
        # PRESERVE_CONTEXT_ON_EXCEPTION needs to be off in tests
        # to prevent one test failure from breaking later tests as well.
        # When used with flask's test_request_context, exceptions
        # from previous tests would cause flask to roll back the db
        # when you entered a new request context, deleting rows that
        # were created in the test setup.
        app.config['PRESERVE_CONTEXT_ON_EXCEPTION'] = False

<<<<<<< HEAD
        # Most tests only need one library: self._default_library.
        # Other tests need a different library (e.g. one created using the
        # scoped database session), or more than one library. For that
        # reason we call out to a helper method to create some number of
        # libraries, then initialize each one.
        #
        # NOTE: Any reference to self._default_library below this point in
        # this method will cause the tests in TestScopedSession to
        # hang.
        self.libraries = self.make_default_libraries(_db)
        self.collections = [
            self.make_default_collection(_db, library)
            for library in self.libraries
        ]

        # The first library created is used as the default -- more of the
        # time this is the same as self._default_library.
        self.library = self.libraries[0]
        self.collection = self.collections[0]

        self.default_patrons = {}
        for library in self.libraries:
            # Initialize the library's library registry constants.
            self.initialize_library(self.library)
        
            # Create the patron used by the dummy authentication mechanism.
            default_patron, ignore = get_one_or_create(
                _db, Patron,
                library=library,
                authorization_identifier="unittestuser",
                create_method_kwargs=dict(
                    external_identifier="unittestuser"
                )
            )
            self.default_patrons[library] = default_patron
                
            # Create a simple authentication integration for this library,
            # unless it already has a way to authenticate patrons
            # (in which case we would just screw things up).
            if not any([x for x in library.integrations if x.goal==
                        ExternalIntegration.PATRON_AUTH_GOAL]):
                integration, ignore = create(
                    _db, ExternalIntegration,
                    protocol="api.simple_authentication",
                    goal=ExternalIntegration.PATRON_AUTH_GOAL
                )
                p = BasicAuthenticationProvider
                integration.setting(p.TEST_IDENTIFIER).value = "unittestuser"
                integration.setting(p.TEST_PASSWORD).value = "unittestpassword"
                library.integrations.append(integration)

        # The test's default patron is the default patron for the first
        # library returned by make_default_libraries.
        self.default_patron = self.default_patrons[self.library]
        self.authdata = AuthdataUtility.from_config(_db)
=======
        # Most tests can use self._default_library and
        # self._default_collection, but some can't, because those objects
        # are associated with the default database session.
        self.library = self.make_default_library(_db)
        self.collection = self.make_default_collection(_db, self.library)

        # Create the patron used by the dummy authentication mechanism.
        self.default_patron, ignore = get_one_or_create(
            _db, Patron,
            library=self.library,
            authorization_identifier="unittestuser",
            create_method_kwargs=dict(
                external_identifier="unittestuser"
            )
        )

        Configuration.instance[Configuration.INTEGRATIONS][ExternalIntegration.CDN] = {
            "" : "http://cdn"
        }

        # Create a simple authentication integration for this library,
        # unless it already has a way to authenticate patrons
        # (in which case we would just screw things up).
        if not any([x for x in self.library.integrations if x.goal==
                ExternalIntegration.PATRON_AUTH_GOAL]):
            integration, ignore = create(
                _db, ExternalIntegration,
                protocol="api.simple_authentication",
                goal=ExternalIntegration.PATRON_AUTH_GOAL
            )
            p = BasicAuthenticationProvider
            integration.setting(p.TEST_IDENTIFIER).value = "unittestuser"
            integration.setting(p.TEST_PASSWORD).value = "unittestpassword"
            self.library.integrations.append(integration)
        self.authdata = AuthdataUtility.from_config(self.library)

        base_url = ConfigurationSetting.sitewide(self._db, Configuration.BASE_URL_KEY)
        base_url.value = u'http://test-circulation-manager/'

>>>>>>> cf25fe23
        with temp_config() as config:
            config[Configuration.POLICIES] = {
                Configuration.LANGUAGE_POLICY : {
                    Configuration.LARGE_COLLECTION_LANGUAGES : 'eng',
                    Configuration.SMALL_COLLECTION_LANGUAGES : 'spa,chi',
                }
            }

            lanes = make_lanes_default(self.library)
<<<<<<< HEAD
            self.manager = TestCirculationManager(
                self.library.id, _db, lanes=lanes, testing=True
=======
            self.manager = CirculationManager(
                _db, lanes=lanes, testing=True
>>>>>>> cf25fe23
            )
            app.manager = self.manager
            self.controller = CirculationManagerController(self.manager)

    def make_default_libraries(self, _db):
        return [self._default_library]

    def make_default_collection(self, _db, library):
        return self._default_collection

    @contextmanager
    def request_context_with_library(self, route, *args, **kwargs):
        if 'library' in kwargs:
            library = kwargs.pop('library')
        else:
            library = self._default_library
        with self.app.test_request_context(route, *args, **kwargs) as c:
            flask.request.library = library
            yield c


class CirculationControllerTest(ControllerTest):

    # These tests generally need at least one Work created,
    # but some need more.
    BOOKS = [
        ["english_1", "Quite British", "John Bull", "eng", True],
    ]
    
    def setup(self):
        super(CirculationControllerTest, self).setup()
        for (variable_name, title, author, language, fiction) in self.BOOKS:
            work = self._work(title, author, language=language, fiction=fiction,
                              with_open_access_download=True)
            setattr(self, variable_name, work)
            work.license_pools[0].collection = self.collection


class TestBaseController(CirculationControllerTest):

    def test_unscoped_session(self):
        """Compare to TestScopedSession.test_scoped_session to see
        how database sessions will be handled in production.
        """
        # Both requests used the self._db session used by most unit tests.
        with self.request_context_with_library("/"):
            response1 = self.manager.index_controller()
            eq_(self.app.manager._db, self._db)

        with self.request_context_with_library("/"):
            response2 = self.manager.index_controller()
            eq_(self.app.manager._db, self._db)

    def test_authenticated_patron_invalid_credentials(self):
        with self.request_context_with_library("/"):
            value = self.controller.authenticated_patron(
                dict(username="user1", password="password2")
            )
            eq_(value, INVALID_CREDENTIALS)

    def test_authenticated_patron_can_authenticate_with_expired_credentials(self):
        """A patron can authenticate even if their credentials have
        expired -- they just can't create loans or holds.
        """
        one_year_ago = datetime.datetime.utcnow() - datetime.timedelta(days=365)
        with self.request_context_with_library("/"):
            patron = self.controller.authenticated_patron(
                self.valid_credentials
            )
            patron.expires = one_year_ago

            patron = self.controller.authenticated_patron(
                self.valid_credentials
            )
            eq_(one_year_ago, patron.expires)

    def test_authenticated_patron_correct_credentials(self):
        with self.request_context_with_library("/"):
            value = self.controller.authenticated_patron(self.valid_credentials)
            assert isinstance(value, Patron)

    def test_authentication_sends_proper_headers(self):

        # Make sure the realm header has quotes around the realm name.  
        # Without quotes, some iOS versions don't recognize the header value.

        base_url = ConfigurationSetting.sitewide(self._db, Configuration.BASE_URL_KEY)
        base_url.value = u'http://url'

        with self.request_context_with_library("/"):
            response = self.controller.authenticate()
            eq_(response.headers['WWW-Authenticate'], u'Basic realm="Library card"')

        with self.request_context_with_library("/", headers={"X-Requested-With": "XMLHttpRequest"}):
            response = self.controller.authenticate()
            eq_(None, response.headers.get("WWW-Authenticate"))

    def test_load_lane(self):
        with self.request_context_with_library("/"):
            eq_(self.manager.d_top_level_lane,
                self.controller.load_lane(None, None))
            chinese = self.controller.load_lane('chi', None)
            eq_("Chinese", chinese.name)
            eq_("Chinese", chinese.display_name)
            eq_(["chi"], chinese.languages)

            english_sf = self.controller.load_lane('eng', "Science Fiction")
            eq_("Science Fiction", english_sf.display_name)
            eq_(["eng"], english_sf.languages)

            # __ is converted to /
            english_thriller = self.controller.load_lane('eng', "Suspense__Thriller")
            eq_("Suspense/Thriller", english_thriller.name)

            # Unlike with Chinese, there is no lane that contains all English books.
            english = self.controller.load_lane('eng', None)
            eq_(english.uri, NO_SUCH_LANE.uri)

            no_such_language = self.controller.load_lane('o10', None)
            eq_(no_such_language.uri, NO_SUCH_LANE.uri)
            eq_("Unrecognized language key: o10", no_such_language.detail)

            no_such_lane = self.controller.load_lane('eng', 'No such lane')
            eq_("No such lane: No such lane", no_such_lane.detail)

    def test_load_licensepools(self):

        # Here's a Library that has two Collections.
        library = self.library
        [c1] = library.collections
        c2 = self._collection()
        library.collections.append(c2)

        # Here's a Collection not affiliated with any Library.
        c3 = self._collection()

        # All three Collections have LicensePools for this Identifier,
        # from various sources.
        i1 = self._identifier()
        e1, lp1 = self._edition(
            data_source_name=DataSource.GUTENBERG,
            identifier_type=i1.type,
            identifier_id=i1.identifier,
            with_license_pool = True,
            collection=c1
        )
        e2, lp2 = self._edition(
            data_source_name=DataSource.OVERDRIVE,
            identifier_type=i1.type,
            identifier_id=i1.identifier,
            with_license_pool = True,
            collection=c2
        )
        e3, lp3 = self._edition(
            data_source_name=DataSource.BIBLIOTHECA,
            identifier_type=i1.type,
            identifier_id=i1.identifier,
            with_license_pool = True,
            collection=c3
        )

        # The first collection also has a LicensePool for a totally
        # different Identifier.
        e4, lp4 = self._edition(
            data_source_name=DataSource.GUTENBERG,
            with_license_pool=True,
            collection=c1
        )

        # Same for the third collection
        e5, lp5 = self._edition(
            data_source_name=DataSource.GUTENBERG,
            with_license_pool=True,
            collection=c3
        )

        # Now let's try to load LicensePools for the first Identifier
        # from the default Library.
        loaded = self.controller.load_licensepools(
            self._default_library, i1.type, i1.identifier
        )

        # Two LicensePools were loaded: the LicensePool for the first
        # Identifier in Collection 1, and the LicensePool for the same
        # identifier in Collection 2.
        assert lp1 in loaded
        assert lp2 in loaded
        eq_(2, len(loaded))
        assert all([lp.identifier==i1 for lp in loaded])

        # Note that the LicensePool in c3 was not loaded, even though
        # the Identifier matches, because that collection is not
        # associated with this Library.

        # LicensePool l4 was not loaded, even though it's in a Collection
        # that matches, because the Identifier doesn't match.

        # Now we test various failures.

        # Try a totally bogus identifier.
        problem_detail = self.controller.load_licensepools(
            self._default_library, "bad identifier type", i1.identifier
        )
        eq_(NO_LICENSES.uri, problem_detail.uri)
        expect = u"The item you're asking about (bad identifier type/%s) isn't in this collection." % i1.identifier
        eq_(expect, problem_detail.detail)

        # Try an identifier that would work except that it's not in a
        # Collection associated with the given Library.
        problem_detail = self.controller.load_licensepools(
            self._default_library, lp5.identifier.type,
            lp5.identifier.identifier
        )
        eq_(NO_LICENSES.uri, problem_detail.uri)

    def test_load_licensepooldelivery(self):

        licensepool = self._licensepool(edition=None, with_open_access_download=True)

        # Set a delivery mechanism that we won't be looking up, so we
        # can demonstrate that we find the right match thanks to more
        # than random chance.
        licensepool.set_delivery_mechanism(
            Representation.MOBI_MEDIA_TYPE, None, None, None
        )

        # If there is one matching delivery mechanism that matches the
        # request, we load it.
        lpdm = licensepool.delivery_mechanisms[0]
        delivery = self.controller.load_licensepooldelivery(
            licensepool, lpdm.delivery_mechanism.id
        )
        eq_(lpdm, delivery)

        # If there are multiple matching delivery mechanisms (that is,
        # multiple ways of getting a book with the same media type and
        # DRM scheme) we pick one arbitrarily.
        new_lpdm, is_new = create(
            self._db, 
            LicensePoolDeliveryMechanism,
            identifier=licensepool.identifier,
            data_source=licensepool.data_source,
            delivery_mechanism=lpdm.delivery_mechanism,
        )        
        eq_(True, is_new)

        eq_(new_lpdm.delivery_mechanism, lpdm.delivery_mechanism)
        underlying_mechanism = lpdm.delivery_mechanism

        delivery = self.controller.load_licensepooldelivery(
            licensepool, lpdm.delivery_mechanism.id
        )

        # We don't know which LicensePoolDeliveryMechanism this is, 
        # but we know it's one of the matches.
        eq_(underlying_mechanism, delivery.delivery_mechanism)

        # If there is no matching delivery mechanism, we return a
        # problem detail.
        adobe_licensepool = self._licensepool(
            edition=None, with_open_access_download=False
        )
        problem_detail = self.controller.load_licensepooldelivery(
            adobe_licensepool, lpdm.delivery_mechanism.id
        )
        eq_(BAD_DELIVERY_MECHANISM.uri, problem_detail.uri)

    def test_apply_borrowing_policy_when_holds_prohibited(self):
        with self.request_context_with_library("/"):
            patron = self.controller.authenticated_patron(self.valid_credentials)
            # This library does not allow holds.
            library = self._default_library
            library.setting(library.ALLOW_HOLDS).value = "False"

            # This is an open-access work.
            work = self._work(with_license_pool=True,
                              with_open_access_download=True)
            [pool] = work.license_pools
            pool.licenses_available = 0
            eq_(True, pool.open_access)

            # It can still be borrowed even though it has no
            # 'licenses' available.
            problem = self.controller.apply_borrowing_policy(patron, pool)
            eq_(None, problem)

            # If it weren't an open-access work, there'd be a big
            # problem.
            pool.open_access = False
            problem = self.controller.apply_borrowing_policy(patron, pool)
            eq_(FORBIDDEN_BY_POLICY.uri, problem.uri)

    def test_apply_borrowing_policy_for_audience_restriction(self):
        with self.request_context_with_library("/"):
            patron = self.controller.authenticated_patron(self.valid_credentials)
            work = self._work(with_license_pool=True)
            [pool] = work.license_pools

            self.manager.lending_policy = load_lending_policy(
                {
                    "60": {"audiences": ["Children"]}, 
                    "152": {"audiences": ["Children"]}, 
                    "62": {"audiences": ["Children"]}
                }
            )

            patron.external_type = '10'
            eq_(None, self.controller.apply_borrowing_policy(patron, pool))

            patron.external_type = '152'
            problem = self.controller.apply_borrowing_policy(patron, pool)
            eq_(FORBIDDEN_BY_POLICY.uri, problem.uri)

    def test_library_for_request(self):
        with self.app.test_request_context("/"):
            value = self.controller.library_for_request("not-a-library")
            eq_(LIBRARY_NOT_FOUND, value)

        with self.app.test_request_context("/"):
            value = self.controller.library_for_request(self._default_library.short_name)
            eq_(self._default_library, value)
            eq_(self._default_library, flask.request.library)

        with self.app.test_request_context("/"):
            value = self.controller.library_for_request(None)
            eq_(self._default_library, value)
            eq_(self._default_library, flask.request.library)


class TestIndexController(CirculationControllerTest):
    
    def test_simple_redirect(self):
        with temp_config() as config:
            config[Configuration.POLICIES] = {
                Configuration.ROOT_LANE_POLICY: None
            }
            with self.app.test_request_context('/'):
                flask.request.library = self.library
                response = self.manager.index_controller()
                eq_(302, response.status_code)
                eq_("http://cdn/default/groups/", response.headers['location'])

    def test_authenticated_patron_root_lane(self):
        self.default_patron.external_type = "1"
        with temp_config() as config:
            # Patrons of external type '1' get sent to the Adult
            # Fiction lane.
            config[Configuration.POLICIES] = {
                Configuration.ROOT_LANE_POLICY : { "1": ["eng", "Adult Fiction"]},
            }
            with self.request_context_with_library(
                "/", headers=dict(Authorization=self.invalid_auth)):
                response = self.manager.index_controller()
                eq_(401, response.status_code)

            with self.request_context_with_library(
                "/", headers=dict(Authorization=self.valid_auth)):
                response = self.manager.index_controller()
                eq_(302, response.status_code)
                eq_("http://cdn/default/groups/eng/Adult%20Fiction", response.headers['location'])

            # Now those patrons get sent to the top-level lane.
            config['policies'][Configuration.ROOT_LANE_POLICY] = { "1": None }
            with self.request_context_with_library(
                "/", headers=dict(Authorization=self.valid_auth)):
                response = self.manager.index_controller()
                eq_(302, response.status_code)
                eq_("http://cdn/default/groups/", response.headers['location'])


class TestMultipleLibraries(CirculationControllerTest):

    def make_default_libraries(self, _db):
        return [self._library() for x in range(2)]

    def make_default_collection(self, _db, library):
        collection, ignore = get_one_or_create(
            _db, Collection, name=self._str + " (for multi-library test)",
        )
        collection.create_external_integration(ExternalIntegration.OPDS_IMPORT)
        library.collections.append(collection)
        return collection
        
    def test_authentication(self):
        """It's possible to authenticate with multiple libraries and make a
        request that runs in the context of each different library.
        """
        l1, l2 = self.libraries
        assert l1 != l2
        for library in self.libraries:
            headers = dict(Authorization=self.valid_auth)
            with self.request_context_with_library(
                    "/", headers=headers, library=library):
                patron = self.manager.loans.authenticated_patron_from_request()
                eq_(library, patron.library)
                response = self.manager.index_controller()
                eq_("http://cdn/%s/groups/" % library.short_name,
                    response.headers['location'])
            
class TestLoanController(CirculationControllerTest):
    def setup(self):
        super(TestLoanController, self).setup()
        self.pool = self.english_1.license_pools[0]
        self.mech2 = self.pool.set_delivery_mechanism(
            Representation.PDF_MEDIA_TYPE, DeliveryMechanism.NO_DRM,
            RightsStatus.CC_BY, None
        )
        self.edition = self.pool.presentation_edition
        self.data_source = self.edition.data_source
        self.identifier = self.edition.primary_identifier

    def test_patron_circulation_retrieval(self):
        """The controller can get loans and holds for a patron, even if
        there are multiple licensepools on the Work.
        """
        # Give the Work a second LicensePool.
        edition, other_pool = self._edition(
            with_open_access_download=True, with_license_pool=True,
            data_source_name=DataSource.BIBLIOTHECA,
            collection=self.pool.collection
        )
        other_pool.identifier = self.identifier
        other_pool.work = self.pool.work

        pools = self.manager.loans.load_licensepools(
            self.library, self.identifier.type, self.identifier.identifier
        )

        with self.request_context_with_library(
                "/", headers=dict(Authorization=self.valid_auth)):
            self.manager.loans.authenticated_patron_from_request()

            # Without a loan or a hold, nothing is returned.
            # No loans.
            result = self.manager.loans.get_patron_loan(
                self.default_patron, pools
            )
            eq_((None, None), result)

            # No holds.
            result = self.manager.loans.get_patron_hold(
                self.default_patron, pools
            )
            eq_((None, None), result)

            # When there's a loan, we retrieve it.
            loan, newly_created = self.pool.loan_to(self.default_patron)
            result = self.manager.loans.get_patron_loan(
                self.default_patron, pools
            )
            eq_((loan, self.pool), result)

            # When there's a hold, we retrieve it.
            hold, newly_created = other_pool.on_hold_to(self.default_patron)
            result = self.manager.loans.get_patron_hold(
                self.default_patron, pools
            )
            eq_((hold, other_pool), result)

    def test_borrow_success(self):
        with self.request_context_with_library(
                "/", headers=dict(Authorization=self.valid_auth)):
            self.manager.loans.authenticated_patron_from_request()
            response = self.manager.loans.borrow(
                self.identifier.type, self.identifier.identifier)

            # A loan has been created for this license pool.
            loan = get_one(self._db, Loan, license_pool=self.pool)
            assert loan != None
            # The loan has yet to be fulfilled.
            eq_(None, loan.fulfillment)

            # We've been given an OPDS feed with one entry, which tells us how 
            # to fulfill the license.
            eq_(201, response.status_code)
            feed = feedparser.parse(response.get_data())
            [entry] = feed['entries']
            fulfillment_links = [x['href'] for x in entry['links']
                                if x['rel'] == OPDSFeed.ACQUISITION_REL]
            [mech1, mech2] = sorted(
                self.pool.delivery_mechanisms, 
                key=lambda x: x.delivery_mechanism.default_client_can_fulfill
            )

            fulfillable_mechanism = mech2

            expects = [url_for('fulfill',
                               license_pool_id=self.pool.id,
                               mechanism_id=mech.delivery_mechanism.id,
                               library_short_name=self.library.short_name,
                               _external=True) for mech in [mech1, mech2]]
            eq_(set(expects), set(fulfillment_links))

            http = DummyHTTPClient()

            # Now let's try to fulfill the loan.
            http.queue_response(200, content="I am an ACSM file")

            response = self.manager.loans.fulfill(
                self.pool.id, fulfillable_mechanism.delivery_mechanism.id,
                do_get=http.do_get
            )
            eq_(200, response.status_code)
            eq_(["I am an ACSM file"],
                response.response)
            eq_(http.requests, [fulfillable_mechanism.resource.url])

            # The mechanism we used has been registered with the loan.
            eq_(fulfillable_mechanism, loan.fulfillment)

            # Now that we've set a mechanism, we can fulfill the loan
            # again without specifying a mechanism.
            http.queue_response(200, content="I am an ACSM file")

            response = self.manager.loans.fulfill(
                self.pool.id, do_get=http.do_get
            )
            eq_(200, response.status_code)
            eq_(["I am an ACSM file"],
                response.response)
            eq_(http.requests, [fulfillable_mechanism.resource.url, fulfillable_mechanism.resource.url])

            # But we can't use some other mechanism -- we're stuck with
            # the first one we chose.
            response = self.manager.loans.fulfill(
                self.pool.id, mech1.delivery_mechanism.id
            )

            eq_(409, response.status_code)
            assert "You already fulfilled this loan as application/epub+zip (DRM-free), you can't also do it as application/pdf (DRM-free)" in response.detail

            # If the remote server fails, we get a problem detail.
            def doomed_get(url, headers, **kwargs):
                raise RemoteIntegrationException("fulfill service", "Error!")

            response = self.manager.loans.fulfill(
                self.pool.id, do_get=doomed_get
            )
            assert isinstance(response, ProblemDetail)
            eq_(502, response.status_code)

    def test_borrow_and_fulfill_with_streaming_delivery_mechanism(self):
        # Create a pool with a streaming delivery mechanism
        work = self._work(with_license_pool=True, with_open_access_download=False)
        edition = work.presentation_edition
        pool = work.license_pools[0]
        pool.open_access = False
        streaming_mech = pool.set_delivery_mechanism(
            DeliveryMechanism.STREAMING_TEXT_CONTENT_TYPE, DeliveryMechanism.OVERDRIVE_DRM,
            RightsStatus.IN_COPYRIGHT, None
        )
        identifier = edition.primary_identifier

        with self.request_context_with_library(
                "/", headers=dict(Authorization=self.valid_auth)):
            self.manager.loans.authenticated_patron_from_request()
            self.manager.d_circulation.queue_checkout(
                pool,
                LoanInfo(
                    pool.collection, pool.data_source.name,
                    pool.identifier.type,
                    pool.identifier.identifier,
                    datetime.datetime.utcnow(),
                    datetime.datetime.utcnow() + datetime.timedelta(seconds=3600),
                )
            )
            response = self.manager.loans.borrow(
                identifier.type, identifier.identifier)

            # A loan has been created for this license pool.
            loan = get_one(self._db, Loan, license_pool=pool)
            assert loan != None
            # The loan has yet to be fulfilled.
            eq_(None, loan.fulfillment)

            # We've been given an OPDS feed with two delivery mechanisms, which tell us how 
            # to fulfill the license.
            eq_(201, response.status_code)
            feed = feedparser.parse(response.get_data())
            [entry] = feed['entries']
            fulfillment_links = [x['href'] for x in entry['links']
                                if x['rel'] == OPDSFeed.ACQUISITION_REL]
            [mech1, mech2] = sorted(
                pool.delivery_mechanisms, 
                key=lambda x: x.delivery_mechanism.is_streaming
            )

            streaming_mechanism = mech2

            expects = [url_for('fulfill',
                               license_pool_id=pool.id,
                               mechanism_id=mech.delivery_mechanism.id,
                               library_short_name=self.library.short_name,
                               _external=True) for mech in [mech1, mech2]]
            eq_(set(expects), set(fulfillment_links))

            # Now let's try to fulfill the loan using the streaming mechanism.
            self.manager.d_circulation.queue_fulfill(
                pool,
                FulfillmentInfo(
                    pool.collection, pool.data_source.name,
                    pool.identifier.type,
                    pool.identifier.identifier,
                    "http://streaming-content-link",
                    Representation.TEXT_HTML_MEDIA_TYPE + DeliveryMechanism.STREAMING_PROFILE,
                    None,
                    None,
                )
            )
            response = self.manager.loans.fulfill(
                pool.id, streaming_mechanism.delivery_mechanism.id
            )

            # We get an OPDS entry.
            eq_(200, response.status_code)
            opds_entries = feedparser.parse(response.response[0])['entries']
            eq_(1, len(opds_entries))
            links = opds_entries[0]['links']
        
            # The entry includes one fulfill link.
            fulfill_links = [link for link in links if link['rel'] == "http://opds-spec.org/acquisition"]
            eq_(1, len(fulfill_links))

            eq_(Representation.TEXT_HTML_MEDIA_TYPE + DeliveryMechanism.STREAMING_PROFILE,
                fulfill_links[0]['type'])
            eq_("http://streaming-content-link", fulfill_links[0]['href'])


            # The mechanism has not been set, since fulfilling a streaming
            # mechanism does not lock in the format.
            eq_(None, loan.fulfillment)

            # We can still use the other mechanism too.
            http = DummyHTTPClient()
            http.queue_response(200, content="I am an ACSM file")

            self.manager.d_circulation.queue_fulfill(
                pool,
                FulfillmentInfo(
                    pool.collection, pool.data_source.name,
                    pool.identifier.type,
                    pool.identifier.identifier,
                    "http://other-content-link",
                    Representation.TEXT_HTML_MEDIA_TYPE,
                    None,
                    None,
                ),
            )
            response = self.manager.loans.fulfill(
                pool.id, mech1.delivery_mechanism.id, do_get=http.do_get
            )
            eq_(200, response.status_code)

            # Now the fulfillment has been set to the other mechanism.
            eq_(mech1, loan.fulfillment)

            # But we can still fulfill the streaming mechanism again.
            self.manager.d_circulation.queue_fulfill(
                pool,
                FulfillmentInfo(
                    pool.collection, pool.data_source.name,
                    pool.identifier.type,
                    pool.identifier.identifier,
                    "http://streaming-content-link",
                    Representation.TEXT_HTML_MEDIA_TYPE + DeliveryMechanism.STREAMING_PROFILE,
                    None,
                    None,
                )
            )

            response = self.manager.loans.fulfill(
                pool.id, streaming_mechanism.delivery_mechanism.id
            )
            eq_(200, response.status_code)
            opds_entries = feedparser.parse(response.response[0])['entries']
            eq_(1, len(opds_entries))
            links = opds_entries[0]['links']
        
            fulfill_links = [link for link in links if link['rel'] == "http://opds-spec.org/acquisition"]
            eq_(1, len(fulfill_links))

            eq_(Representation.TEXT_HTML_MEDIA_TYPE + DeliveryMechanism.STREAMING_PROFILE,
                fulfill_links[0]['type'])
            eq_("http://streaming-content-link", fulfill_links[0]['href'])

    def test_borrow_nonexistent_delivery_mechanism(self):
        with self.request_context_with_library(
                "/", headers=dict(Authorization=self.valid_auth)):
            self.manager.loans.authenticated_patron_from_request()
            response = self.manager.loans.borrow(
                self.identifier.type, self.identifier.identifier,
                -100
            )
            eq_(BAD_DELIVERY_MECHANISM, response) 

    def test_borrow_creates_hold_when_no_available_copies(self):
        threem_edition, pool = self._edition(
            with_open_access_download=False,
            data_source_name=DataSource.THREEM,
            identifier_type=Identifier.THREEM_ID,
            with_license_pool=True,
        )
        threem_book = self._work(
            presentation_edition=threem_edition,
        )
        pool.licenses_available = 0
        pool.open_access = False

        with self.request_context_with_library(
                "/", headers=dict(Authorization=self.valid_auth)):
            self.manager.loans.authenticated_patron_from_request()
            self.manager.d_circulation.queue_checkout(
                pool, NoAvailableCopies()
            )
            self.manager.d_circulation.queue_hold(
                pool,
                HoldInfo(
                    pool.collection, pool.data_source.name,
                    pool.identifier.type,
                    pool.identifier.identifier,
                    datetime.datetime.utcnow(),
                    datetime.datetime.utcnow() + datetime.timedelta(seconds=3600),
                    1,
                )
            )
            response = self.manager.loans.borrow(
                pool.identifier.type, pool.identifier.identifier)
            eq_(201, response.status_code)
            
            # A hold has been created for this license pool.
            hold = get_one(self._db, Hold, license_pool=pool)
            assert hold != None

    def test_borrow_creates_local_hold_if_remote_hold_exists(self):
        """We try to check out a book, but turns out we already have it 
        on hold.
        """
        threem_edition, pool = self._edition(
            with_open_access_download=False,
            data_source_name=DataSource.THREEM,
            identifier_type=Identifier.THREEM_ID,
            with_license_pool=True,
        )
        threem_book = self._work(
            presentation_edition=threem_edition,
        )
        pool.licenses_available = 0
        pool.open_access = False

        with self.request_context_with_library(
                "/", headers=dict(Authorization=self.valid_auth)):
            self.manager.loans.authenticated_patron_from_request()
            self.manager.d_circulation.queue_checkout(
                pool, AlreadyOnHold()
            )
            self.manager.d_circulation.queue_hold(
                pool, HoldInfo(
                    pool.collection, pool.data_source.name,
                    pool.identifier.type,
                    pool.identifier.identifier,
                    datetime.datetime.utcnow(),
                    datetime.datetime.utcnow() + datetime.timedelta(seconds=3600),
                    1,
                )
            )
            response = self.manager.loans.borrow(
                pool.identifier.type, pool.identifier.identifier)
            eq_(201, response.status_code)

            # A hold has been created for this license pool.
            hold = get_one(self._db, Hold, license_pool=pool)
            assert hold != None

    def test_borrow_fails_when_work_not_present_on_remote(self):
         threem_edition, pool = self._edition(
             with_open_access_download=False,
             data_source_name=DataSource.THREEM,
             identifier_type=Identifier.THREEM_ID,
             with_license_pool=True,
         )
         threem_book = self._work(
             presentation_edition=threem_edition,
         )
         pool.licenses_available = 1
         pool.open_access = False

         with self.request_context_with_library(
                 "/", headers=dict(Authorization=self.valid_auth)):
             self.manager.loans.authenticated_patron_from_request()
             self.manager.d_circulation.queue_checkout(
                 pool, NotFoundOnRemote()
             )
             response = self.manager.loans.borrow(
                 pool.identifier.type, pool.identifier.identifier)
             eq_(404, response.status_code)
             eq_("http://librarysimplified.org/terms/problem/not-found-on-remote", response.uri)

    def test_borrow_fails_when_work_already_checked_out(self):
        loan, _ignore = get_one_or_create(
            self._db, Loan, license_pool=self.pool,
            patron=self.default_patron
        )

        with self.request_context_with_library(
                "/", headers=dict(Authorization=self.valid_auth)):
            self.manager.loans.authenticated_patron_from_request()
            response = self.manager.loans.borrow(
                self.identifier.type, self.identifier.identifier)

            eq_(ALREADY_CHECKED_OUT, response)


    def test_revoke_loan(self):
         with self.request_context_with_library(
                 "/", headers=dict(Authorization=self.valid_auth)):
             patron = self.manager.loans.authenticated_patron_from_request()
             loan, newly_created = self.pool.loan_to(patron)

             self.manager.d_circulation.queue_checkin(self.pool, True)

             response = self.manager.loans.revoke(self.pool.id)

             eq_(200, response.status_code)
             
    def test_revoke_hold(self):
         with self.request_context_with_library(
                 "/", headers=dict(Authorization=self.valid_auth)):
             patron = self.manager.loans.authenticated_patron_from_request()
             hold, newly_created = self.pool.on_hold_to(patron, position=0)

             self.manager.d_circulation.queue_release_hold(self.pool, True)

             response = self.manager.loans.revoke(self.pool.id)

             eq_(200, response.status_code)

    def test_revoke_hold_nonexistent_licensepool(self):
         with self.request_context_with_library(
                 "/", headers=dict(Authorization=self.valid_auth)):
            patron = self.manager.loans.authenticated_patron_from_request()
            response = self.manager.loans.revoke(-10)
            assert isinstance(response, ProblemDetail)
            eq_(INVALID_INPUT.uri, response.uri)

    def test_hold_fails_when_patron_is_at_hold_limit(self):
        edition, pool = self._edition(with_license_pool=True)
        pool.open_access = False
        with self.request_context_with_library(
                "/", headers=dict(Authorization=self.valid_auth)):
            patron = self.manager.loans.authenticated_patron_from_request()
            self.manager.d_circulation.queue_checkout(
                pool, NoAvailableCopies()
            )
            self.manager.d_circulation.queue_hold(
                pool, PatronHoldLimitReached()
            )
            response = self.manager.loans.borrow(
                pool.identifier.type,
                pool.identifier.identifier
            )
            assert isinstance(response, ProblemDetail)
            eq_(HOLD_LIMIT_REACHED.uri, response.uri)

    def test_borrow_fails_with_outstanding_fines(self):
        threem_edition, pool = self._edition(
            with_open_access_download=False,
            data_source_name=DataSource.THREEM,
            identifier_type=Identifier.THREEM_ID,
            with_license_pool=True,
        )
        threem_book = self._work(
            presentation_edition=threem_edition,
        )
        pool.open_access = False

        ConfigurationSetting.for_library(
            Configuration.MAX_OUTSTANDING_FINES, self._default_library).value = "$0.50"
        with self.request_context_with_library(
                "/", headers=dict(Authorization=self.valid_auth)):

            # The patron's credentials are valid, but they have a lot
            # of fines.
            patron = self.manager.loans.authenticated_patron_from_request()
            patron.fines = Decimal("12345678.90")
            response = self.manager.loans.borrow(
                pool.identifier.type, pool.identifier.identifier)
                
            eq_(403, response.status_code)
            eq_(OUTSTANDING_FINES.uri, response.uri)
            assert "$12345678.90 outstanding" in response.detail

        # Reduce the patron's fines, and there's no problem.
        with self.request_context_with_library(
                "/", headers=dict(Authorization=self.valid_auth)):
            patron = self.manager.loans.authenticated_patron_from_request()
            patron.fines = Decimal("0.49")
            self.manager.d_circulation.queue_checkout(
                pool,
                LoanInfo(
                    pool.collection, pool.data_source.name,
                    pool.identifier.type,
                    pool.identifier.identifier,
                    datetime.datetime.utcnow(),
                    datetime.datetime.utcnow() + datetime.timedelta(seconds=3600),
                )
            )
            response = self.manager.loans.borrow(
                pool.identifier.type, pool.identifier.identifier)
                
            eq_(201, response.status_code)

    def test_3m_cant_revoke_hold_if_reserved(self):
         threem_edition, pool = self._edition(
             with_open_access_download=False,
             data_source_name=DataSource.THREEM,
             identifier_type=Identifier.THREEM_ID,
             with_license_pool=True,
         )
         threem_book = self._work(
             presentation_edition=threem_edition,
         )
         pool.open_access = False

         with self.request_context_with_library(
                 "/", headers=dict(Authorization=self.valid_auth)):
            patron = self.manager.loans.authenticated_patron_from_request()
            hold, newly_created = pool.on_hold_to(patron, position=0)
            response = self.manager.loans.revoke(pool.id)
            eq_(400, response.status_code)
            eq_(CANNOT_RELEASE_HOLD.uri, response.uri)
            eq_("Cannot release a hold once it enters reserved state.", response.detail)

    def test_active_loans(self):
        with self.request_context_with_library(
                "/", headers=dict(Authorization=self.valid_auth)):
            patron = self.manager.loans.authenticated_patron_from_request()
            response = self.manager.loans.sync()
            assert not "<entry>" in response.data
            assert response.headers['Cache-Control'].startswith('private,')

        overdrive_edition, overdrive_pool = self._edition(
            with_open_access_download=False,
            data_source_name=DataSource.OVERDRIVE,
            identifier_type=Identifier.OVERDRIVE_ID,
            with_license_pool=True,
        )
        overdrive_book = self._work(
            presentation_edition=overdrive_edition,
        )
        overdrive_pool.open_access = False

        bibliotheca_edition, bibliotheca_pool = self._edition(
            with_open_access_download=False,
            data_source_name=DataSource.BIBLIOTHECA,
            identifier_type=Identifier.BIBLIOTHECA_ID,
            with_license_pool=True,
        )
        bibliotheca_book = self._work(
            presentation_edition=bibliotheca_edition,
        )
        bibliotheca_pool.licenses_available = 0
        bibliotheca_pool.open_access = False
        
        self.manager.d_circulation.add_remote_loan(
            overdrive_pool.collection, overdrive_pool.data_source,
            overdrive_pool.identifier.type,
            overdrive_pool.identifier.identifier,
            datetime.datetime.utcnow(),
            datetime.datetime.utcnow() + datetime.timedelta(seconds=3600)
        )
        self.manager.d_circulation.add_remote_hold(
            bibliotheca_pool.collection, bibliotheca_pool.data_source,
            bibliotheca_pool.identifier.type,
            bibliotheca_pool.identifier.identifier,
            datetime.datetime.utcnow(),
            datetime.datetime.utcnow() + datetime.timedelta(seconds=3600),
            0,
        )

        with self.request_context_with_library(
                "/", headers=dict(Authorization=self.valid_auth)):
            patron = self.manager.loans.authenticated_patron_from_request()
            response = self.manager.loans.sync()

            feed = feedparser.parse(response.data)
            entries = feed['entries']

            overdrive_entry = [entry for entry in entries if entry['title'] == overdrive_book.title][0]
            bibliotheca_entry = [entry for entry in entries if entry['title'] == bibliotheca_book.title][0]

            eq_(overdrive_entry['opds_availability']['status'], 'available')
            eq_(bibliotheca_entry['opds_availability']['status'], 'ready')
            
            overdrive_links = overdrive_entry['links']
            fulfill_link = [x for x in overdrive_links if x['rel'] == 'http://opds-spec.org/acquisition'][0]['href']
            revoke_link = [x for x in overdrive_links if x['rel'] == OPDSFeed.REVOKE_LOAN_REL][0]['href']
            bibliotheca_links = bibliotheca_entry['links']
            borrow_link = [x for x in bibliotheca_links if x['rel'] == 'http://opds-spec.org/acquisition/borrow'][0]['href']
            bibliotheca_revoke_links = [x for x in bibliotheca_links if x['rel'] == OPDSFeed.REVOKE_LOAN_REL]

            assert urllib.quote("%s/fulfill" % overdrive_pool.id) in fulfill_link
            assert urllib.quote("%s/revoke" % overdrive_pool.id) in revoke_link
            assert urllib.quote("%s/%s/borrow" % (bibliotheca_pool.identifier.type, bibliotheca_pool.identifier.identifier)) in borrow_link
            eq_(0, len(bibliotheca_revoke_links))


class TestAnnotationController(CirculationControllerTest):
    def setup(self):
        super(TestAnnotationController, self).setup()
        self.pool = self.english_1.license_pools[0]
        self.edition = self.pool.presentation_edition
        self.identifier = self.edition.primary_identifier

    def test_get_empty_container(self):
        with self.request_context_with_library(
                "/", headers=dict(Authorization=self.valid_auth)):
            self.manager.loans.authenticated_patron_from_request()
            response = self.manager.annotations.container()
            eq_(200, response.status_code)

            # We've been given an annotation container with no items.
            container = json.loads(response.data)
            eq_([], container['first']['items'])
            eq_(0, container['total'])

            # The response has the appropriate headers.
            allow_header = response.headers['Allow']
            for method in ['GET', 'HEAD', 'OPTIONS', 'POST']:
                assert method in allow_header

            eq_(AnnotationWriter.CONTENT_TYPE, response.headers['Accept-Post'])
            eq_(AnnotationWriter.CONTENT_TYPE, response.headers['Content-Type'])
            eq_('W/""', response.headers['ETag'])

    def test_get_container_with_item(self):
        self.pool.loan_to(self.default_patron)

        annotation, ignore = create(
            self._db, Annotation,
            patron=self.default_patron,
            identifier=self.identifier,
            motivation=Annotation.IDLING,
        )
        annotation.active = True
        annotation.timestamp = datetime.datetime.now()

        with self.request_context_with_library(
                "/", headers=dict(Authorization=self.valid_auth)):
            self.manager.annotations.authenticated_patron_from_request()
            response = self.manager.annotations.container()
            eq_(200, response.status_code)

            # We've been given an annotation container with one item.
            container = json.loads(response.data)
            eq_(1, container['total'])
            item = container['first']['items'][0]
            eq_(annotation.motivation, item['motivation'])

            # The response has the appropriate headers.
            allow_header = response.headers['Allow']
            for method in ['GET', 'HEAD', 'OPTIONS', 'POST']:
                assert method in allow_header

            eq_(AnnotationWriter.CONTENT_TYPE, response.headers['Accept-Post'])
            eq_(AnnotationWriter.CONTENT_TYPE, response.headers['Content-Type'])
            expected_etag = 'W/"%s"' % annotation.timestamp
            eq_(expected_etag, response.headers['ETag'])
            expected_time = format_date_time(mktime(annotation.timestamp.timetuple()))
            eq_(expected_time, response.headers['Last-Modified'])

    def test_get_container_for_work(self):
        self.pool.loan_to(self.default_patron)

        annotation, ignore = create(
            self._db, Annotation,
            patron=self.default_patron,
            identifier=self.identifier,
            motivation=Annotation.IDLING,
        )
        annotation.active = True
        annotation.timestamp = datetime.datetime.now()

        other_annotation, ignore = create(
            self._db, Annotation,
            patron=self.default_patron,
            identifier=self._identifier(),
            motivation=Annotation.IDLING,
        )

        with self.request_context_with_library(
                "/", headers=dict(Authorization=self.valid_auth)):
            self.manager.annotations.authenticated_patron_from_request()
            response = self.manager.annotations.container_for_work(self.identifier.type, self.identifier.identifier)
            eq_(200, response.status_code)

            # We've been given an annotation container with one item.
            container = json.loads(response.data)
            eq_(1, container['total'])
            item = container['first']['items'][0]
            eq_(annotation.motivation, item['motivation'])

            # The response has the appropriate headers - POST is not allowed.
            allow_header = response.headers['Allow']
            for method in ['GET', 'HEAD', 'OPTIONS']:
                assert method in allow_header

            assert 'Accept-Post' not in response.headers.keys()
            eq_(AnnotationWriter.CONTENT_TYPE, response.headers['Content-Type'])
            expected_etag = 'W/"%s"' % annotation.timestamp
            eq_(expected_etag, response.headers['ETag'])
            expected_time = format_date_time(mktime(annotation.timestamp.timetuple()))
            eq_(expected_time, response.headers['Last-Modified'])

    def test_post_to_container(self):
        data = dict()
        data['@context'] = AnnotationWriter.JSONLD_CONTEXT
        data['type'] = "Annotation"
        data['motivation'] = Annotation.IDLING
        data['target'] = dict(source=self.identifier.urn, selector="epubcfi(/6/4[chap01ref]!/4[body01]/10[para05]/3:10)")

        with self.request_context_with_library(
            "/", headers=dict(Authorization=self.valid_auth), method='POST', data=json.dumps(data)):
            patron = self.manager.annotations.authenticated_patron_from_request()
            patron.synchronize_annotations = True
            # The patron doesn't have any annotations yet.
            annotations = self._db.query(Annotation).filter(Annotation.patron==patron).all()
            eq_(0, len(annotations))

            response = self.manager.annotations.container()

            # The patron doesn't have the pool on loan yet, so the request fails.
            eq_(400, response.status_code)
            annotations = self._db.query(Annotation).filter(Annotation.patron==patron).all()
            eq_(0, len(annotations))

            # Give the patron a loan and try again, and the request creates an annotation.
            self.pool.loan_to(patron)
            response = self.manager.annotations.container()
            eq_(200, response.status_code)
            
            annotations = self._db.query(Annotation).filter(Annotation.patron==patron).all()
            eq_(1, len(annotations))
            annotation = annotations[0]
            eq_(Annotation.IDLING, annotation.motivation)
            selector = json.loads(annotation.target).get("http://www.w3.org/ns/oa#hasSelector")[0].get('@id')
            eq_(data['target']['selector'], selector)

            # The response contains the annotation in the db.
            item = json.loads(response.data)
            assert str(annotation.id) in item['id']
            eq_(annotation.motivation, item['motivation'])

    def test_detail(self):
        self.pool.loan_to(self.default_patron)

        annotation, ignore = create(
            self._db, Annotation,
            patron=self.default_patron,
            identifier=self.identifier,
            motivation=Annotation.IDLING,
        )
        annotation.active = True

        with self.request_context_with_library(
                "/", headers=dict(Authorization=self.valid_auth)):
            self.manager.annotations.authenticated_patron_from_request()
            response = self.manager.annotations.detail(annotation.id)
            eq_(200, response.status_code)

            # We've been given a single annotation item.
            item = json.loads(response.data)
            assert str(annotation.id) in item['id']
            eq_(annotation.motivation, item['motivation'])

            # The response has the appropriate headers.
            allow_header = response.headers['Allow']
            for method in ['GET', 'HEAD', 'OPTIONS', 'DELETE']:
                assert method in allow_header

            eq_(AnnotationWriter.CONTENT_TYPE, response.headers['Content-Type'])

    def test_detail_for_other_patrons_annotation_returns_404(self):
        patron = self._patron()
        self.pool.loan_to(patron)

        annotation, ignore = create(
            self._db, Annotation,
            patron=patron,
            identifier=self.identifier,
            motivation=Annotation.IDLING,
        )
        annotation.active = True

        with self.request_context_with_library(
                "/", headers=dict(Authorization=self.valid_auth)):
            self.manager.annotations.authenticated_patron_from_request()

            # The patron can't see that this annotation exists.
            response = self.manager.annotations.detail(annotation.id)
            eq_(404, response.status_code)

    def test_detail_for_missing_annotation_returns_404(self):
        with self.request_context_with_library(
                "/", headers=dict(Authorization=self.valid_auth)):
            self.manager.annotations.authenticated_patron_from_request()

            # This annotation does not exist.
            response = self.manager.annotations.detail(100)
            eq_(404, response.status_code)

    def test_detail_for_deleted_annotation_returns_404(self):
        self.pool.loan_to(self.default_patron)

        annotation, ignore = create(
            self._db, Annotation,
            patron=self.default_patron,
            identifier=self.identifier,
            motivation=Annotation.IDLING,
        )
        annotation.active = False

        with self.request_context_with_library(
                "/", headers=dict(Authorization=self.valid_auth)):
            self.manager.annotations.authenticated_patron_from_request()
            response = self.manager.annotations.detail(annotation.id)
            eq_(404, response.status_code)

    def test_delete(self):
        self.pool.loan_to(self.default_patron)

        annotation, ignore = create(
            self._db, Annotation,
            patron=self.default_patron,
            identifier=self.identifier,
            motivation=Annotation.IDLING,
        )
        annotation.active = True

        with self.request_context_with_library(
                "/", method='DELETE', headers=dict(Authorization=self.valid_auth)):
            self.manager.annotations.authenticated_patron_from_request()
            response = self.manager.annotations.detail(annotation.id)
            eq_(200, response.status_code)

            # The annotation has been marked inactive.
            eq_(False, annotation.active)


class TestWorkController(CirculationControllerTest):
    def setup(self):
        super(TestWorkController, self).setup()
        [self.lp] = self.english_1.license_pools
        self.edition = self.lp.presentation_edition
        self.datasource = self.lp.data_source.name
        self.identifier = self.lp.identifier

    def test_contributor(self):
        # Give the Contributor a display_name.
        [contribution] = self.english_1.presentation_edition.contributions
        contribution.contributor.display_name = u"John Bull"

        # For works without a contributor name, a ProblemDetail is returned.
        with self.request_context_with_library('/'):
            response = self.manager.work_controller.contributor('', None, None)
        eq_(404, response.status_code)
        eq_("http://librarysimplified.org/terms/problem/unknown-lane", response.uri)

        contributor = self.edition.contributions[0].contributor
        contributor.display_name = name = 'John Bull'
        
        # Similarly if the pagination data is bad.
        with self.request_context_with_library('/?size=abc'):
            response = self.manager.work_controller.contributor(name, None, None)
            eq_(400, response.status_code)

        # Or if the facet data is bad.
        with self.request_context_with_library('/?order=nosuchorder'):
            response = self.manager.work_controller.contributor(name, None, None)
            eq_(400, response.status_code)
        
        # If the work has a contributor, a feed is returned.
        SessionManager.refresh_materialized_views(self._db)
        with self.request_context_with_library('/'):
            response = self.manager.work_controller.contributor(name, None, None)

        eq_(200, response.status_code)
        feed = feedparser.parse(response.data)
        eq_(name, feed['feed']['title'])
        [entry] = feed['entries']
        eq_(self.english_1.title, entry['title'])

        # The feed has facet links.
        links = feed['feed']['links']
        facet_links = [link for link in links if link['rel'] == 'http://opds-spec.org/facet']
        eq_(9, len(facet_links))

        another_work = self._work("Not open access", name, with_license_pool=True)
        another_work.license_pools[0].open_access = False
        duplicate_contributor = another_work.presentation_edition.contributions[0].contributor
        duplicate_contributor.display_name = name

        # Facets work.
        SessionManager.refresh_materialized_views(self._db)
        with self.request_context_with_library("/?order=title"):
            response = self.manager.work_controller.contributor(name, None, None)

        eq_(200, response.status_code)
        feed = feedparser.parse(response.data)
        eq_(2, len(feed['entries']))

        with self.request_context_with_library("/?available=always"):
            response = self.manager.work_controller.contributor(name, None, None)

        eq_(200, response.status_code)
        feed = feedparser.parse(response.data)
        eq_(1, len(feed['entries']))
        [entry] = feed['entries']
        eq_(self.english_1.title, entry['title'])

        # Pagination works.
        with self.request_context_with_library("/?size=1"):
            response = self.manager.work_controller.contributor(name, None, None)

        eq_(200, response.status_code)
        feed = feedparser.parse(response.data)
        eq_(1, len(feed['entries']))
        [entry] = feed['entries']
        eq_(another_work.title, entry['title'])

        with self.request_context_with_library("/?after=1"):
            response = self.manager.work_controller.contributor(name, None, None)

        eq_(200, response.status_code)
        feed = feedparser.parse(response.data)
        eq_(1, len(feed['entries']))
        [entry] = feed['entries']
        eq_(self.english_1.title, entry['title'])

    def test_permalink(self):
        with self.request_context_with_library("/"):
            response = self.manager.work_controller.permalink(self.identifier.type, self.identifier.identifier)
            annotator = CirculationManagerAnnotator(None, None, self._default_library)
            expect = etree.tostring(
                AcquisitionFeed.single_entry(
                    self._db, self.english_1, annotator
                )
            )
        eq_(200, response.status_code)
        eq_(expect, response.data)
        eq_(OPDSFeed.ENTRY_TYPE, response.headers['Content-Type'])

    def test_recommendations(self):
        # Prep an empty recommendation.
        source = DataSource.lookup(self._db, self.datasource)
        metadata = Metadata(source)
        mock_api = MockNoveListAPI()
        mock_api.setup(metadata)

        SessionManager.refresh_materialized_views(self._db)
        args = [self.identifier.type,
                self.identifier.identifier]
        kwargs = dict(novelist_api=mock_api)
        
        # We get a 400 response if the pagination data is bad.
        with self.request_context_with_library('/?size=abc'):
            response = self.manager.work_controller.recommendations(
                *args, **kwargs
            )
            eq_(400, response.status_code)

        # Or if the facet data is bad.
        mock_api.setup(metadata)
        with self.request_context_with_library('/?order=nosuchorder'):
            response = self.manager.work_controller.recommendations(
                *args, **kwargs
            )
            eq_(400, response.status_code)

        # Show it working.
        mock_api.setup(metadata)
        with self.request_context_with_library('/'):
            response = self.manager.work_controller.recommendations(
                *args, **kwargs
            )
        eq_(200, response.status_code)
        feed = feedparser.parse(response.data)
        eq_('Recommended Books', feed['feed']['title'])
        eq_(0, len(feed['entries']))

       
        # Delete the cache and prep a recommendation result.
        [cached_empty_feed] = self._db.query(CachedFeed).all()
        self._db.delete(cached_empty_feed)
        metadata.recommendations = [self.english_1.license_pools[0].identifier]
        mock_api.setup(metadata)

        SessionManager.refresh_materialized_views(self._db)
        with self.request_context_with_library('/'):
            response = self.manager.work_controller.recommendations(
                self.identifier.type, self.identifier.identifier,
                novelist_api=mock_api
            )
        # A feed is returned with the proper recommendation.
        eq_(200, response.status_code)
        feed = feedparser.parse(response.data)

        eq_('Recommended Books', feed.feed.title)
        [entry] = feed.entries
        eq_(self.english_1.title, entry['title'])
        author = self.english_1.presentation_edition.author_contributors[0]
        expected_author_name = author.display_name or author.sort_name
        eq_(expected_author_name, entry.author)

        # The feed has facet links.
        links = feed['feed']['links']
        facet_links = [link for link in links if link['rel'] == 'http://opds-spec.org/facet']
        eq_(9, len(facet_links))

        with self.request_context_with_library('/'):
            response = self.manager.work_controller.recommendations(
                self.identifier.type, self.identifier.identifier
            )

        eq_(404, response.status_code)
        eq_("http://librarysimplified.org/terms/problem/unknown-lane", response.uri)

        another_work = self._work("Before Quite British", "Not Before John Bull", with_open_access_download=True)

        # Delete the cache again and prep a recommendation result.
        [cached_feed] = self._db.query(CachedFeed).all()
        self._db.delete(cached_feed)

        metadata.recommendations = [
            self.english_1.license_pools[0].identifier,
            another_work.license_pools[0].identifier,
        ]
        mock_api.setup(metadata)

        # Facets work.
        SessionManager.refresh_materialized_views(self._db)
        with self.request_context_with_library("/?order=title"):
            response = self.manager.work_controller.recommendations(
                self.identifier.type, self.identifier.identifier,
                novelist_api=mock_api
            )

        eq_(200, response.status_code)
        feed = feedparser.parse(response.data)
        eq_(2, len(feed['entries']))
        [entry1, entry2] = feed['entries']
        eq_(another_work.title, entry1['title'])
        eq_(self.english_1.title, entry2['title'])

        metadata.recommendations = [
            self.english_1.license_pools[0].identifier,
            another_work.license_pools[0].identifier,
        ]
        mock_api.setup(metadata)

        with self.request_context_with_library("/?order=author"):
            response = self.manager.work_controller.recommendations(
                self.identifier.type, self.identifier.identifier,
                novelist_api=mock_api
            )

        eq_(200, response.status_code)
        feed = feedparser.parse(response.data)
        eq_(2, len(feed['entries']))
        [entry1, entry2] = feed['entries']
        eq_(self.english_1.title, entry1['title'])
        eq_(another_work.title, entry2['title'])

        metadata.recommendations = [
            self.english_1.license_pools[0].identifier,
            another_work.license_pools[0].identifier,
        ]
        mock_api.setup(metadata)

        # Pagination works.
        with self.request_context_with_library("/?size=1&order=title"):
            response = self.manager.work_controller.recommendations(
                self.identifier.type, self.identifier.identifier,
                novelist_api=mock_api
            )

        eq_(200, response.status_code)
        feed = feedparser.parse(response.data)
        eq_(1, len(feed['entries']))
        [entry] = feed['entries']
        eq_(another_work.title, entry['title'])

        metadata.recommendations = [
            self.english_1.license_pools[0].identifier,
            another_work.license_pools[0].identifier,
        ]
        mock_api.setup(metadata)

        with self.request_context_with_library("/?after=1&order=title"):
            response = self.manager.work_controller.recommendations(
                self.identifier.type, self.identifier.identifier,
                novelist_api=mock_api
            )

        eq_(200, response.status_code)
        feed = feedparser.parse(response.data)
        eq_(1, len(feed['entries']))
        [entry] = feed['entries']
        eq_(self.english_1.title, entry['title'])

    def test_related_books(self):
        # A book with no related books returns a ProblemDetail.

        # Remove contribution.
        [contribution] = self.edition.contributions
        [original, role] = [contribution.contributor, contribution.role]
        self._db.delete(contribution)
        self._db.commit()

        with self.request_context_with_library('/'):
            response = self.manager.work_controller.related(
                self.identifier.type, self.identifier.identifier
            )

        eq_(404, response.status_code)
        eq_("http://librarysimplified.org/terms/problem/unknown-lane", response.uri)

        # Prep book with a contribution, a series, and a recommendation.
        self.lp.presentation_edition.add_contributor(original, role)
        same_author = self._work(
            "What is Sunday?", original.display_name,
            language="eng", fiction=True, with_open_access_download=True
        )
        duplicate = same_author.presentation_edition.contributions[0].contributor
        original.display_name = duplicate.display_name = u"John Bull"

        self.edition.series = u"Around the World"
        self.edition.series_position = 1

        same_series_work = self._work(
            title="ZZZ", authors="ZZZ ZZZ", with_license_pool=True,
            series="Around the World")
        same_series_work.presentation_edition.series_position = 0
        self.english_1.calculate_presentation(
            PresentationCalculationPolicy(regenerate_opds_entries=True),
            DummyExternalSearchIndex()
        )
        SessionManager.refresh_materialized_views(self._db)

        source = DataSource.lookup(self._db, self.datasource)
        metadata = Metadata(source)
        mock_api = MockNoveListAPI()
        metadata.recommendations = [same_author.license_pools[0].identifier]
        mock_api.setup(metadata)

        # A grouped feed is returned with all of the related books
        with self.request_context_with_library('/'):
            response = self.manager.work_controller.related(
                self.identifier.type, self.identifier.identifier,
                novelist_api=mock_api
            )
        eq_(200, response.status_code)
        feed = feedparser.parse(response.data)
        eq_(5, len(feed['entries']))

        def collection_link(entry):
            [link] = [l for l in entry['links'] if l['rel']=='collection']
            return link['title'], link['href']

        # This feed contains five books: one recommended,
        # one in the same series, and two by the same author.
        recommendations = []
        same_series = []
        same_contributor = []
        feeds_with_original_book = []
        for e in feed['entries']:
            for link in e['links']:
                if link['rel'] != 'collection':
                    continue
                if link['title'] == 'Recommended Books':
                    recommendations.append(e)
                elif link['title'] == 'Around the World':
                    same_series.append(e)
                elif link['title'] == 'John Bull':
                    same_contributor.append(e)
                if e['title'] == self.english_1.title:
                    feeds_with_original_book.append(link['title'])

        [recommendation] = recommendations
        title, href = collection_link(recommendation)
        work_url = "/works/%s/%s/" % (self.identifier.type, self.identifier.identifier)
        expected = urllib.quote(work_url + 'recommendations')
        eq_(True, href.endswith(expected))

        # All books in the series are in the series feed.
        for book in same_series:
            title, href = collection_link(book)
            expected_series_link = 'series/%s/eng/Adult' % urllib.quote("Around the World")
            eq_(True, href.endswith(expected_series_link))

        # The other book by this contributor is in the contributor feed.
        for contributor in same_contributor:
            title, href = collection_link(contributor)
            expected_contributor_link = urllib.quote('contributor/John Bull/eng/')
            eq_(True, href.endswith(expected_contributor_link))

        # The book for which we got recommendations is itself listed in the
        # series feed and in the 'books by this author' feed.
        eq_(set(["John Bull", "Around the World"]),
            set(feeds_with_original_book))

        # The series feed is sorted by series position.
        [series_e1, series_e2] = same_series
        eq_(same_series_work.title, series_e1['title'])
        eq_(self.english_1.title, series_e2['title'])

    def test_report_problem_get(self):
        with self.request_context_with_library("/"):
            response = self.manager.work_controller.report(self.identifier.type, self.identifier.identifier)
        eq_(200, response.status_code)
        eq_("text/uri-list", response.headers['Content-Type'])
        for i in Complaint.VALID_TYPES:
            assert i in response.data

    def test_report_problem_post_success(self):
        error_type = random.choice(list(Complaint.VALID_TYPES))
        data = json.dumps({ "type": error_type,
                            "source": "foo",
                            "detail": "bar"}
        )
        with self.request_context_with_library("/", method="POST", data=data):
            response = self.manager.work_controller.report(self.identifier.type, self.identifier.identifier)
        eq_(201, response.status_code)
        [complaint] = self.lp.complaints
        eq_(error_type, complaint.type)
        eq_("foo", complaint.source)
        eq_("bar", complaint.detail)

    def test_series(self):
        # If no series is given, a ProblemDetail is returned.
        with self.request_context_with_library('/'):
            response = self.manager.work_controller.series("", None, None)
        eq_(404, response.status_code)
        eq_("http://librarysimplified.org/terms/problem/unknown-lane", response.uri)

        series_name = "Like As If Whatever Mysteries"
        work = self._work(with_open_access_download=True, series=series_name)

        # Similarly if the pagination data is bad.
        with self.request_context_with_library('/?size=abc'):
            response = self.manager.work_controller.series(series_name, None, None)
            eq_(400, response.status_code)

        # Or if the facet data is bad
        with self.request_context_with_library('/?order=nosuchorder'):
            response = self.manager.work_controller.series(series_name, None, None)
            eq_(400, response.status_code)
            
        # If the work is in a series, a feed is returned.
        SessionManager.refresh_materialized_views(self._db)
        with self.request_context_with_library('/'):
            response = self.manager.work_controller.series(series_name, None, None)
        eq_(200, response.status_code)
        feed = feedparser.parse(response.data)
        eq_(series_name, feed['feed']['title'])
        [entry] = feed['entries']
        eq_(work.title, entry['title'])

        # The feed has facet links.
        links = feed['feed']['links']
        facet_links = [link for link in links if link['rel'] == 'http://opds-spec.org/facet']
        eq_(10, len(facet_links))

        another_work = self._work(
            title="000", authors="After Default Work",
            with_open_access_download=True, series=series_name
        )

        # Delete the cache
        [cached_feed] = self._db.query(CachedFeed).all()
        self._db.delete(cached_feed)
        
        # Facets work.
        SessionManager.refresh_materialized_views(self._db)
        with self.request_context_with_library("/?order=title"):
            response = self.manager.work_controller.series(series_name, None, None)

        eq_(200, response.status_code)
        feed = feedparser.parse(response.data)
        eq_(2, len(feed['entries']))
        [entry1, entry2] = feed['entries']
        eq_(another_work.title, entry1['title'])
        eq_(work.title, entry2['title'])

        with self.request_context_with_library("/?order=author"):
            response = self.manager.work_controller.series(series_name, None, None)

        eq_(200, response.status_code)
        feed = feedparser.parse(response.data)
        eq_(2, len(feed['entries']))
        [entry1, entry2] = feed['entries']
        eq_(work.title, entry1['title'])
        eq_(another_work.title, entry2['title'])

        work.presentation_edition.series_position = 0
        another_work.presentation_edition.series_position = 1

        SessionManager.refresh_materialized_views(self._db)
        with self.request_context_with_library("/?order=series"):
            response = self.manager.work_controller.series(series_name, None, None)

        eq_(200, response.status_code)
        feed = feedparser.parse(response.data)
        eq_(2, len(feed['entries']))
        [entry1, entry2] = feed['entries']
        eq_(work.title, entry1['title'])
        eq_(another_work.title, entry2['title'])

        # Series is the default facet.
        with self.request_context_with_library("/"):
            response = self.manager.work_controller.series(series_name, None, None)

        eq_(200, response.status_code)
        feed = feedparser.parse(response.data)
        eq_(2, len(feed['entries']))
        [entry1, entry2] = feed['entries']
        eq_(work.title, entry1['title'])
        eq_(another_work.title, entry2['title'])

        # Pagination works.
        with self.request_context_with_library("/?size=1&order=title"):
            response = self.manager.work_controller.series(series_name, None, None)

        eq_(200, response.status_code)
        feed = feedparser.parse(response.data)
        eq_(1, len(feed['entries']))
        [entry] = feed['entries']
        eq_(another_work.title, entry['title'])

        with self.request_context_with_library("/?after=1&order=title"):
            response = self.manager.work_controller.series(series_name, None, None)

        eq_(200, response.status_code)
        feed = feedparser.parse(response.data)
        eq_(1, len(feed['entries']))
        [entry] = feed['entries']
        eq_(work.title, entry['title'])

        # Language restrictions can remove books that would otherwise be
        # in the feed.
        with self.request_context_with_library("/"):
            response = self.manager.work_controller.series(
                series_name, 'fre', None
            )
            feed = feedparser.parse(response.data)
            eq_(0, len(feed['entries']))


class TestFeedController(CirculationControllerTest):

    BOOKS = list(CirculationControllerTest.BOOKS) + [
        ["english_2", "Totally American", "Uncle Sam", "eng", False],
        ["french_1", u"Très Français", "Marianne", "fre", False],
    ]
    
    def test_feed(self):
        SessionManager.refresh_materialized_views(self._db)

        # Set up configuration settings for links.
        for rel, value in [(CirculationManagerAnnotator.TERMS_OF_SERVICE, "a"),
                           (CirculationManagerAnnotator.PRIVACY_POLICY, "b"),
                           (CirculationManagerAnnotator.COPYRIGHT, "c"),
                           (CirculationManagerAnnotator.ABOUT, "d"),
                           ]:
            ConfigurationSetting.for_library(rel, self._default_library).value = value

        with self.request_context_with_library("/"):
            response = self.manager.opds_feeds.feed(
                'eng', 'Adult Fiction'
            )

            assert self.english_1.title in response.data
            assert self.english_2.title not in response.data
            assert self.french_1.title not in response.data

            feed = feedparser.parse(response.data)
            links = feed['feed']['links']
            by_rel = dict()
            for i in links:
                by_rel[i['rel']] = i['href']

            eq_("a", by_rel[CirculationManagerAnnotator.TERMS_OF_SERVICE])
            eq_("b", by_rel[CirculationManagerAnnotator.PRIVACY_POLICY])
            eq_("c", by_rel[CirculationManagerAnnotator.COPYRIGHT])
            eq_("d", by_rel[CirculationManagerAnnotator.ABOUT])

    def test_multipage_feed(self):
        self._work("fiction work", language="eng", fiction=True, with_open_access_download=True)
        SessionManager.refresh_materialized_views(self._db)
        with self.request_context_with_library("/?size=1"):
            response = self.manager.opds_feeds.feed('eng', 'Adult Fiction')

            feed = feedparser.parse(response.data)
            entries = feed['entries']
            
            eq_(1, len(entries))

            links = feed['feed']['links']
            next_link = [x for x in links if x['rel'] == 'next'][0]['href']
            assert 'after=1' in next_link
            assert 'size=1' in next_link

            facet_links = [x for x in links if x['rel'] == 'http://opds-spec.org/facet']
            assert any('order=title' in x['href'] for x in facet_links)
            assert any('order=author' in x['href'] for x in facet_links)

            search_link = [x for x in links if x['rel'] == 'search'][0]['href']
            assert search_link.endswith('/search/eng/Adult%20Fiction')

            shelf_link = [x for x in links if x['rel'] == 'http://opds-spec.org/shelf'][0]['href']
            assert shelf_link.endswith('/loans/')

    def test_bad_order_gives_problem_detail(self):
        with self.request_context_with_library("/?order=nosuchorder"):
            response = self.manager.opds_feeds.feed('eng', 'Adult Fiction')
            eq_(400, response.status_code)
            eq_(
                "http://librarysimplified.org/terms/problem/invalid-input", 
                response.uri
            )

    def test_bad_pagination_gives_problem_detail(self):
        with self.request_context_with_library("/?size=abc"):
            response = self.manager.opds_feeds.feed('eng', 'Adult Fiction')
            eq_(400, response.status_code)
            eq_(
                "http://librarysimplified.org/terms/problem/invalid-input", 
                response.uri
            )            

    def test_groups(self):
        ConfigurationSetting.sitewide(
            self._db, AcquisitionFeed.GROUPED_MAX_AGE_POLICY).value = 10
        library = self._default_library
        library.setting(library.MINIMUM_FEATURED_QUALITY).value = 0
        library.setting(library.FEATURED_LANE_SIZE).value = 2
        for i in range(2):
            self._work("fiction work %i" % i, language="eng", fiction=True, with_open_access_download=True)
            self._work("nonfiction work %i" % i, language="eng", fiction=False, with_open_access_download=True)
        
        SessionManager.refresh_materialized_views(self._db)
        with self.request_context_with_library("/"):
            response = self.manager.opds_feeds.groups(None, None)

            feed = feedparser.parse(response.data)
            entries = feed['entries']

            counter = Counter()
            for entry in entries:
                links = [x for x in entry.links if x['rel'] == 'collection']
                for link in links:
                    counter[link['title']] += 1
            eq_(2, counter['Nonfiction'])
            eq_(2, counter['Fiction'])

    def test_search(self):
        # Put two works into the search index
        self.english_1.update_external_index(self.manager.external_search)  # english_1 is "Quite British" by John Bull
        self.english_2.update_external_index(self.manager.external_search)  # english_2 is "Totally American" by Uncle Sam

        # Update the materialized view to make sure the works show up.
        SessionManager.refresh_materialized_views(self._db)

        # Execute a search query designed to find the second one.
        with self.request_context_with_library("/?q=t&size=1&after=1"):
            response = self.manager.opds_feeds.search(None, None)
            feed = feedparser.parse(response.data)
            entries = feed['entries']
            eq_(1, len(entries))
            entry = entries[0]
            author = self.english_2.presentation_edition.author_contributors[0]
            expected_author_name = author.display_name or author.sort_name
            eq_(expected_author_name, entry.author)

            assert 'links' in entry
            assert len(entry.links) > 0

            borrow_links = [link for link in entry.links if link.rel == 'http://opds-spec.org/acquisition/borrow']
            eq_(1, len(borrow_links))

            next_links = [link for link in feed['feed']['links'] if link.rel == 'next']
            eq_(1, len(next_links))

            previous_links = [link for link in feed['feed']['links'] if link.rel == 'previous']
            eq_(1, len(previous_links))


class TestAnalyticsController(CirculationControllerTest):
    def setup(self):
        super(TestAnalyticsController, self).setup()
        [self.lp] = self.english_1.license_pools
        self.identifier = self.lp.identifier

    def test_track_event(self):
        with temp_config() as config:
            config = {
                Configuration.POLICIES : {
                    Configuration.ANALYTICS_POLICY : ["core.local_analytics_provider"],
                }
            }

            analytics = Analytics.initialize(
                ['core.local_analytics_provider'], config
            )            

            with self.request_context_with_library("/"):
                response = self.manager.analytics_controller.track_event(self.identifier.type, self.identifier.identifier, "invalid_type")
                eq_(400, response.status_code)
                eq_(INVALID_ANALYTICS_EVENT_TYPE.uri, response.uri)

            with self.request_context_with_library("/"):
                response = self.manager.analytics_controller.track_event(self.identifier.type, self.identifier.identifier, "open_book")
                eq_(200, response.status_code)

                circulation_event = get_one(
                    self._db, CirculationEvent,
                    type="open_book",
                    license_pool=self.lp
                )
                assert circulation_event != None


class TestDeviceManagementProtocolController(ControllerTest):

    def setup(self):
        super(TestDeviceManagementProtocolController, self).setup()
        self.auth = dict(Authorization=self.valid_auth)
        self.controller = self.manager.adobe_device_management
        
    def _create_credential(self):
        """Associate a credential with the default patron which
        can have Adobe device identifiers associated with it,
        """
        return self._credential(
            DataSource.INTERNAL_PROCESSING,
            AuthdataUtility.ADOBE_ACCOUNT_ID_PATRON_IDENTIFIER,
            self.default_patron
        )
    
    def test_link_template_header(self):
        """Test the value of the Link-Template header used in 
        device_id_list_handler.
        """
        with self.request_context_with_library("/"):
            headers = self.controller.link_template_header
            eq_(1, len(headers))
            template = headers['Link-Template']
            expected_url = url_for("adobe_drm_device", library_short_name=self.library.short_name, device_id="{id}", _external=True)
            expected_url = expected_url.replace("%7Bid%7D", "{id}")
            eq_('<%s>; rel="item"' % expected_url, template)

    def test__request_handler_failure(self):
        """You cannot create a DeviceManagementRequestHandler
        without providing a patron.
        """
        result = self.controller._request_handler(None)

        assert isinstance(result, ProblemDetail)
        eq_(INVALID_CREDENTIALS.uri, result.uri)
        eq_("No authenticated patron", result.detail)
            
    def test_device_id_list_handler_post_success(self):
        # The patron has no credentials, and thus no registered devices.
        eq_([], self.default_patron.credentials)
        headers = dict(self.auth)
        headers['Content-Type'] = self.controller.DEVICE_ID_LIST_MEDIA_TYPE
        with self.request_context_with_library(
            "/", method='POST', headers=headers, data="device"
        ):
            self.controller.authenticated_patron_from_request()
            response = self.controller.device_id_list_handler()
            eq_(200, response.status_code)

            # We just registered a new device with the patron. This
            # automatically created an appropriate Credential for
            # them.
            [credential] = self.default_patron.credentials
            eq_(DataSource.INTERNAL_PROCESSING, credential.data_source.name)
            eq_(AuthdataUtility.ADOBE_ACCOUNT_ID_PATRON_IDENTIFIER,
                credential.type)

            eq_(['device'],
                [x.device_identifier for x in credential.drm_device_identifiers]
            )

    def test_device_id_list_handler_get_success(self):
        credential = self._create_credential()
        credential.register_drm_device_identifier("device1")
        credential.register_drm_device_identifier("device2")
        with self.request_context_with_library("/", headers=self.auth):
            self.controller.authenticated_patron_from_request()
            response = self.controller.device_id_list_handler()
            eq_(200, response.status_code)
            
            # We got a list of device IDs.
            eq_(self.controller.DEVICE_ID_LIST_MEDIA_TYPE,
                response.headers['Content-Type'])
            eq_("device1\ndevice2", response.data)

            # We got a URL Template (see test_link_template_header())
            # that explains how to address any particular device ID.
            expect = self.controller.link_template_header
            for k, v in expect.items():
                assert response.headers[k] == v

    def device_id_list_handler_bad_auth(self):
        with self.request_context_with_library("/"):
            self.controller.authenticated_patron_from_request()
            response = self.manager.adobe_vendor_id.device_id_list_handler()
            assert isinstance(response, ProblemDetail)
            eq_(401, response.status_code)

    def device_id_list_handler_bad_method(self):
        with self.request_context_with_library(
            "/", method='DELETE', headers=self.auth
        ):
            self.controller.authenticated_patron_from_request()
            response = self.controller.device_id_list_handler()
            assert isinstance(response, ProblemDetail)
            eq_(405, response.status_code)

    def test_device_id_list_handler_too_many_simultaneous_registrations(self):
        """We only allow registration of one device ID at a time."""
        headers = dict(self.auth)
        headers['Content-Type'] = self.controller.DEVICE_ID_LIST_MEDIA_TYPE
        with self.request_context_with_library(
            "/", method='POST', headers=headers, data="device1\ndevice2"
        ):
            self.controller.authenticated_patron_from_request()
            response = self.controller.device_id_list_handler()
            eq_(413, response.status_code)
            eq_("You may only register one device ID at a time.", response.detail)

    def test_device_id_list_handler_wrong_media_type(self):
        headers = dict(self.auth)
        headers['Content-Type'] = "text/plain"
        with self.request_context_with_library(
            "/", method='POST', headers=headers, data="device1\ndevice2"
        ):
            self.controller.authenticated_patron_from_request()
            response = self.controller.device_id_list_handler()
            eq_(415, response.status_code)
            eq_("Expected vnd.librarysimplified/drm-device-id-list document.",
                response.detail)

    def test_device_id_handler_success(self):
        credential = self._create_credential()
        credential.register_drm_device_identifier("device")

        with self.request_context_with_library(
                "/", method='DELETE', headers=self.auth
        ):
            patron = self.controller.authenticated_patron_from_request()
            response = self.controller.device_id_handler("device")
            eq_(200, response.status_code)

    def test_device_id_handler_bad_auth(self):
        with self.request_context_with_library("/", method='DELETE'):
            with temp_config() as config:
                config[Configuration.INTEGRATIONS] = {
                    "Circulation Manager" : { "url" : "http://foo/" }
                }
                patron = self.controller.authenticated_patron_from_request()
                response = self.controller.device_id_handler("device")
            assert isinstance(response, ProblemDetail)
            eq_(401, response.status_code)

    def test_device_id_handler_bad_method(self):
        with self.request_context_with_library("/", method='POST', headers=self.auth):
            patron = self.controller.authenticated_patron_from_request()
            response = self.controller.device_id_handler("device")
            assert isinstance(response, ProblemDetail)
            eq_(405, response.status_code)
            eq_("Only DELETE is supported.", response.detail)


class TestProfileController(ControllerTest):
    """Test that a client can interact with the User Profile Management
    Protocol.
    """

    def setup(self):
        super(TestProfileController, self).setup()

        # Nothing will happen to this patron. This way we can verify
        # that a patron can only see/modify their own profile.
        self.other_patron = self._patron()
        self.other_patron.synchronize_annotations = False
        self.auth = dict(Authorization=self.valid_auth)
        
    def test_get(self):
        """Verify that a patron can see their own profile."""
        with self.request_context_with_library(
                "/", method='GET', headers=self.auth
        ):
            patron = self.controller.authenticated_patron_from_request()
            patron.synchronize_annotations = True
            response = self.manager.profiles.protocol()
            eq_("200 OK", response.status)
            data = json.loads(response.data)
            settings = data['settings']
            eq_(True, settings[ProfileStorage.SYNCHRONIZE_ANNOTATIONS])

    def test_put(self):
        """Verify that a patron can modify their own profile."""
        payload = {
            'settings': {
                ProfileStorage.SYNCHRONIZE_ANNOTATIONS: True
            }
        }

        request_patron = None
        identifier = self._identifier()
        with self.request_context_with_library(
                "/", method='PUT', headers=self.auth,
                content_type=ProfileController.MEDIA_TYPE,
                data=json.dumps(payload)
        ):
            # By default, a patron has no value for synchronize_annotations.
            request_patron = self.controller.authenticated_patron_from_request()
            eq_(None, request_patron.synchronize_annotations)

            # This means we can't create annotations for them.
            assert_raises(ValueError,  Annotation.get_one_or_create,
                self._db, patron=request_patron, identifier=identifier
            )
            
            # But by sending a PUT request...
            response = self.manager.profiles.protocol()

            # ...we can change synchronize_annotations to True.
            eq_(True, request_patron.synchronize_annotations)

            # The other patron is unaffected.
            eq_(False, self.other_patron.synchronize_annotations)
            
        # Now we can create an annotation for the patron who enabled
        # annotation sync.
        annotation = Annotation.get_one_or_create(
            self._db, patron=request_patron, identifier=identifier)
        eq_(1, len(request_patron.annotations))
        
        # But if we make another request and change their
        # synchronize_annotations field to False...
        payload['settings'][ProfileStorage.SYNCHRONIZE_ANNOTATIONS] = False
        with self.request_context_with_library(
                "/", method='PUT', headers=self.auth,
                content_type=ProfileController.MEDIA_TYPE,
                data=json.dumps(payload)
        ):
            response = self.manager.profiles.protocol()

            # ...the annotation goes away.
            self._db.commit()
            eq_(False, request_patron.synchronize_annotations)
            eq_(0, len(request_patron.annotations))

    def test_problemdetail_on_error(self):
        """Verify that an error results in a ProblemDetail being returned
        from the controller.
        """
        with self.request_context_with_library(
                "/", method='PUT', headers=self.auth,
                content_type="text/plain",
        ):
            response = self.manager.profiles.protocol()
            assert isinstance(response, ProblemDetail)
            eq_(415, response.status_code)
            eq_("Expected vnd.librarysimplified/user-profile+json",
                response.detail)


class TestScopedSession(ControllerTest):
    """Test that in production scenarios (as opposed to normal unit tests)
    the app server runs each incoming request in a separate database
    session.

    Compare to TestBaseController.test_unscoped_session, which tests
    the corresponding behavior in unit tests.
    """

    def setup(self):
        from api.app import _db

        # This will call make_default_library and make_default_collection.
        super(TestScopedSession, self).setup(_db)

    def make_default_libraries(self, _db):
        """We need to create a new instance of the library that
        uses the scoped session.
        """
        return [Library.instance(_db)]

    def make_default_collection(self, _db, library):
        """We need to create a test collection that
        uses the scoped session.
        """
        collection, ignore = get_one_or_create(
            _db, Collection, name=self._str + " (for scoped session)",
        )
        collection.create_external_integration(ExternalIntegration.OPDS_IMPORT)
        library.collections.append(collection)
        return collection
        
    @contextmanager
    def test_request_context_and_transaction(self, *args):
        """Run a simulated Flask request in a transaction that gets rolled
        back at the end of the request.
        """
        with self.app.test_request_context(*args) as ctx:
            transaction = current_session.begin_nested()
            yield ctx
            transaction.rollback()

    def test_scoped_session(self):
        # Start a simulated request to the Flask app server.
        with self.test_request_context_and_transaction("/"):
            # Each request is given its own database session distinct
            # from the one used by most unit tests or the one
            # associated with the CirculationManager object.
            session1 = current_session()
            assert session1 != self._db
            assert session1 != self.app.manager._db

            # Add an Identifier to the database.
            identifier = Identifier(type=DataSource.GUTENBERG, identifier="1024")
            session1.add(identifier)
            session1.flush()

            # The Identifier immediately shows up in the session that
            # created it.
            [identifier] = session1.query(Identifier).all()
            eq_("1024", identifier.identifier)

            # It doesn't show up in self._db, the database session
            # used by most other unit tests, because it was created
            # within the (still-active) context of a Flask request,
            # which happens within a nested database transaction.
            eq_([], self._db.query(Identifier).all())

            # It shows up in the flask_scoped_session object that
            # created the request-scoped session, because within the
            # context of a request, running database queries on that object
            # actually runs them against your request-scoped session.
            [identifier] = self.app.manager._db.query(Identifier).all()
            eq_("1024", identifier.identifier)

            # But if we were to use flask_scoped_session to create a
            # brand new session, it would not see the Identifier,
            # because it's running in a different database session.
            new_session = self.app.manager._db.session_factory()
            eq_([], new_session.query(Identifier).all())

        # Once we exit the context of the Flask request, the
        # transaction is rolled back. The Identifier never actually
        # enters the database.
        #
        # If it did enter the database, it would never leave.  Changes
        # that happen through self._db happen inside a nested
        # transaction which is rolled back after the test is over.
        # But changes that happen through a session-scoped database
        # connection are actually written to the database when we
        # leave the scope of the request.
        #
        # To avoid this, we use test_request_context_and_transaction
        # to create a nested transaction that's rolled back just
        # before we leave the scope of the request.
        eq_([], self._db.query(Identifier).all())

        # Now create a different simulated Flask request
        with self.test_request_context_and_transaction("/"):
            session2 = current_session()
            assert session2 != self._db
            assert session2 != self.app.manager._db

        # The two Flask requests got different sessions, neither of
        # which is the same as self._db, the unscoped database session
        # used by most other unit tests.
        assert session1 != session2<|MERGE_RESOLUTION|>--- conflicted
+++ resolved
@@ -101,33 +101,7 @@
 from core.analytics import Analytics
 
 
-<<<<<<< HEAD
-    def __init__(self, _default_library_id, *args, **kwargs):
-        super(TestCirculationManager, self).__init__(*args, **kwargs)
-        self._default_library_id = _default_library_id
-
-    @property
-    def d_circulation(self):
-        """Shorthand for the CirculationAPI object associated with
-        the default library.
-        """
-        return self.circulation_apis[self._default_library_id]
-
-    @property
-    def d_top_level_lane(self):
-        """Shorthand for the CirculationAPI object associated with
-        the default library.
-        """
-        return self.top_level_lanes[self._default_library_id]
-        
-    def cdn_url_for(self, view, *args, **kwargs):
-        base_url = url_for(view, *args, **kwargs)
-        return cdnify(base_url, {"": "http://cdn/"})
-
-class ControllerTest(DatabaseTest, MockAdobeConfiguration):
-=======
 class ControllerTest(VendorIDTest):
->>>>>>> cf25fe23
     """A test that requires a functional app server."""
 
     # Authorization headers that will succeed (or fail) against the
@@ -157,7 +131,6 @@
         # were created in the test setup.
         app.config['PRESERVE_CONTEXT_ON_EXCEPTION'] = False
 
-<<<<<<< HEAD
         # Most tests only need one library: self._default_library.
         # Other tests need a different library (e.g. one created using the
         # scoped database session), or more than one library. For that
@@ -213,22 +186,6 @@
         # library returned by make_default_libraries.
         self.default_patron = self.default_patrons[self.library]
         self.authdata = AuthdataUtility.from_config(_db)
-=======
-        # Most tests can use self._default_library and
-        # self._default_collection, but some can't, because those objects
-        # are associated with the default database session.
-        self.library = self.make_default_library(_db)
-        self.collection = self.make_default_collection(_db, self.library)
-
-        # Create the patron used by the dummy authentication mechanism.
-        self.default_patron, ignore = get_one_or_create(
-            _db, Patron,
-            library=self.library,
-            authorization_identifier="unittestuser",
-            create_method_kwargs=dict(
-                external_identifier="unittestuser"
-            )
-        )
 
         Configuration.instance[Configuration.INTEGRATIONS][ExternalIntegration.CDN] = {
             "" : "http://cdn"
@@ -253,7 +210,6 @@
         base_url = ConfigurationSetting.sitewide(self._db, Configuration.BASE_URL_KEY)
         base_url.value = u'http://test-circulation-manager/'
 
->>>>>>> cf25fe23
         with temp_config() as config:
             config[Configuration.POLICIES] = {
                 Configuration.LANGUAGE_POLICY : {
@@ -263,13 +219,8 @@
             }
 
             lanes = make_lanes_default(self.library)
-<<<<<<< HEAD
-            self.manager = TestCirculationManager(
-                self.library.id, _db, lanes=lanes, testing=True
-=======
             self.manager = CirculationManager(
                 _db, lanes=lanes, testing=True
->>>>>>> cf25fe23
             )
             app.manager = self.manager
             self.controller = CirculationManagerController(self.manager)
