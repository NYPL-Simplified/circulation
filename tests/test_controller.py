--- conflicted
+++ resolved
@@ -37,15 +37,12 @@
 )
 from api.lanes import (
     create_default_lanes,
-<<<<<<< HEAD
     ContributorFacets,
     ContributorLane,
-=======
     CrawlableCollectionBasedLane,
     CrawlableCustomListBasedLane,
     CrawlableFacets,
     DynamicLane,
->>>>>>> 54e7ed4d
     SeriesFacets,
     SeriesLane,
 )
