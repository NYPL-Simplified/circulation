--- conflicted
+++ resolved
@@ -186,12 +186,7 @@
         policy = PresentationCalculationPolicy(
             equivalent_identifier_threshold=0.5
         )
-<<<<<<< HEAD
-
-        eq_(set([identifier, edition.primary_identifier]),
-=======
         assert (set([identifier, edition.primary_identifier]) ==
->>>>>>> d1a64387
             set(edition.equivalent_identifiers(policy=policy)))
 
         policy.equivalent_identifier_threshold = 0.7
@@ -294,13 +289,8 @@
         self._db.delete(wr.contributions[0])
         self._db.commit()
         wr.calculate_presentation()
-<<<<<<< HEAD
-        eq_("[Unknown]", wr.sort_author)
-        eq_("[Unknown]", wr.author)
-=======
-        assert u"[Unknown]" == wr.sort_author
-        assert u"[Unknown]" == wr.author
->>>>>>> d1a64387
+        assert "[Unknown]" == wr.sort_author
+        assert "[Unknown]" == wr.author
 
     def test_calculate_presentation_author(self):
         bob, ignore = self._contributor(sort_name="Bitshifter, Bob")
