# encoding: utf-8
from ...testing import DatabaseTest
from ...model import get_one_or_create
from ...model.contributor import Contributor
from ...model.datasource import DataSource
from ...model.edition import Edition
from ...model.identifier import Identifier

class TestContributor(DatabaseTest):

    def test_marc_code_for_every_role_constant(self):
        """We have determined the MARC Role Code for every role
        that's important enough we gave it a constant in the Contributor
        class.
        """
        for constant, value in list(Contributor.__dict__.items()):
            if not constant.endswith('_ROLE'):
                # Not a constant.
                continue
            assert value in Contributor.MARC_ROLE_CODES

    def test_lookup_by_viaf(self):

        # Two contributors named Bob.
        bob1, new = Contributor.lookup(self._db, sort_name="Bob", viaf="foo")
        bob2, new = Contributor.lookup(self._db, sort_name="Bob", viaf="bar")

        assert bob1 != bob2

        assert (bob1, False) == Contributor.lookup(self._db, viaf="foo")

    def test_lookup_by_lc(self):

        # Two contributors named Bob.
        bob1, new = Contributor.lookup(self._db, sort_name="Bob", lc="foo")
        bob2, new = Contributor.lookup(self._db, sort_name="Bob", lc="bar")

        assert bob1 != bob2

        assert (bob1, False) == Contributor.lookup(self._db, lc="foo")

    def test_lookup_by_viaf_interchangeable(self):
        # Two contributors with the same lc. This shouldn't happen, but
        # the reason it shouldn't happen is these two people are the same
        # person, so lookup() should just pick one and go with it.
        bob1, new = self._contributor(sort_name="Bob", lc="foo")
        bob2, new = self._contributor()
        bob2.sort_name = "Bob"
        bob2.lc = "foo"
        self._db.commit()
        assert bob1 != bob2
        [some_bob], new = Contributor.lookup(
            self._db, sort_name="Bob", lc="foo"
        )
        assert False == new
        assert some_bob in (bob1, bob2)

    def test_lookup_by_name(self):

        # Two contributors named Bob.
        bob1, new = Contributor.lookup(self._db, sort_name="Bob", lc="foo")
        bob2, new = Contributor.lookup(self._db, sort_name="Bob", lc="bar")

        # Lookup by name finds both of them.
<<<<<<< HEAD
        bobs, new = Contributor.lookup(self._db, sort_name="Bob")
        eq_(False, new)
        eq_(["Bob", "Bob"], [x.sort_name for x in bobs])

    def test_create_by_lookup(self):
        [bob1], new = Contributor.lookup(self._db, sort_name="Bob")
        eq_("Bob", bob1.sort_name)
        eq_(True, new)

        [bob2], new = Contributor.lookup(self._db, sort_name="Bob")
        eq_(bob1, bob2)
        eq_(False, new)
=======
        bobs, new = Contributor.lookup(self._db, sort_name=u"Bob")
        assert False == new
        assert ["Bob", "Bob"] == [x.sort_name for x in bobs]

    def test_create_by_lookup(self):
        [bob1], new = Contributor.lookup(self._db, sort_name=u"Bob")
        assert "Bob" == bob1.sort_name
        assert True == new

        [bob2], new = Contributor.lookup(self._db, sort_name=u"Bob")
        assert bob1 == bob2
        assert False == new
>>>>>>> d1a64387

    def test_merge(self):

        # Here's Robert.
        [robert], ignore = Contributor.lookup(self._db, sort_name="Robert")

        # Here's Bob.
        [bob], ignore = Contributor.lookup(self._db, sort_name="Jones, Bob")
        bob.extra['foo'] = 'bar'
        bob.aliases = ['Bobby']
        bob.viaf = 'viaf'
        bob.lc = 'lc'
        bob.display_name = "Bob Jones"
        bob.family_name = "Bobb"
        bob.wikipedia_name = "Bob_(Person)"

        # Each is a contributor to a Edition.
        data_source = DataSource.lookup(self._db, DataSource.GUTENBERG)

        roberts_book, ignore = Edition.for_foreign_id(
            self._db, data_source, Identifier.GUTENBERG_ID, "1")
        roberts_book.add_contributor(robert, Contributor.AUTHOR_ROLE)

        bobs_book, ignore = Edition.for_foreign_id(
            self._db, data_source, Identifier.GUTENBERG_ID, "10")
        bobs_book.add_contributor(bob, Contributor.AUTHOR_ROLE)

        # In a shocking turn of events, it transpires that "Bob" and
        # "Robert" are the same person. We merge "Bob" into Robert
        # thusly:
        bob.merge_into(robert)

        # 'Bob' is now listed as an alias for Robert, as is Bob's
        # alias.
<<<<<<< HEAD
        eq_(['Jones, Bob', 'Bobby'], robert.aliases)

        # The extra information associated with Bob is now associated
        # with Robert.
        eq_('bar', robert.extra['foo'])

        eq_("viaf", robert.viaf)
        eq_("lc", robert.lc)
        eq_("Bobb", robert.family_name)
        eq_("Bob Jones", robert.display_name)
        eq_("Robert", robert.sort_name)
        eq_("Bob_(Person)", robert.wikipedia_name)
=======
        assert [u'Jones, Bob', u'Bobby'] == robert.aliases

        # The extra information associated with Bob is now associated
        # with Robert.
        assert u'bar' == robert.extra['foo']

        assert u"viaf" == robert.viaf
        assert u"lc" == robert.lc
        assert u"Bobb" == robert.family_name
        assert u"Bob Jones" == robert.display_name
        assert u"Robert" == robert.sort_name
        assert u"Bob_(Person)" == robert.wikipedia_name
>>>>>>> d1a64387

        # The standalone 'Bob' record has been removed from the database.
        assert (
            [] ==
            self._db.query(Contributor).filter(Contributor.sort_name=="Bob").all())

        # Bob's book is now associated with 'Robert', not the standalone
        # 'Bob' record.
        assert [robert] == bobs_book.author_contributors

        # confirm the sort_name is propagated, if not already set in the destination contributor
        robert.sort_name = None
        [bob], ignore = Contributor.lookup(self._db, sort_name="Jones, Bob")
        bob.merge_into(robert)
<<<<<<< HEAD
        eq_("Jones, Bob", robert.sort_name)
=======
        assert u"Jones, Bob" == robert.sort_name
>>>>>>> d1a64387



    def _names(self, in_name, out_family, out_display,
               default_display_name=None):
        f, d = Contributor._default_names(in_name, default_display_name)
        assert f == out_family
        assert d == out_display

    def test_default_names(self):

        # Pass in a default display name and it will always be used.
        self._names("Jones, Bob", "Jones", "Sally Smith",
                    default_display_name="Sally Smith")

        # Corporate names are untouched and get no family name.
        self._names("Bob's Books.", None, "Bob's Books.")
        self._names("Bob's Books, Inc.", None, "Bob's Books, Inc.")
        self._names("Little, Brown &amp; Co.", None, "Little, Brown & Co.")
        self._names("Philadelphia Broad Street Church (Philadelphia, Pa.)",
                    None, "Philadelphia Broad Street Church")

        # Dates and other gibberish after a name is removed.
        self._names("Twain, Mark, 1855-1910", "Twain", "Mark Twain")
        self._names("Twain, Mark, ???-1910", "Twain", "Mark Twain")
        self._names("Twain, Mark, circ. 1900", "Twain", "Mark Twain")
        self._names("Twain, Mark, !@#!@", "Twain", "Mark Twain")
        self._names(
            "Coolbrith, Ina D. 1842?-1928", "Coolbrith", "Ina D. Coolbrith")
        self._names("Caesar, Julius, 1st cent.", "Caesar", "Julius Caesar")
        self._names("Arrian, 2nd cent.", "Arrian", "Arrian")
        self._names("Hafiz, 14th cent.", "Hafiz", "Hafiz")
        self._names("Hormel, Bob 1950?-", "Hormel", "Bob Hormel")
        self._names("Holland, Henry 1583-1650? Monumenta sepulchraria Sancti Pauli",
                    "Holland", "Henry Holland")


        # Suffixes stay on the end, except for "Mrs.", which goes
        # to the front.
        self._names("Twain, Mark, Jr.", "Twain", "Mark Twain, Jr.")
        self._names("House, Gregory, M.D.", "House", "Gregory House, M.D.")
        self._names("Twain, Mark, Mrs.", "Twain", "Mrs. Mark Twain")
        self._names("Twain, Mark, Mrs", "Twain", "Mrs Mark Twain")

        # The easy case.
        self._names("Twain, Mark", "Twain", "Mark Twain")
        self._names("Geering, R. G.", "Geering", "R. G. Geering")


    def test_sort_name(self):
        bob, new = get_one_or_create(self._db, Contributor, sort_name=None)
        assert None == bob.sort_name

        bob, ignore = self._contributor(sort_name="Bob Bitshifter")
        bob.sort_name = None
        assert None == bob.sort_name

        bob, ignore = self._contributor(sort_name="Bob Bitshifter")
        assert "Bitshifter, Bob" == bob.sort_name

        bob, ignore = self._contributor(sort_name="Bitshifter, Bob")
        assert "Bitshifter, Bob" == bob.sort_name

        # test that human name parser doesn't die badly on foreign names
<<<<<<< HEAD
        bob, ignore = self._contributor(sort_name="Боб  Битшифтер")
        eq_("Битшифтер, Боб", bob.sort_name)
=======
        bob, ignore = self._contributor(sort_name=u"Боб  Битшифтер")
        assert u"Битшифтер, Боб" == bob.sort_name
>>>>>>> d1a64387
<|MERGE_RESOLUTION|>--- conflicted
+++ resolved
@@ -62,20 +62,6 @@
         bob2, new = Contributor.lookup(self._db, sort_name="Bob", lc="bar")
 
         # Lookup by name finds both of them.
-<<<<<<< HEAD
-        bobs, new = Contributor.lookup(self._db, sort_name="Bob")
-        eq_(False, new)
-        eq_(["Bob", "Bob"], [x.sort_name for x in bobs])
-
-    def test_create_by_lookup(self):
-        [bob1], new = Contributor.lookup(self._db, sort_name="Bob")
-        eq_("Bob", bob1.sort_name)
-        eq_(True, new)
-
-        [bob2], new = Contributor.lookup(self._db, sort_name="Bob")
-        eq_(bob1, bob2)
-        eq_(False, new)
-=======
         bobs, new = Contributor.lookup(self._db, sort_name=u"Bob")
         assert False == new
         assert ["Bob", "Bob"] == [x.sort_name for x in bobs]
@@ -88,7 +74,6 @@
         [bob2], new = Contributor.lookup(self._db, sort_name=u"Bob")
         assert bob1 == bob2
         assert False == new
->>>>>>> d1a64387
 
     def test_merge(self):
 
@@ -123,33 +108,18 @@
 
         # 'Bob' is now listed as an alias for Robert, as is Bob's
         # alias.
-<<<<<<< HEAD
-        eq_(['Jones, Bob', 'Bobby'], robert.aliases)
+        assert ['Jones, Bob', 'Bobby'] == robert.aliases
 
         # The extra information associated with Bob is now associated
         # with Robert.
-        eq_('bar', robert.extra['foo'])
-
-        eq_("viaf", robert.viaf)
-        eq_("lc", robert.lc)
-        eq_("Bobb", robert.family_name)
-        eq_("Bob Jones", robert.display_name)
-        eq_("Robert", robert.sort_name)
-        eq_("Bob_(Person)", robert.wikipedia_name)
-=======
-        assert [u'Jones, Bob', u'Bobby'] == robert.aliases
-
-        # The extra information associated with Bob is now associated
-        # with Robert.
-        assert u'bar' == robert.extra['foo']
-
-        assert u"viaf" == robert.viaf
-        assert u"lc" == robert.lc
-        assert u"Bobb" == robert.family_name
-        assert u"Bob Jones" == robert.display_name
-        assert u"Robert" == robert.sort_name
-        assert u"Bob_(Person)" == robert.wikipedia_name
->>>>>>> d1a64387
+        assert 'bar' == robert.extra['foo']
+
+        assert "viaf" == robert.viaf
+        assert "lc" == robert.lc
+        assert "Bobb" == robert.family_name
+        assert "Bob Jones" == robert.display_name
+        assert "Robert" == robert.sort_name
+        assert "Bob_(Person)" == robert.wikipedia_name
 
         # The standalone 'Bob' record has been removed from the database.
         assert (
@@ -164,11 +134,7 @@
         robert.sort_name = None
         [bob], ignore = Contributor.lookup(self._db, sort_name="Jones, Bob")
         bob.merge_into(robert)
-<<<<<<< HEAD
-        eq_("Jones, Bob", robert.sort_name)
-=======
-        assert u"Jones, Bob" == robert.sort_name
->>>>>>> d1a64387
+        assert "Jones, Bob" == robert.sort_name
 
 
 
@@ -233,10 +199,5 @@
         assert "Bitshifter, Bob" == bob.sort_name
 
         # test that human name parser doesn't die badly on foreign names
-<<<<<<< HEAD
         bob, ignore = self._contributor(sort_name="Боб  Битшифтер")
-        eq_("Битшифтер, Боб", bob.sort_name)
-=======
-        bob, ignore = self._contributor(sort_name=u"Боб  Битшифтер")
-        assert u"Битшифтер, Боб" == bob.sort_name
->>>>>>> d1a64387
+        assert "Битшифтер, Боб" == bob.sort_name