import datetime
import os
import re
from lxml import etree
from nose.tools import (
    set_trace,
    eq_,
)
import feedparser
from . import DatabaseTest

<<<<<<< HEAD
from ..config import (
    Configuration, 
    temp_config,
)
from ..core.lane import (
=======
from core.lane import (
>>>>>>> b126433e
    LaneList,
    Lane,
)
from core.model import (
    Work,
)

from core.classifier import (
    Classifier,
    Fantasy,
)

from core.opds import (
    _strftime
)

from core.opds_import import (
    OPDSXMLParser
)

from api.circulation import CirculationAPI

from api.opds import (
    CirculationManagerAnnotator,
    CirculationManagerLoanAndHoldAnnotator,
)
from core.opds import (
    AcquisitionFeed,
    OPDSFeed,
)

from ..core.util.cdn import cdnify

class TestCirculationManagerAnnotator(DatabaseTest):

    def setup(self):
        super(TestCirculationManagerAnnotator, self).setup()
        self.work = self._work(with_open_access_download=True)
        self.annotator = CirculationManagerAnnotator(
            None, Fantasy, test_mode=True
        )

    def test_open_access_link(self):

        # The resource URL associated with a LicensePoolDeliveryMechanism
        # becomes the `href` of an open-access `link` tag.
        [lpdm] = self.work.license_pools[0].delivery_mechanisms
        link_tag = self.annotator.open_access_link(lpdm)
        eq_(lpdm.resource.url, link_tag.get('href'))

        # If we have a CDN set up for open-access links, the CDN hostname
        # replaces the original hostname.
        with temp_config() as config:
            cdn_host = "https://cdn.com/"
            config[Configuration.INTEGRATIONS] = {
                Configuration.CDN_INTEGRATION : {
                    Configuration.CDN_OPEN_ACCESS_CONTENT : cdn_host
                }
            }
            link_tag = self.annotator.open_access_link(lpdm)
            link_url = link_tag.get('href')
            assert link_url.startswith(cdn_host)
            assert link_url == cdnify(lpdm.resource.url, cdn_host)

class TestOPDS(DatabaseTest):

    def test_default_lane_url(self):
        fantasy_lane = Lane(self._db, "Fantasy", genres=[Fantasy]);
        annotator = CirculationManagerAnnotator(None, fantasy_lane, test_mode=True)

        default_lane_url = annotator.default_lane_url()

        assert "groups" in default_lane_url
        assert "Fantasy" not in default_lane_url

    def test_groups_url(self):
        fantasy_lane = Lane(self._db, "Fantasy", genres=[Fantasy]);
        annotator = CirculationManagerAnnotator(None, fantasy_lane, test_mode=True)

        groups_url_no_lane = annotator.groups_url(None)

        assert "groups" in groups_url_no_lane
        assert "Fantasy" not in groups_url_no_lane

        groups_url_fantasy = annotator.groups_url(fantasy_lane)
        assert "groups" in groups_url_fantasy
        assert "Fantasy" in groups_url_fantasy

    def test_feed_url(self):
        fantasy_lane = Lane(self._db, "Fantasy", genres=[Fantasy]);
        annotator = CirculationManagerAnnotator(None, fantasy_lane, test_mode=True)

        feed_url_fantasy = annotator.feed_url(fantasy_lane, dict(), dict())
        assert "feed" in feed_url_fantasy
        assert "Fantasy" in feed_url_fantasy

    def test_facet_url(self):
        fantasy_lane = Lane(self._db, "Fantasy", genres=[Fantasy]);
        facets = dict(collection="main")
        annotator = CirculationManagerAnnotator(None, fantasy_lane, test_mode=True)

        facet_url = annotator.facet_url(facets)
        assert "collection=main" in facet_url
        assert "Fantasy" in facet_url

    def test_alternate_link_is_permalink(self):
        w1 = self._work(with_open_access_download=True)
        self._db.commit()

        works = self._db.query(Work)
        annotator = CirculationManagerAnnotator(None, Fantasy, test_mode=True)
        pool = annotator.active_licensepool_for(w1)

        feed = AcquisitionFeed(self._db, "test", "url", works, annotator)
        feed = feedparser.parse(unicode(feed))
        [entry] = feed['entries']
        eq_(entry['id'], pool.identifier.urn)


        [(alternate, type)] = [(x['href'], x['type']) for x in entry['links'] if x['rel'] == 'alternate']
        permalink = annotator.permalink_for(w1, pool, pool.identifier)
        eq_(alternate, permalink)
        eq_(OPDSFeed.ENTRY_TYPE, type)

        # Make sure we are using the 'permalink' controller -- we were using
        # 'work' and that was wrong.
        assert '/host/permalink' in permalink

    def test_acquisition_feed_includes_problem_reporting_link(self):
        w1 = self._work(with_open_access_download=True)
        self._db.commit()
        feed = AcquisitionFeed(
            self._db, "test", "url", [w1], CirculationManagerAnnotator(
                None, Fantasy, test_mode=True))
        feed = feedparser.parse(unicode(feed))
        [entry] = feed['entries']
        [issues_link] = [x for x in entry['links'] if x['rel'] == 'issues']
        assert '/report' in issues_link['href']

    def test_acquisition_feed_includes_open_access_or_borrow_link(self):
        w1 = self._work(with_open_access_download=True)
        w2 = self._work(with_open_access_download=True)
        w2.license_pools[0].open_access = False
        w2.licenses_available = 10
        self._db.commit()

        works = self._db.query(Work)
        feed = AcquisitionFeed(
            self._db, "test", "url", works, CirculationManagerAnnotator(
                None, Fantasy, test_mode=True))
        feed = feedparser.parse(unicode(feed))
        entries = sorted(feed['entries'], key = lambda x: int(x['title']))

        open_access_links, borrow_links = [x['links'] for x in entries]
        open_access_rels = [x['rel'] for x in open_access_links]
        assert OPDSFeed.BORROW_REL in open_access_rels

        borrow_rels = [x['rel'] for x in borrow_links]
        assert OPDSFeed.BORROW_REL in borrow_rels

    def test_active_loan_feed(self):
        patron = self.default_patron
        raw = CirculationManagerLoanAndHoldAnnotator.active_loans_for(
            None, patron, test_mode=True)
        # Nothing in the feed.
        raw = unicode(raw)
        feed = feedparser.parse(raw)
        eq_(0, len(feed['entries']))

        now = datetime.datetime.utcnow()
        tomorrow = now + datetime.timedelta(days=1)

        # A loan of an open-access book is open-ended.
        work1 = self._work(language="eng", with_open_access_download=True)
        loan1 = work1.license_pools[0].loan_to(patron, start=now)

        # A loan of some other kind of book
        work2 = self._work(language="eng", with_license_pool=True)
        loan2 = work2.license_pools[0].loan_to(patron, start=now, end=tomorrow)
        unused = self._work(language="eng", with_open_access_download=True)

        # Get the feed.
        feed_obj = CirculationManagerLoanAndHoldAnnotator.active_loans_for(
            None, patron, test_mode=True)
        raw = unicode(feed_obj)
        feed = feedparser.parse(raw)

        # The only entries in the feed is the work currently out on loan
        # to this patron.
        eq_(2, len(feed['entries']))
        e1, e2 = sorted(feed['entries'], key=lambda x: x['title'])
        eq_(work1.title, e1['title'])
        eq_(work2.title, e2['title'])

        # Make sure that the start and end dates from the loan are present
        # in an <opds:availability> child of the acquisition link.
        tree = etree.fromstring(raw)
        parser = OPDSXMLParser()
        acquisitions = parser._xpath(
            tree, "//atom:entry/atom:link[@rel='http://opds-spec.org/acquisition']"
        )
        eq_(2, len(acquisitions))

        now_s = _strftime(now)
        tomorrow_s = _strftime(tomorrow)
        availabilities = [
            parser._xpath1(x, "opds:availability") for x in acquisitions
        ]

        # One of these availability tags has 'since' but not 'until'.
        # The other one has both.
        [no_until] = [x for x in availabilities if 'until' not in x.attrib] 
        eq_(now_s, no_until.attrib['since'])

        [has_until] = [x for x in availabilities if 'until' in x.attrib]
        eq_(now_s, has_until.attrib['since'])
        eq_(tomorrow_s, has_until.attrib['until'])

    def test_loan_feed_includes_patron(self):
        patron = self._patron()
        patron.username = u'bellhooks'
        patron.authorization_identifier = u'987654321'

        feed_obj = CirculationManagerLoanAndHoldAnnotator.active_loans_for(
            None, patron, test_mode=True)
        raw = unicode(feed_obj)
        feed_details = feedparser.parse(raw)['feed']

        assert "simplified:authorizationIdentifier" in raw
        assert "simplified:username" in raw
        eq_(patron.username, feed_details['simplified_patron']['simplified:username'])
        eq_(u'987654321', feed_details['simplified_patron']['simplified:authorizationidentifier'])

    def test_acquisition_feed_includes_license_information(self):
        work = self._work(with_open_access_download=True)
        pool = work.license_pools[0]

        # These numbers are impossible, but it doesn't matter for
        # purposes of this test.
        pool.open_access = False
        pool.licenses_owned = 100
        pool.licenses_available = 50
        pool.patrons_in_hold_queue = 25
        self._db.commit()

        works = self._db.query(Work)
        feed = AcquisitionFeed(
            self._db, "test", "url", works,
            CirculationManagerAnnotator(None, Fantasy, test_mode=True)
        )
        u = unicode(feed)
        holds_re = re.compile('<opds:holds\W+total="25"\W*/>', re.S)
        assert holds_re.search(u) is not None
        
        copies_re = re.compile('<opds:copies[^>]+available="50"', re.S)
        assert copies_re.search(u) is not None

        copies_re = re.compile('<opds:copies[^>]+total="100"', re.S)
        assert copies_re.search(u) is not None
<|MERGE_RESOLUTION|>--- conflicted
+++ resolved
@@ -9,15 +9,11 @@
 import feedparser
 from . import DatabaseTest
 
-<<<<<<< HEAD
-from ..config import (
+from config import (
     Configuration, 
     temp_config,
 )
-from ..core.lane import (
-=======
 from core.lane import (
->>>>>>> b126433e
     LaneList,
     Lane,
 )
@@ -72,6 +68,7 @@
         # replaces the original hostname.
         with temp_config() as config:
             cdn_host = "https://cdn.com/"
+            set_trace()
             config[Configuration.INTEGRATIONS] = {
                 Configuration.CDN_INTEGRATION : {
                     Configuration.CDN_OPEN_ACCESS_CONTENT : cdn_host
