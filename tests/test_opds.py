--- conflicted
+++ resolved
@@ -82,28 +82,18 @@
         source2 = DataSource.lookup(self._db, DataSource.OCLC)
 
         subjects = [
-<<<<<<< HEAD
-            (Subject.FAST, "fast1", "name1"),
-            (Subject.LCSH, "lcsh1", "name2"),
-            (Subject.LCSH, "lcsh2", "name3"),
-            (Subject.LCSH, "lcsh2", "name3"),
-            (Subject.DDC, "300", "Social sciences, sociology & anthropology"),
-            (Subject.SIMPLIFIED_GENRE, "Fiction", None)
-=======
             (source1, Subject.FAST, "fast1", "name1", 1),
             (source1, Subject.LCSH, "lcsh1", "name2", 1),
             (source2, Subject.LCSH, "lcsh1", "name2", 1),
             (source1, Subject.LCSH, "lcsh2", "name3", 3),
             (source1, Subject.DDC, "300", "Social sciences, sociology & anthropology", 1),
             (source1, Subject.SIMPLIFIED_GENRE, "Fiction", None, 1)
->>>>>>> e4464c8b
         ]
 
         for source, subject_type, subject, name, weight in subjects:
             identifier.classify(source, subject_type, subject, name, weight=weight)
 
         category_tags = VerboseAnnotator.categories(work)
-        set_trace()
 
         ddc_uri = Subject.uri_lookup[Subject.DDC]
         rating_value = '{http://schema.org/}ratingValue'
@@ -117,13 +107,8 @@
             category_tags[fast_uri])
 
         lcsh_uri = Subject.uri_lookup[Subject.LCSH]
-<<<<<<< HEAD
-        eq_([{'term': u'lcsh1', 'label': u'name2', rating_value: 1},
-             {'term': u'lcsh2', 'label': u'name3', rating_value: 1}],
-=======
         eq_([{'term': u'lcsh1', 'label': u'name2', rating_value: 2},
              {'term': u'lcsh2', 'label': u'name3', rating_value: 3}],
->>>>>>> e4464c8b
             sorted(category_tags[lcsh_uri]))
 
         genre_uri = Subject.uri_lookup[Subject.SIMPLIFIED_GENRE]
