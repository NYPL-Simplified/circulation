--- conflicted
+++ resolved
@@ -178,22 +178,12 @@
         url, headers, error_on_401 = api.get_called_with
         assert api._all_products_link == url
 
-<<<<<<< HEAD
-        eq_(
-            "Acquiring test patron credentials for library %s" % no_default_patron.name,
-            no_patron_credential.name
-        )
-        eq_(False, no_patron_credential.success)
-        eq_("Library has no test patron configured.",
-            str(no_patron_credential.exception))
-=======
         assert (
             "Acquiring test patron credentials for library %s" % no_default_patron.name ==
             no_patron_credential.name)
         assert False == no_patron_credential.success
         assert ("Library has no test patron configured." ==
             no_patron_credential.exception.message)
->>>>>>> ee0ba53a
 
         assert (
             "Checking Patron Authentication privileges, using test patron for library %s" % with_default_patron.name ==
@@ -221,11 +211,7 @@
 
         # Only one test will be run.
         [check_creds] = self.api._run_self_tests(self._db)
-<<<<<<< HEAD
-        eq_("Failure!", str(check_creds.exception))
-=======
         assert "Failure!" == check_creds.exception.message
->>>>>>> ee0ba53a
 
     def test_default_notification_email_address(self):
         """Test the ability of the Overdrive API to detect an email address
@@ -1356,19 +1342,11 @@
         # newly created LicensePool.
         raw['id'] = pool.identifier.identifier
 
-<<<<<<< HEAD
         wr.title = "The real title."
-        eq_(1, pool.licenses_owned)
-        eq_(1, pool.licenses_available)
-        eq_(0, pool.licenses_reserved)
-        eq_(0, pool.patrons_in_hold_queue)
-=======
-        wr.title = u"The real title."
         assert 1 == pool.licenses_owned
         assert 1 == pool.licenses_available
         assert 0 == pool.licenses_reserved
         assert 0 == pool.patrons_in_hold_queue
->>>>>>> ee0ba53a
 
         p2, was_new, changed = self.api.update_licensepool_with_book_info(
             raw, pool, False
@@ -1378,19 +1356,11 @@
         assert p2 == pool
         # The title didn't change to that title given in the availability
         # information, because we already set a title for that work.
-<<<<<<< HEAD
-        eq_("The real title.", wr.title)
-        eq_(raw['copiesOwned'], pool.licenses_owned)
-        eq_(raw['copiesAvailable'], pool.licenses_available)
-        eq_(0, pool.licenses_reserved)
-        eq_(raw['numberOfHolds'], pool.patrons_in_hold_queue)
-=======
-        assert u"The real title." == wr.title
+        assert "The real title." == wr.title
         assert raw['copiesOwned'] == pool.licenses_owned
         assert raw['copiesAvailable'] == pool.licenses_available
         assert 0 == pool.licenses_reserved
         assert raw['numberOfHolds'] == pool.patrons_in_hold_queue
->>>>>>> ee0ba53a
 
     def test_update_new_licensepool_when_same_book_has_pool_in_different_collection(self):
         old_edition, old_pool = self._edition(
@@ -1765,20 +1735,11 @@
         # Identifiers.
         identifiers = [loan.license_pool.identifier.identifier
                        for loan in loans]
-<<<<<<< HEAD
-        eq_(sorted(['a5a3d737-34d4-4d69-aad8-eba4e46019a3',
+        assert (sorted(['a5a3d737-34d4-4d69-aad8-eba4e46019a3',
                     '99409f99-45a5-4238-9e10-98d1435cde04',
                     '993e4b33-823c-40af-8f61-cac54e1cba5d',
-                    'a2ec6f3a-ebfe-4c95-9638-2cb13be8de5a']),
-            sorted(identifiers)
-        )
-=======
-        assert (sorted([u'a5a3d737-34d4-4d69-aad8-eba4e46019a3',
-                    u'99409f99-45a5-4238-9e10-98d1435cde04',
-                    u'993e4b33-823c-40af-8f61-cac54e1cba5d',
-                    u'a2ec6f3a-ebfe-4c95-9638-2cb13be8de5a']) ==
+                    'a2ec6f3a-ebfe-4c95-9638-2cb13be8de5a']) ==
             sorted(identifiers))
->>>>>>> ee0ba53a
 
         # We have recorded a new DeliveryMechanism associated with
         # each loan.
@@ -1936,13 +1897,8 @@
             "abcd-efgh", "scope string"
         )
         response = info.as_response
-<<<<<<< HEAD
-        eq_(302, response.status_code)
-        eq_("", response.get_data(as_text=True))
-=======
         assert 302 == response.status_code
-        assert "" == response.data
->>>>>>> ee0ba53a
+        assert "" == response.get_data(as_text=True)
         headers = response.headers
         assert "text/plain" == headers['Content-Type']
 
