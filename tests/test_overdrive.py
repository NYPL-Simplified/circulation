# encoding: utf-8
from nose.tools import (
    set_trace, eq_,
    assert_raises,
)
import pkgutil
import json
from datetime import (
    datetime,
    timedelta,
)
from api.overdrive import (
    MockOverdriveAPI,
    OverdriveCollectionReaper,
    OverdriveFormatSweep,
)

from api.circulation import (
    CirculationAPI,
)
from api.circulation_exceptions import *
from api.config import Configuration

from . import (
    DatabaseTest,
    sample_data
)

from core.model import (
    Collection,
    ConfigurationSetting,
    DataSource,
    DeliveryMechanism,
    ExternalIntegration,
    Identifier,
    LicensePool,
    Representation,
    RightsStatus,
)

from api.config import temp_config

class OverdriveAPITest(DatabaseTest):

    def setup(self):
        super(OverdriveAPITest, self).setup()
        library = self._default_library
        self.collection = MockOverdriveAPI.mock_collection(self._db)
        self.circulation = CirculationAPI(
            self._db, library, api_map={ExternalIntegration.OVERDRIVE:MockOverdriveAPI}
        )
        self.api = self.circulation.api_for_collection[self.collection.id]
        
    @classmethod
    def sample_data(self, filename):
        return sample_data(filename, 'overdrive')

    @classmethod
    def sample_json(self, filename):
        data = self.sample_data(filename)
        return data, json.loads(data)

    def error_message(self, error_code, message=None, token=None):
        """Create a JSON document that simulates the message served by
        Overdrive given a certain error condition.
        """
        message = message or self._str
        token = token or self._str
        data = dict(errorCode=error_code, message=message, token=token)
        return json.dumps(data)

class TestOverdriveAPI(OverdriveAPITest):

    def test_default_notification_email_address(self):
        """Test the ability of the Overdrive API to detect an email address
        previously given by the patron to Overdrive for the purpose of
        notifications.
        """
        ignore, patron_with_email = self.sample_json(
            "patron_info.json"
        )
        self.api.queue_response(200, content=patron_with_email)
        patron = self._patron()
        # If the patron has used a particular email address to put
        # books on hold, use that email address, not the site default.
        ConfigurationSetting.for_library(
            Configuration.DEFAULT_NOTIFICATION_EMAIL_ADDRESS,
            self._default_library).value = "notifications@example.com"
        eq_("foo@bar.com", 
            self.api.default_notification_email_address(patron, 'pin'))

        # If the patron has never before put an Overdrive book on
        # hold, their JSON object has no `lastHoldEmail` key. In this
        # case we use the site default.
        patron_with_no_email = dict(patron_with_email)
        del patron_with_no_email['lastHoldEmail']
        self.api.queue_response(200, content=patron_with_no_email)
        eq_("notifications@example.com", 
            self.api.default_notification_email_address(patron, 'pin'))

        # If there's an error getting the information, use the
        # site default.
        self.api.queue_response(404)
        eq_("notifications@example.com", 
            self.api.default_notification_email_address(patron, 'pin'))

    def test_place_hold_raises_exception_if_patron_over_hold_limit(self):
        over_hold_limit = self.error_message(
            "PatronExceededHoldLimit",
            "Patron cannot place any more holds, already has maximum holds placed."
        )

        edition, pool = self._edition(
            identifier_type=Identifier.OVERDRIVE_ID,
            data_source_name=DataSource.OVERDRIVE,
            with_license_pool=True
        )
        self.api.queue_response(400, content=over_hold_limit)
        assert_raises(
            PatronHoldLimitReached,
            self.api.place_hold, self._patron(), 'pin', pool, 
            notification_email_address='foo@bar.com'
        )

    def test_place_hold_looks_up_notification_address(self):
        edition, pool = self._edition(
            identifier_type=Identifier.OVERDRIVE_ID,
            data_source_name=DataSource.OVERDRIVE,
            with_license_pool=True
        )

        # The first request we make will be to get patron info,
        # so that we know that the most recent email address used
        # to put a book on hold is foo@bar.com.
        ignore, patron_with_email = self.sample_json(
            "patron_info.json"
        )
        
        # The second request we make will be to put a book on hold,
        # and when we do so we will ask for the notification to be
        # sent to foo@bar.com.
        ignore, successful_hold = self.sample_json(
            "successful_hold.json"
        )

        self.api.queue_response(200, content=patron_with_email)
        self.api.queue_response(200, content=successful_hold)
        with temp_config() as config:
            config['default_notification_email_address'] = "notifications@example.com"
            hold = self.api.place_hold(self._patron(), 'pin', pool, 
                                       notification_email_address=None)

        # The book was placed on hold.
        eq_(1, hold.hold_position)
        eq_(pool.identifier.identifier, hold.identifier)

        # And when we placed it on hold, we passed in foo@bar.com
        # as the email address -- not notifications@example.com.
        url, positional_args, kwargs = self.api.requests[-1]
        headers, body = positional_args
        assert '{"name": "emailAddress", "value": "foo@bar.com"}' in body

    def test_fulfill_raises_exception_and_updates_formats_for_outdated_format(self):
        edition, pool = self._edition(
            identifier_type=Identifier.OVERDRIVE_ID,
            data_source_name=DataSource.OVERDRIVE,
            with_license_pool=True
        )

        # This pool has a format that's no longer available from overdrive.
        pool.set_delivery_mechanism(Representation.PDF_MEDIA_TYPE, DeliveryMechanism.ADOBE_DRM,
                                    RightsStatus.IN_COPYRIGHT, None)

        ignore, loan = self.sample_json(
            "single_loan.json"
        )

        ignore, lock_in_format_not_available = self.sample_json(
            "lock_in_format_not_available.json"
        )

        # We will get the loan, try to lock in the format, and fail.
        self.api.queue_response(200, content=loan)
        self.api.queue_response(400, content=lock_in_format_not_available)
        
        # Trying to get a fulfillment link raises an exception.
        assert_raises(
            FormatNotAvailable,
            self.api.get_fulfillment_link,
            self._patron(), 'pin', pool.identifier.identifier,
            'ebook-epub-adobe'
        )

        # Fulfill will also update the formats.
        ignore, bibliographic = self.sample_json(
            "bibliographic_information.json"
        )

        # If we have the LicensePool available (as opposed to just the
        # identifier), we will get the loan, try to lock in the
        # format, fail, and then update the bibliographic information.
        self.api.queue_response(200, content=loan)
        self.api.queue_response(400, content=lock_in_format_not_available)
        self.api.queue_response(200, content=bibliographic)
        
        assert_raises(
            FormatNotAvailable,
            self.api.fulfill,
            self._patron(), 'pin', pool,
            'ebook-epub-adobe'
        )

        # The delivery mechanisms have been updated.
        eq_(3, pool.delivery_mechanisms.count())
        eq_(set([Representation.EPUB_MEDIA_TYPE, DeliveryMechanism.KINDLE_CONTENT_TYPE, DeliveryMechanism.STREAMING_TEXT_CONTENT_TYPE]),
            set([lpdm.delivery_mechanism.content_type for lpdm in pool.delivery_mechanisms]))
        eq_(set([DeliveryMechanism.ADOBE_DRM, DeliveryMechanism.KINDLE_DRM, DeliveryMechanism.OVERDRIVE_DRM]),
            set([lpdm.delivery_mechanism.drm_scheme for lpdm in pool.delivery_mechanisms]))

    def test_get_fulfillment_link_from_download_link(self):
        patron = self._patron()

        ignore, streaming_fulfill_link = self.sample_json(
            "streaming_fulfill_link_response.json"
        )

        self.api.queue_response(200, content=streaming_fulfill_link)

        href, type = self.api.get_fulfillment_link_from_download_link(patron, '1234', "http://download-link", fulfill_url="http://fulfill")
        eq_("https://fulfill.contentreserve.com/PerfectLife9780345530967.epub-sample.overdrive.com?RetailerID=nypl&Expires=1469825647&Token=dd0e19b4-eb70-439d-8c50-a65201060f4c&Signature=asl67/G154KeeUsL1mHPwEbZfgc=",
            href)
        eq_("text/html", type)

    def test_update_formats(self):
        # Create a LicensePool with an inaccurate delivery mechanism.
        edition, pool = self._edition(
            data_source_name=DataSource.OVERDRIVE,
            identifier_type=Identifier.OVERDRIVE_ID,
            with_license_pool=True
        )

        # Add the bad delivery mechanism.
        pool.set_delivery_mechanism(Representation.PDF_MEDIA_TYPE, DeliveryMechanism.ADOBE_DRM,
                                    RightsStatus.IN_COPYRIGHT, None)

        # Prepare the bibliographic information.
        ignore, bibliographic = self.sample_json(
            "bibliographic_information.json"
        )

        # To avoid a mismatch, make it look like the information is
        # for the new pool's Identifier.
        bibliographic['id'] = pool.identifier.identifier

        self.api.queue_response(200, content=bibliographic)

        self.api.update_formats(pool)

        # The delivery mechanisms have been updated.
        eq_(3, pool.delivery_mechanisms.count())
        eq_(set([Representation.EPUB_MEDIA_TYPE, DeliveryMechanism.KINDLE_CONTENT_TYPE, DeliveryMechanism.STREAMING_TEXT_CONTENT_TYPE]),
            set([lpdm.delivery_mechanism.content_type for lpdm in pool.delivery_mechanisms]))
        eq_(set([DeliveryMechanism.ADOBE_DRM, DeliveryMechanism.KINDLE_DRM, DeliveryMechanism.OVERDRIVE_DRM]),
            set([lpdm.delivery_mechanism.drm_scheme for lpdm in pool.delivery_mechanisms]))

    def test_update_availability(self):
        """Test the Overdrive implementation of the update_availability
        method defined by the CirculationAPI interface.
        """

        # Create a LicensePool that needs updating.
        edition, pool = self._edition(
            identifier_type=Identifier.OVERDRIVE_ID,
            data_source_name=DataSource.OVERDRIVE,
            with_license_pool=True,
            collection=self.collection
        )

        # We have never checked the circulation information for this
        # LicensePool. Put some random junk in the pool to make sure
        # it gets replaced.
        pool.licenses_owned = 10
        pool.licenses_available = 4
        pool.patrons_in_hold_queue = 3
        eq_(None, pool.last_checked)

        # Prepare availability information.
        ignore, availability = self.sample_json(
            "overdrive_availability_information.json"
        )
        # Since this is the first time we've seen this book,
        # we'll also be updating the bibliographic information.
        ignore, bibliographic = self.sample_json(
            "bibliographic_information.json"
        )

        # To avoid a mismatch, make it look like the information is
        # for the new pool's Identifier.
        availability['id'] = pool.identifier.identifier
        bibliographic['id'] = pool.identifier.identifier

        self.api.queue_response(200, content=availability)
        self.api.queue_response(200, content=bibliographic)

        self.api.update_availability(pool)

        # The availability information has been updated, as has the
        # date the availability information was last checked.
        eq_(5, pool.licenses_owned)
        eq_(5, pool.licenses_available)
        eq_(0, pool.patrons_in_hold_queue)
        assert pool.last_checked is not None

    def test_circulation_lookup(self):
        """Test the method that actually looks up Overdrive circulation
        information.
        """
        self.api.queue_response(200, content="foo")

        book, (status_code, headers, content) = self.api.circulation_lookup(
            "an identifier"
        )
        eq_(dict(id="an identifier"), book)
        eq_(200, status_code)
        eq_("foo", content)
        
    def test_update_licensepool_error(self):
        # Create an identifier.
        identifier = self._identifier(
            identifier_type=Identifier.OVERDRIVE_ID
        )
        ignore, availability = self.sample_json(
            "overdrive_availability_information.json"
        )
        self.api.queue_response(500, content="An error occured.")
        book = dict(id=identifier.identifier, availability_link=self._url)
        pool, was_new, changed = self.api.update_licensepool(book)
        eq_(None, pool)

    def test_update_licensepool_provides_bibliographic_coverage(self):
        # Create an identifier.
        identifier = self._identifier(
            identifier_type=Identifier.OVERDRIVE_ID
        )

        # Prepare bibliographic and availability information 
        # for this identifier.
        ignore, availability = self.sample_json(
            "overdrive_availability_information.json"
        )
        ignore, bibliographic = self.sample_json(
            "bibliographic_information.json"
        )

        # To avoid a mismatch, make it look like the information is
        # for the newly created Identifier.
        availability['id'] = identifier.identifier
        bibliographic['id'] = identifier.identifier

        self.api.queue_response(200, content=availability)
        self.api.queue_response(200, content=bibliographic)

        # Now we're ready. When we call update_licensepool, the
        # OverdriveAPI will retrieve the availability information,
        # then the bibliographic information. It will then trigger the
        # OverdriveBibliographicCoverageProvider, which will
        # create an Edition and a presentation-ready Work.
        pool, was_new, changed = self.api.update_licensepool(identifier.identifier)
        eq_(True, was_new)        
        eq_(availability['copiesOwned'], pool.licenses_owned)

        edition = pool.presentation_edition
        eq_("Ancillary Justice", edition.title)

        eq_(True, pool.work.presentation_ready)
        assert pool.work.cover_thumbnail_url.startswith(
            'http://images.contentreserve.com/'
        )

        # The book has been run through the bibliographic coverage
        # provider.
        coverage = [
            x for x in identifier.coverage_records 
            if x.operation is None
            and x.data_source.name == DataSource.OVERDRIVE
        ]
        eq_(1, len(coverage))

    def test_update_new_licensepool(self):
        data, raw = self.sample_json("overdrive_availability_information.json")

        # Create an identifier
        identifier = self._identifier(
            identifier_type=Identifier.OVERDRIVE_ID
        )

        # Make it look like the availability information is for the
        # newly created Identifier.
        raw['id'] = identifier.identifier

        pool, was_new = LicensePool.for_foreign_id(
            self._db, DataSource.OVERDRIVE, 
            identifier.type, identifier.identifier,
            collection=self.collection
        )
        
        pool, was_new, changed = self.api.update_licensepool_with_book_info(
            raw, pool, was_new
        )
        eq_(True, was_new)
        eq_(True, changed)

        self._db.commit()

        eq_(raw['copiesOwned'], pool.licenses_owned)
        eq_(raw['copiesAvailable'], pool.licenses_available)
        eq_(0, pool.licenses_reserved)
        eq_(raw['numberOfHolds'], pool.patrons_in_hold_queue)

    def test_update_existing_licensepool(self):
        data, raw = self.sample_json("overdrive_availability_information.json")

        # Create a LicensePool.
        wr, pool = self._edition(
            data_source_name=DataSource.OVERDRIVE,
            identifier_type=Identifier.OVERDRIVE_ID,
            with_license_pool=True
        )

        # Make it look like the availability information is for the
        # newly created LicensePool.
        raw['id'] = pool.identifier.identifier

        wr.title = "The real title."
        eq_(1, pool.licenses_owned)
        eq_(1, pool.licenses_available)
        eq_(0, pool.licenses_reserved)
        eq_(0, pool.patrons_in_hold_queue)

        p2, was_new, changed = self.api.update_licensepool_with_book_info(
            raw, pool, False
        )
        eq_(False, was_new)
        eq_(True, changed)
        eq_(p2, pool)
        # The title didn't change to that title given in the availability
        # information, because we already set a title for that work.
        eq_("The real title.", wr.title)
        eq_(raw['copiesOwned'], pool.licenses_owned)
        eq_(raw['copiesAvailable'], pool.licenses_available)
        eq_(0, pool.licenses_reserved)
        eq_(raw['numberOfHolds'], pool.patrons_in_hold_queue)

    def test_update_licensepool_with_holds(self):
        data, raw = self.sample_json("overdrive_availability_information_holds.json")
        identifier = self._identifier(
            identifier_type=Identifier.OVERDRIVE_ID
        )
        raw['id'] = identifier.identifier

        license_pool, is_new = LicensePool.for_foreign_id(
            self._db, DataSource.OVERDRIVE, identifier.type, 
            identifier.identifier, collection=self._default_collection
        )
        pool, was_new, changed = self.api.update_licensepool_with_book_info(
            raw, license_pool, is_new
        )
        eq_(10, pool.patrons_in_hold_queue)
        eq_(True, changed)

    def test_refresh_patron_access_token(self):
        """Verify that patron information is included in the request
        when refreshing a patron access token.
        """
        patron = self._patron()
        patron.authorization_identifier = 'barcode'
        credential = self._credential(patron=patron)

        data, raw = self.sample_json("patron_token.json")
        self.api.queue_response(200, content=raw)
        
        # Try to refresh the patron access token with a PIN, and
        # then without a PIN.
        self.api.refresh_patron_access_token(credential, patron, "a pin")

        self.api.refresh_patron_access_token(credential, patron, None)

        # Verify that the requests that were made correspond to what
        # Overdrive is expecting.
        initial, with_pin, without_pin = self.api.access_token_requests
        url, payload, headers, kwargs = with_pin
        eq_("https://oauth-patron.overdrive.com/patrontoken", url)
        eq_("barcode", payload['username'])
        expect_scope = "websiteid:%s authorizationname:%s" % (
            self.api.website_id, self.api.ils_name
        )
        eq_(expect_scope, payload['scope'])
        eq_("a pin", payload['password'])
        assert not 'password_required' in payload

        url, payload, headers, kwargs = without_pin
        eq_("https://oauth-patron.overdrive.com/patrontoken", url)
        eq_("barcode", payload['username'])
        eq_(expect_scope, payload['scope'])
        eq_("false", payload['password_required'])
        eq_("[ignore]", payload['password'])
        
class TestExtractData(OverdriveAPITest):

    def test_get_download_link(self):
        data, json = self.sample_json("checkout_response_locked_in_format.json")
        url = MockOverdriveAPI.get_download_link(
            json, "ebook-epub-adobe", "http://foo.com/")
        eq_("http://patron.api.overdrive.com/v1/patrons/me/checkouts/76C1B7D0-17F4-4C05-8397-C66C17411584/formats/ebook-epub-adobe/downloadlink?errorpageurl=http://foo.com/", url)
        
        assert_raises(
            NoAcceptableFormat, 
            MockOverdriveAPI.get_download_link,
            json, "no-such-format", "http://foo.com/"
        )

    def test_get_download_link_raises_exception_if_loan_fulfilled_on_incompatible_platform(self):
        data, json = self.sample_json("checkout_response_book_fulfilled_on_kindle.json")
        assert_raises(
            FulfilledOnIncompatiblePlatform,
            MockOverdriveAPI.get_download_link,
            json, "ebook-epub-adobe", "http://foo.com/"            
        )

    def test_extract_data_from_checkout_resource(self):
        data, json = self.sample_json("checkout_response_locked_in_format.json")
        expires, url = MockOverdriveAPI.extract_data_from_checkout_response(
            json, "ebook-epub-adobe", "http://foo.com/")
        eq_(2013, expires.year)
        eq_(10, expires.month)
        eq_(4, expires.day)
        eq_("http://patron.api.overdrive.com/v1/patrons/me/checkouts/76C1B7D0-17F4-4C05-8397-C66C17411584/formats/ebook-epub-adobe/downloadlink?errorpageurl=http://foo.com/", url)

    def test_process_checkout_data(self):
        data, json = self.sample_json("shelf_with_book_already_fulfilled_on_kindle.json")
        [on_kindle, not_on_kindle] = json["checkouts"]

        # The book already fulfilled on Kindle doesn't get turned into
        # LoanInfo.
        eq_(None, MockOverdriveAPI.process_checkout_data(on_kindle, self.collection))

        # The book not yet fulfilled does show up as a LoanInfo.
        loan_info = MockOverdriveAPI.process_checkout_data(not_on_kindle, self.collection)
        eq_("2fadd2ac-a8ec-4938-a369-4c3260e8922b", loan_info.identifier)

        data, format_locked_in = self.sample_json("checkout_response_locked_in_format.json")

        # A book that's on loan with a format locked in shows up.
        loan_info = MockOverdriveAPI.process_checkout_data(format_locked_in, self.collection)
        assert loan_info != None

        data, no_format_locked_in = self.sample_json("checkout_response_no_format_locked_in.json")

        # A book that's on loan with no format locked in also shows up.
        loan_info = MockOverdriveAPI.process_checkout_data(no_format_locked_in, self.collection)
        assert loan_info != None

        # TODO: In the future both of these tests should return a
        # LoanInfo with appropriate FulfillmentInfo. The calling code
        # would then decide whether or not to show the loan.

class TestSyncBookshelf(OverdriveAPITest):

    def test_sync_bookshelf_creates_local_loans(self):
        loans_data, json_loans = self.sample_json("shelf_with_some_checked_out_books.json")
        holds_data, json_holds = self.sample_json("no_holds.json")

        self.api.queue_response(200, content=loans_data)
        self.api.queue_response(200, content=holds_data)

        patron = self._patron()
        loans, holds = self.circulation.sync_bookshelf(patron, "dummy pin")

        # All four loans in the sample data were created.
        eq_(4, len(loans))
        eq_(loans.sort(), patron.loans.sort())

        eq_([], holds)

        # Running the sync again leaves all four loans in place.
        self.api.queue_response(200, content=loans_data)
        self.api.queue_response(200, content=holds_data)
        loans, holds = self.circulation.sync_bookshelf(patron, "dummy pin")
        eq_(4, len(loans))
        eq_(loans.sort(), patron.loans.sort())

    def test_sync_bookshelf_removes_loans_not_present_on_remote(self):
        loans_data, json_loans = self.sample_json("shelf_with_some_checked_out_books.json")
        holds_data, json_holds = self.sample_json("no_holds.json")

        self.api.queue_response(200, content=loans_data)
        self.api.queue_response(200, content=holds_data)

        # Create a loan not present in the sample data.
        patron = self._patron()
        overdrive_edition, new = self._edition(
            data_source_name=DataSource.OVERDRIVE,
            with_license_pool=True, collection=self.collection
        )
<<<<<<< HEAD
        overdrive_loan, new = overdrive_edition.license_pools[0].loan_to(patron)
=======
        [pool] = overdrive_edition.license_pools
        overdrive_loan, new = pool.loan_to(patron)
>>>>>>> 3b286e07
        yesterday = datetime.utcnow() - timedelta(days=1)
        overdrive_loan.start = yesterday

        # Sync with Overdrive, and the loan not present in the sample
        # data is removed.
        loans, holds = self.circulation.sync_bookshelf(patron, "dummy pin")

        eq_(4, len(loans))
        eq_(loans, patron.loans)
        assert overdrive_loan not in patron.loans

    def test_sync_bookshelf_ignores_loans_from_other_sources(self):
        patron = self._patron()
        gutenberg, new = self._edition(data_source_name=DataSource.GUTENBERG,
                                       with_license_pool=True)
<<<<<<< HEAD
        gutenberg_loan, new = gutenberg.license_pools[0].loan_to(patron)
=======
        [pool] = gutenberg.license_pools
        gutenberg_loan, new = pool.loan_to(patron)
>>>>>>> 3b286e07
        loans_data, json_loans = self.sample_json("shelf_with_some_checked_out_books.json")
        holds_data, json_holds = self.sample_json("no_holds.json")     
   
        # Overdrive doesn't know about the Gutenberg loan, but it was
        # not destroyed, because it came from another source.
        self.api.queue_response(200, content=loans_data)
        self.api.queue_response(200, content=holds_data)

        loans, holds = self.circulation.sync_bookshelf(patron, "dummy pin")
        eq_(5, len(patron.loans))
        assert gutenberg_loan in patron.loans

    def test_sync_bookshelf_creates_local_holds(self):
        
        loans_data, json_loans = self.sample_json("no_loans.json")
        holds_data, json_holds = self.sample_json("holds.json")

        self.api.queue_response(200, content=loans_data)
        self.api.queue_response(200, content=holds_data)
        patron = self._patron()

        loans, holds = self.circulation.sync_bookshelf(patron, "dummy pin")
        # All four loans in the sample data were created.
        eq_(4, len(holds))
        eq_(holds, patron.holds)

        # Running the sync again leaves all four holds in place.
        self.api.queue_response(200, content=loans_data)
        self.api.queue_response(200, content=holds_data)
        loans, holds = self.circulation.sync_bookshelf(patron, "dummy pin")
        eq_(4, len(holds))
        eq_(holds, patron.holds)        

    def test_sync_bookshelf_removes_holds_not_present_on_remote(self):
        loans_data, json_loans = self.sample_json("no_loans.json")
        holds_data, json_holds = self.sample_json("holds.json")
        
        patron = self._patron()
        overdrive_edition, new = self._edition(
            data_source_name=DataSource.OVERDRIVE,
            with_license_pool=True,
            collection=self.collection
        )
<<<<<<< HEAD
        overdrive_hold, new = overdrive_edition.license_pools[0].on_hold_to(patron)
=======
        [pool] = overdrive_edition.license_pools
        overdrive_hold, new = pool.on_hold_to(patron)
>>>>>>> 3b286e07


        self.api.queue_response(200, content=loans_data)
        self.api.queue_response(200, content=holds_data)

        # The hold not present in the sample data has been removed
        loans, holds = self.circulation.sync_bookshelf(patron, "dummy pin")
        eq_(4, len(holds))
        eq_(holds, patron.holds)
        assert overdrive_hold not in patron.loans

    def test_sync_bookshelf_ignores_holds_from_other_collections(self):
        loans_data, json_loans = self.sample_json("no_loans.json")
        holds_data, json_holds = self.sample_json("holds.json")

        patron = self._patron()

        # This patron has an Overdrive book on hold, but it derives
        # from an Overdrive Collection that's not managed by
        # self.circulation.
        overdrive, new = self._edition(
            data_source_name=DataSource.OVERDRIVE,
            with_license_pool=True,
            collection=self._collection()
        )
<<<<<<< HEAD
        overdrive_hold, new = overdrive.license_pools[0].on_hold_to(patron)
=======
        [pool] = overdrive.license_pools
        overdrive_hold, new = pool.on_hold_to(patron)
>>>>>>> 3b286e07
   
        self.api.queue_response(200, content=loans_data)
        self.api.queue_response(200, content=holds_data)

        # self.api doesn't know about the hold, but it was not
        # destroyed, because it came from a different collection.
        loans, holds = self.circulation.sync_bookshelf(patron, "dummy pin")
        eq_(5, len(patron.holds))
        assert overdrive_hold in patron.holds

class TestOverdriveFormatSweep(OverdriveAPITest):

    def test_process_item(self):
        # Validate the standard CollectionMonitor interface.
        monitor = OverdriveFormatSweep(
            self._db, self.collection,
            api_class=MockOverdriveAPI
        )

        # We're not testing that the work actually gets done (that's
        # tested in test_update_formats), only that the monitor
        # implements the expected process_item API without crashing.
        monitor.api.queue_response(404)
        edition, pool = self._edition(with_license_pool=True)
        monitor.process_item(pool.identifier)


class TestReaper(OverdriveAPITest):

    def test_instantiate(self):
        # Validate the standard CollectionMonitor interface.
        monitor = OverdriveCollectionReaper(
            self._db, self.collection,
            api_class=MockOverdriveAPI
        )<|MERGE_RESOLUTION|>--- conflicted
+++ resolved
@@ -602,12 +602,8 @@
             data_source_name=DataSource.OVERDRIVE,
             with_license_pool=True, collection=self.collection
         )
-<<<<<<< HEAD
-        overdrive_loan, new = overdrive_edition.license_pools[0].loan_to(patron)
-=======
         [pool] = overdrive_edition.license_pools
         overdrive_loan, new = pool.loan_to(patron)
->>>>>>> 3b286e07
         yesterday = datetime.utcnow() - timedelta(days=1)
         overdrive_loan.start = yesterday
 
@@ -623,12 +619,8 @@
         patron = self._patron()
         gutenberg, new = self._edition(data_source_name=DataSource.GUTENBERG,
                                        with_license_pool=True)
-<<<<<<< HEAD
-        gutenberg_loan, new = gutenberg.license_pools[0].loan_to(patron)
-=======
         [pool] = gutenberg.license_pools
         gutenberg_loan, new = pool.loan_to(patron)
->>>>>>> 3b286e07
         loans_data, json_loans = self.sample_json("shelf_with_some_checked_out_books.json")
         holds_data, json_holds = self.sample_json("no_holds.json")     
    
@@ -672,12 +664,8 @@
             with_license_pool=True,
             collection=self.collection
         )
-<<<<<<< HEAD
-        overdrive_hold, new = overdrive_edition.license_pools[0].on_hold_to(patron)
-=======
         [pool] = overdrive_edition.license_pools
         overdrive_hold, new = pool.on_hold_to(patron)
->>>>>>> 3b286e07
 
 
         self.api.queue_response(200, content=loans_data)
@@ -703,12 +691,8 @@
             with_license_pool=True,
             collection=self._collection()
         )
-<<<<<<< HEAD
-        overdrive_hold, new = overdrive.license_pools[0].on_hold_to(patron)
-=======
         [pool] = overdrive.license_pools
         overdrive_hold, new = pool.on_hold_to(patron)
->>>>>>> 3b286e07
    
         self.api.queue_response(200, content=loans_data)
         self.api.queue_response(200, content=holds_data)
