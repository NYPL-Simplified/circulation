
from api.admin.controller.library_settings import LibrarySettingsController
from api.admin.geographic_validator import GeographicValidator
from api.admin.problem_details import *
from api.config import Configuration
from api.registry import RemoteRegistry
from core.model import (
    create,
    ExternalIntegration
)
from core.testing import MockRequestsResponse
import json
import pypostalcode
from tests.admin.controller.test_controller import SettingsControllerTest
import urllib.request, urllib.parse, urllib.error
import uszipcode

class TestGeographicValidator(SettingsControllerTest):
    def test_validate_geographic_areas(self):
        original_validator = GeographicValidator
        db = self._db
        class Mock(GeographicValidator):
            def __init__(self):
                self._db = db
                self.value = None

            def mock_find_location_through_registry(self, value, db):
                self.value = value
            def mock_find_location_through_registry_with_error(self, value, db):
                self.value = value
                return REMOTE_INTEGRATION_FAILED
            def mock_find_location_through_registry_success(self, value, db):
                self.value = value
                return "CA"

        mock = Mock()
        mock.find_location_through_registry = mock.mock_find_location_through_registry

        # Invalid US zipcode
        response = mock.validate_geographic_areas('["00000"]', self._db)
        assert response.uri == UNKNOWN_LOCATION.uri
        assert response.detail == '"00000" is not a valid U.S. zipcode.'
        assert response.status_code == 400
        # The validator should have returned the problem detail without bothering to ask the registry.
        assert mock.value == None

        # Invalid Canadian zipcode
        response = mock.validate_geographic_areas('["X1Y"]', self._db)
        assert response.uri == UNKNOWN_LOCATION.uri
        assert response.detail == '"X1Y" is not a valid Canadian zipcode.'
        # The validator should have returned the problem detail without bothering to ask the registry.
        assert mock.value == None

        # Invalid 2-letter abbreviation
        response = mock.validate_geographic_areas('["ZZ"]', self._db)
        assert response.uri == UNKNOWN_LOCATION.uri
        assert response.detail == '"ZZ" is not a valid U.S. state or Canadian province abbreviation.'
        # The validator should have returned the problem detail without bothering to ask the registry.
        assert mock.value == None

        # Validator converts Canadian 2-letter abbreviations into province names, without needing to ask the registry.
        response = mock.validate_geographic_areas('["NL"]', self._db)
        assert response == {"CA": ["Newfoundland and Labrador"], "US": []}
        assert mock.value == None

        # County with wrong state
        response = mock.validate_geographic_areas('["Fairfield County, FL"]', self._db)
        assert response.uri == UNKNOWN_LOCATION.uri
        assert response.detail == 'Unable to locate "Fairfield County, FL".'
        # The validator should go ahead and call find_location_through_registry
        assert mock.value == "Fairfield County, FL"

        # City with wrong state
        response = mock.validate_geographic_areas('["Albany, NJ"]', self._db)
        assert response.uri == UNKNOWN_LOCATION.uri
        assert response.detail == 'Unable to locate "Albany, NJ".'
        # The validator should go ahead and call find_location_through_registry
        assert mock.value == "Albany, NJ"

        # The Canadian zip code is valid, but it corresponds to a place too small for the registry to know about it.
        response = mock.validate_geographic_areas('["J5J"]', self._db)
        assert response.uri == UNKNOWN_LOCATION.uri
        assert response.detail == 'Unable to locate "J5J" (Saint-Sophie, Quebec).  Try entering the name of a larger area.'
        assert mock.value == "Saint-Sophie, Quebec"

        # Can't connect to registry
        mock.find_location_through_registry = mock.mock_find_location_through_registry_with_error
        response = mock.validate_geographic_areas('["Victoria, BC"]', self._db)
        # The controller goes ahead and calls find_location_through_registry, but it can't connect to the registry.
        assert response.uri == REMOTE_INTEGRATION_FAILED.uri

        # The registry successfully finds the place
        mock.find_location_through_registry = mock.mock_find_location_through_registry_success
        response = mock.validate_geographic_areas('["Victoria, BC"]', self._db)
        assert response == {"CA": ["Victoria, BC"], "US": []}

    def test_format_as_string(self):
        # GeographicValidator.format_as_string just turns its output into JSON.
        value = {"CA": ["Victoria, BC"], "US": []}
        as_string = GeographicValidator().format_as_string(value)
        assert as_string == json.dumps(value)

    def test_find_location_through_registry(self):
        get = self.do_request
        test = self
        original_ask_registry = GeographicValidator().ask_registry

        class Mock(GeographicValidator):
            called_with = []
            def mock_ask_registry(self, service_area_object, db):
                places = {"US": ["Chicago"], "CA": ["Victoria, BC"]}
                service_area_info = json.loads(urllib.parse.unquote(service_area_object))
                nation = list(service_area_info.keys())[0]
                city_or_county = list(service_area_info.values())[0]
                if city_or_county == "ERROR":
                    test.responses.append(MockRequestsResponse(502))
                elif city_or_county in places[nation]:
                    self.called_with.append(service_area_info)
                    test.responses.append(MockRequestsResponse(200, content=json.dumps(dict(unknown=None, ambiguous=None))))
                else:
                    self.called_with.append(service_area_info)
                    test.responses.append(MockRequestsResponse(200, content=json.dumps(dict(unknown=[city_or_county]))))
                return original_ask_registry(service_area_object, db, get)

        mock = Mock()
        mock.ask_registry = mock.mock_ask_registry

        self._registry("https://registry_url")

        us_response = mock.find_location_through_registry("Chicago", self._db)
        assert len(mock.called_with) == 1
        assert {"US": "Chicago"} == mock.called_with[0]
        assert us_response == "US"

        mock.called_with = []

        ca_response = mock.find_location_through_registry("Victoria, BC", self._db)
        assert len(mock.called_with) == 2
        assert {"US": "Victoria, BC"} == mock.called_with[0]
        assert {"CA": "Victoria, BC"} == mock.called_with[1]
        assert ca_response == "CA"

        mock.called_with = []

        nowhere_response = mock.find_location_through_registry("Not a real place", self._db)
        assert len(mock.called_with) == 2
        assert {"US": "Not a real place"} == mock.called_with[0]
        assert {"CA": "Not a real place"} == mock.called_with[1]
        assert nowhere_response == None

        error_response = mock.find_location_through_registry("ERROR", self._db)
        assert error_response.detail == "Unable to contact the registry at https://registry_url."
        assert error_response.status_code == 502

    def test_ask_registry(self):
        validator = GeographicValidator()

        registry_1 = self._registry("https://registry_1_url")
        registry_2 = self._registry("https://registry_2_url")
        registry_3 = self._registry("https://registry_3_url")

        true_response = MockRequestsResponse(200, content="{}")
        unknown_response = MockRequestsResponse(200, content='{"unknown": "place"}')
        ambiguous_response = MockRequestsResponse(200, content='{"ambiguous": "place"}')
        problem_response = MockRequestsResponse(404)

        # Registry 1 knows about the place
        self.responses.append(true_response)
        response_1 = validator.ask_registry(json.dumps({"CA": "Victoria, BC"}), self._db, self.do_request)
        assert response_1 == True
        assert len(self.requests) == 1
        request_1 = self.requests.pop()
        assert request_1[0] == 'https://registry_1_url/coverage?coverage={"CA": "Victoria, BC"}'

        # Registry 1 says the place is unknown, but Registry 2 finds it.
        self.responses.append(true_response)
        self.responses.append(unknown_response)
        response_2 = validator.ask_registry(json.dumps({"CA": "Victoria, BC"}), self._db, self.do_request)
        assert response_2 == True
        assert len(self.requests) == 2
        request_2 = self.requests.pop()
        assert request_2[0] == 'https://registry_2_url/coverage?coverage={"CA": "Victoria, BC"}'
        request_1 = self.requests.pop()
        assert request_1[0] == 'https://registry_1_url/coverage?coverage={"CA": "Victoria, BC"}'

        # Registry_1 says the place is ambiguous and Registry_2 says it's unknown, but Registry_3 finds it.
        self.responses.append(true_response)
        self.responses.append(unknown_response)
        self.responses.append(ambiguous_response)
        response_3 = validator.ask_registry(json.dumps({"CA": "Victoria, BC"}), self._db, self.do_request)
        assert response_3 == True
        assert len(self.requests) == 3
        request_3 = self.requests.pop()
        assert request_3[0] == 'https://registry_3_url/coverage?coverage={"CA": "Victoria, BC"}'
        request_2 = self.requests.pop()
        assert request_2[0] == 'https://registry_2_url/coverage?coverage={"CA": "Victoria, BC"}'
        request_1 = self.requests.pop()
        assert request_1[0] == 'https://registry_1_url/coverage?coverage={"CA": "Victoria, BC"}'

        # Registry 1 returns a problem detail, but Registry 2 finds the place
        self.responses.append(true_response)
        self.responses.append(problem_response)
        response_4 = validator.ask_registry(json.dumps({"CA": "Victoria, BC"}), self._db, self.do_request)
        assert response_4 == True
        assert len(self.requests) == 2
        request_2 = self.requests.pop()
        assert request_2[0] == 'https://registry_2_url/coverage?coverage={"CA": "Victoria, BC"}'
        request_1 = self.requests.pop()
        assert request_1[0] == 'https://registry_1_url/coverage?coverage={"CA": "Victoria, BC"}'

        # Registry 1 returns a problem detail and the other two registries can't find the place
        self.responses.append(unknown_response)
        self.responses.append(ambiguous_response)
        self.responses.append(problem_response)
        response_5 = validator.ask_registry(json.dumps({"CA": "Victoria, BC"}), self._db, self.do_request)
        assert response_5.status_code == 502
        assert response_5.detail == "Unable to contact the registry at https://registry_1_url."
        assert len(self.requests) == 3
        request_3 = self.requests.pop()
        assert request_3[0] == 'https://registry_3_url/coverage?coverage={"CA": "Victoria, BC"}'
        request_2 = self.requests.pop()
        assert request_2[0] == 'https://registry_2_url/coverage?coverage={"CA": "Victoria, BC"}'
        request_1 = self.requests.pop()
        assert request_1[0] == 'https://registry_1_url/coverage?coverage={"CA": "Victoria, BC"}'

    def _registry(self, url):
        integration, is_new = create(
            self._db, ExternalIntegration, protocol=ExternalIntegration.OPDS_REGISTRATION, goal=ExternalIntegration.DISCOVERY_GOAL
        )
        integration.url = url
        return RemoteRegistry(integration)

    def test_is_zip(self):
        validator = GeographicValidator()
        assert validator.is_zip("06759", "US") == True
        assert validator.is_zip("J2S", "US") == False
        assert validator.is_zip("1234", "US") == False
        assert validator.is_zip("1a234", "US") == False

        assert validator.is_zip("J2S", "CA") == True
        assert validator.is_zip("06759", "CA") == False
        assert validator.is_zip("12S", "CA") == False
        # "J2S 0A1" is a legit Canadian zipcode, but pypostalcode, which we use for looking up Canadian zipcodes,
        # only takes the FSA (the first three characters).
        assert validator.is_zip("J2S 0A1", "CA") == False

    def test_look_up_zip(self):
        validator = GeographicValidator()
        us_zip_unformatted = validator.look_up_zip("06759", "US")
        assert isinstance(us_zip_unformatted, uszipcode.SimpleZipcode)
        us_zip_formatted = validator.look_up_zip("06759", "US", True)
<<<<<<< HEAD
        eq_(us_zip_formatted, {'06759': 'Litchfield, CT'})
=======
        assert us_zip_formatted == {'06759': u'Litchfield, CT'}
>>>>>>> ee0ba53a

        ca_zip_unformatted = validator.look_up_zip("R2V", "CA")
        assert isinstance(ca_zip_unformatted, pypostalcode.PostalCode)
        ca_zip_formatted = validator.look_up_zip("R2V", "CA", True)
<<<<<<< HEAD
        eq_(ca_zip_formatted, {'R2V': 'Winnipeg (Seven Oaks East), Manitoba'})
=======
        assert ca_zip_formatted == {'R2V': u'Winnipeg (Seven Oaks East), Manitoba'}
>>>>>>> ee0ba53a
<|MERGE_RESOLUTION|>--- conflicted
+++ resolved
@@ -249,17 +249,9 @@
         us_zip_unformatted = validator.look_up_zip("06759", "US")
         assert isinstance(us_zip_unformatted, uszipcode.SimpleZipcode)
         us_zip_formatted = validator.look_up_zip("06759", "US", True)
-<<<<<<< HEAD
-        eq_(us_zip_formatted, {'06759': 'Litchfield, CT'})
-=======
-        assert us_zip_formatted == {'06759': u'Litchfield, CT'}
->>>>>>> ee0ba53a
+        assert us_zip_formatted == {'06759': 'Litchfield, CT'}
 
         ca_zip_unformatted = validator.look_up_zip("R2V", "CA")
         assert isinstance(ca_zip_unformatted, pypostalcode.PostalCode)
         ca_zip_formatted = validator.look_up_zip("R2V", "CA", True)
-<<<<<<< HEAD
-        eq_(ca_zip_formatted, {'R2V': 'Winnipeg (Seven Oaks East), Manitoba'})
-=======
-        assert ca_zip_formatted == {'R2V': u'Winnipeg (Seven Oaks East), Manitoba'}
->>>>>>> ee0ba53a
+        assert ca_zip_formatted == {'R2V': 'Winnipeg (Seven Oaks East), Manitoba'}