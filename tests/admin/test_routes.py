--- conflicted
+++ resolved
@@ -148,15 +148,9 @@
         http_method = kwargs.pop('http_method', 'GET')
         response = self.request(url, http_method)
         if authentication_required:
-<<<<<<< HEAD
-            eq_(401, response.status_code)
-            eq_("authenticated_admin_from_request called without authorizing",
-                response.get_data(as_text=True))
-=======
             assert 401 == response.status_code
             assert ("authenticated_admin_from_request called without authorizing" ==
-                response.data)
->>>>>>> ee0ba53a
+                response.get_data(as_text=True))
         else:
             assert 200 == response.status_code
 
@@ -199,13 +193,8 @@
         self.manager.admin_sign_in_controller.csrf_token = False
         response = self.request(url, http_method)
 
-<<<<<<< HEAD
-        eq_(302, response.status_code)
+        assert 302 == response.status_code
         assert "Redirecting..." in response.get_data(as_text=True)
-=======
-        assert 302 == response.status_code
-        assert "Redirecting..." in response.data
->>>>>>> ee0ba53a
 
         # If there is a csrf token but the Admin is not authenticated,
         # redirect them.
@@ -216,13 +205,8 @@
         self.manager.admin_sign_in_controller.authenticated_problem_detail = True
         response = self.request(url, http_method)
 
-<<<<<<< HEAD
-        eq_(302, response.status_code)
+        assert 302 == response.status_code
         assert "Redirecting..." in response.get_data(as_text=True)
-=======
-        assert 302 == response.status_code
-        assert "Redirecting..." in response.data
->>>>>>> ee0ba53a
 
         # Not being authenticated and not having a csrf token fail
         # redirects the admin to sign in again.
@@ -231,13 +215,8 @@
         response = self.request(url, http_method)
 
         # No admin or csrf token so redirect.
-<<<<<<< HEAD
-        eq_(302, response.status_code)
+        assert 302 == response.status_code
         assert "Redirecting..." in response.get_data(as_text=True)
-=======
-        assert 302 == response.status_code
-        assert "Redirecting..." in response.data
->>>>>>> ee0ba53a
 
         self.manager.admin_sign_in_controller.authenticated_problem_detail = False
 
@@ -279,13 +258,8 @@
         url = '/admin'
         response = self.request(url)
 
-<<<<<<< HEAD
-        eq_(302, response.status_code)
+        assert 302 == response.status_code
         assert "Redirecting..." in response.get_data(as_text=True)
-=======
-        assert 302 == response.status_code
-        assert "Redirecting..." in response.data
->>>>>>> ee0ba53a
 
 class TestAdminWork(AdminRouteTest):
 
