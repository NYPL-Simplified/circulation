--- conflicted
+++ resolved
@@ -8455,9 +8455,6 @@
     # in the world. This is used to serve the library's Authentication
     # for OPDS document, and it also goes to the library registry.
     uuid = Column(Unicode, unique=True)
-<<<<<<< HEAD
-   
-=======
 
     # The name of this library to use when signing short client tokens
     # for consumption by the library registry. e.g. "NYNYPL" for NYPL.
@@ -8468,7 +8465,6 @@
     # consumption by the library registry.
     library_registry_shared_secret = Column(Unicode, unique=True)
     
->>>>>>> b4f0e3ed
     @classmethod
     def instance(cls, _db):
         """Find the one and only library."""
