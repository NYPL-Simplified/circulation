# encoding: utf-8
from cStringIO import StringIO
from collections import (
    Counter,
    defaultdict,
)
from lxml import etree
from nose.tools import set_trace
import base64
import bisect
import cairosvg
import datetime
import isbnlib
import json
import logging
import md5
import operator
import os
import random
import re
import requests
import time
import traceback
import urllib
import urlparse
import uuid
import warnings
import bcrypt

from PIL import (
    Image,
)

from psycopg2.extras import NumericRange
from sqlalchemy.engine.base import Connection
from sqlalchemy import exc as sa_exc
from sqlalchemy.ext.declarative import declarative_base
from sqlalchemy import (
    event,
    exists,
    func,
    MetaData,
    Table,
    text,
)
from sqlalchemy.sql import select
from sqlalchemy.orm import (
    backref,
    contains_eager,
    joinedload,
    lazyload,
    mapper,
    relationship,
    sessionmaker,
    synonym,
)
from sqlalchemy.orm.exc import (
    NoResultFound,
    MultipleResultsFound,
)
from sqlalchemy.ext.mutable import (
    MutableDict,
)
from sqlalchemy.ext.associationproxy import (
    association_proxy,
)
from sqlalchemy.ext.hybrid import (
    hybrid_property,
)
from sqlalchemy.sql.functions import func
from sqlalchemy.sql.expression import (
    cast,
    and_,
    or_,
    select,
    join,
    literal,
    literal_column,
    case,
    table,
)
from sqlalchemy.exc import (
    IntegrityError
)
from sqlalchemy import (
    create_engine,
    func,
    Binary,
    Boolean,
    Column,
    Date,
    DateTime,
    Enum,
    Float,
    ForeignKey,
    Integer,
    Index,
    Numeric,
    String,
    Table,
    Unicode,
    UniqueConstraint,
)

import log # Make sure logging is set up properly.
from config import Configuration
import classifier
from classifier import (
    Classifier,
    Erotica,
    COMICS_AND_GRAPHIC_NOVELS,
    GenreData,
    WorkClassifier,
)
from facets import FacetConstants
from user_profile import ProfileStorage
from util import (
    LanguageCodes,
    MetadataSimilarity,
    TitleProcessor,
)
from util.http import (
    HTTP,
    RemoteIntegrationException,
)
from util.permanent_work_id import WorkIDCalculator
from util.personal_names import display_name_to_sort_name
from util.summary import SummaryEvaluator

from sqlalchemy.orm.session import Session

from sqlalchemy.dialects.postgresql import (
    ARRAY,
    HSTORE,
    JSON,
    INT4RANGE,
)

DEBUG = False

def production_session():
    url = Configuration.database_url()
    if url.startswith('"'):
        url = url[1:]
    logging.debug("Database url: %s", url)
    _db = SessionManager.session(url)

    # The first thing to do after getting a database connection is to
    # set up the logging configuration.
    #
    # If called during a unit test, this will configure logging
    # incorrectly, but 1) this method isn't normally called during
    # unit tests, and 2) package_setup() will call initialize() again
    # with the right arguments.
    from log import LogConfiguration
    LogConfiguration.initialize(_db)
    return _db

class PolicyException(Exception):
    pass


class CollectionMissing(Exception):
    """An operation was attempted that can only happen within the context
    of a Collection, but there was no Collection available.
    """


class BaseMaterializedWork(object):
    """A mixin class for materialized views that incorporate Work and Edition."""
    pass


class HasFullTableCache(object):
    """A mixin class for ORM classes that maintain an in-memory cache of
    (hopefully) every item in the database table for performance reasons.
    """

    RESET = object()

    # You MUST define your own class-specific '_cache' and '_id_cache'
    # variables, like so:
    #
    # _cache = HasFullTableCache.RESET
    # _id_cache = HasFullTableCache.RESET

    @classmethod
    def reset_cache(cls):
        cls._cache = cls.RESET
        cls._id_cache = cls.RESET

    def cache_key(self):
        raise NotImplementedError()

    @classmethod
    def _cache_insert(cls, obj, cache, id_cache):
        """Cache an object for later retrieval, possibly by a different
        database session.
        """
        key = obj.cache_key()
        id = obj.id
        try:
            if cache != cls.RESET:
                cache[key] = obj
            if id_cache != cls.RESET:
                id_cache[id] = obj
        except TypeError, e:
            # The cache was reset in between the time we checked for a
            # reset and the time we tried to put an object in the
            # cache. Stop trying to mess with the cache.
            pass

    @classmethod
    def populate_cache(cls, _db):
        """Populate the in-memory caches from scratch with every single
        object from the database table.
        """
        cache = {}
        id_cache = {}
        for obj in _db.query(cls):
            cls._cache_insert(obj, cache, id_cache)
        cls._cache = cache
        cls._id_cache = id_cache

    @classmethod
    def _cache_lookup(cls, _db, cache, cache_name, cache_key, lookup_hook):
        """Helper method used by both by_id and by_cache_key.

        Looks up `cache_key` in `cache` and calls `lookup_hook`
        to find/create it if it's not in there.
        """
        new = False
        obj = None
        if cache == cls.RESET:
            # The cache has been reset. Populate it with the contents
            # of the table.
            cls.populate_cache(_db)

            # Get the new value of the cache, replacing the value
            # that turned out to be cls.RESET.
            cache = getattr(cls, cache_name)

        if cache != cls.RESET:
            try:
                obj = cache.get(cache_key)
            except TypeError, e:
                # This shouldn't happen. Even if the actual cache was
                # reset just now, we still have a copy of the 'old'
                # cache which passed the 'cache != cls.RESET' test.
                pass

        if not obj:
            # Either this object didn't exist when the cache was
            # populated, or the cache was reset while we were trying
            # to look it up.
            #
            # Give up on the cache and go direct to the database,
            # creating the object if necessary.
            if lookup_hook:
                obj, new = lookup_hook()
            else:
                obj = None
            if not obj:
                # The object doesn't exist and couldn't be created.
                return obj, new

            # Stick the object in the caches, assuming they're not
            # currently in a reset state.
            cls._cache_insert(obj, cls._cache, cls._id_cache)

        if obj and obj not in _db:
            try:
                obj = _db.merge(obj, load=False)
            except Exception, e:
                logging.error(
                    "Unable to merge cached object %r into database session",
                    obj, exc_info=e
                )
                # Try to look up a fresh copy of the object.
                obj, new = lookup_hook()
                if obj and obj in _db:
                    logging.error("Was able to look up a fresh copy of %r", obj)
                    return obj, new

                # That didn't work. Re-raise the original exception.
                logging.error("Unable to look up a fresh copy of %r", obj)
                raise e
        return obj, new

    @classmethod
    def by_id(cls, _db, id):
        """Look up an item by its unique database ID."""
        def lookup_hook():
            return get_one(_db, cls, id=id), False
        obj, is_new = cls._cache_lookup(
            _db, cls._id_cache, '_id_cache', id, lookup_hook
        )
        return obj

    @classmethod
    def by_cache_key(cls, _db, cache_key, lookup_hook):
        return cls._cache_lookup(
            _db, cls._cache, '_cache', cache_key, lookup_hook
        )

class SessionManager(object):

    # Materialized views need to be created and indexed from SQL
    # commands kept in files. This dictionary maps the views to the
    # SQL files.

    MATERIALIZED_VIEW_WORKS = 'mv_works_editions_datasources_identifiers'
    MATERIALIZED_VIEW_WORKS_WORKGENRES = 'mv_works_editions_workgenres_datasources_identifiers'
    MATERIALIZED_VIEWS = {
        MATERIALIZED_VIEW_WORKS : 'materialized_view_works.sql',
        MATERIALIZED_VIEW_WORKS_WORKGENRES : 'materialized_view_works_workgenres.sql',
    }

    # A function that calculates recursively equivalent identifiers
    # is also defined in SQL.
    RECURSIVE_EQUIVALENTS_FUNCTION = 'recursive_equivalents.sql'

    engine_for_url = {}

    @classmethod
    def engine(cls, url=None):
        url = url or Configuration.database_url()
        return create_engine(url, echo=DEBUG)

    @classmethod
    def sessionmaker(cls, url=None):
        engine = cls.engine(url)
        return sessionmaker(bind=engine)

    @classmethod
    def initialize(cls, url):
        if url in cls.engine_for_url:
            engine = cls.engine_for_url[url]
            return engine, engine.connect()

        engine = cls.engine(url)
        Base.metadata.create_all(engine)

        base_path = os.path.split(__file__)[0]
        resource_path = os.path.join(base_path, "files")

        connection = None
        for view_name, filename in cls.MATERIALIZED_VIEWS.items():
            if engine.has_table(view_name):
                continue
            if not connection:
                connection = engine.connect()
            resource_file = os.path.join(resource_path, filename)
            if not os.path.exists(resource_file):
                raise IOError("Could not load materialized view from %s: file does not exist." % resource_file)
            logging.info(
                "Loading materialized view %s from %s.",
                view_name, resource_file)
            sql = open(resource_file).read()
            connection.execute(sql)

        if not connection:
            connection = engine.connect()

        # Check if the recursive equivalents function exists already.
        query = select(
            [literal_column('proname')]
        ).select_from(
            table('pg_proc')
        ).where(
            literal_column('proname')=='fn_recursive_equivalents'
        )
        result = connection.execute(query)
        result = list(result)

        # If it doesn't, create it.
        if not result:
            resource_file = os.path.join(resource_path, cls.RECURSIVE_EQUIVALENTS_FUNCTION)
            if not os.path.exists(resource_file):
                raise IOError("Could not load recursive equivalents function from %s: file does not exist." % resource_file)
            sql = open(resource_file).read()
            connection.execute(sql)

        if connection:
            connection.close()

        class MaterializedWorkWithGenre(Base, BaseMaterializedWork):
            __table__ = Table(
                cls.MATERIALIZED_VIEW_WORKS_WORKGENRES,
                Base.metadata,
                Column('works_id', Integer, primary_key=True),
                Column('workgenres_id', Integer, primary_key=True),
                Column('license_pool_id', Integer, ForeignKey('licensepools.id')),
                autoload=True,
                autoload_with=engine
            )
            license_pool = relationship(
                LicensePool,
                primaryjoin="LicensePool.id==MaterializedWorkWithGenre.license_pool_id",
                foreign_keys=LicensePool.id, lazy='joined', uselist=False)

        class MaterializedWork(Base, BaseMaterializedWork):
            __table__ = Table(
                cls.MATERIALIZED_VIEW_WORKS,
                Base.metadata,
                Column('works_id', Integer, primary_key=True),
                Column('license_pool_id', Integer, ForeignKey('licensepools.id')),
              autoload=True,
                autoload_with=engine
            )
            license_pool = relationship(
                LicensePool,
                primaryjoin="LicensePool.id==MaterializedWork.license_pool_id",
                foreign_keys=LicensePool.id, lazy='joined', uselist=False)

            def __repr__(self):
                return (u'%s "%s" (%s) %s' % (
                    self.works_id, self.sort_title, self.sort_author, self.language,
                    )).encode("utf8")

        globals()['MaterializedWork'] = MaterializedWork
        globals()['MaterializedWorkWithGenre'] = MaterializedWorkWithGenre
        cls.engine_for_url[url] = engine
        return engine, engine.connect()

    @classmethod
    def refresh_materialized_views(self, _db):
        for view_name in self.MATERIALIZED_VIEWS.keys():
            _db.execute("refresh materialized view %s;" % view_name)
            _db.commit()

    @classmethod
    def session(cls, url, initialize_data=True):
        engine = connection = 0
        with warnings.catch_warnings():
            warnings.simplefilter("ignore", category=sa_exc.SAWarning)
            engine, connection = cls.initialize(url)
        session = Session(connection)
        if initialize_data:
            session = cls.initialize_data(session)
        return session

    @classmethod
    def initialize_data(cls, session, set_site_configuration=True):
        # Create initial data sources.
        list(DataSource.well_known_sources(session))

        # Load all existing Genre objects.
        Genre.populate_cache(session)

        # Create any genres not in the database.
        for g in classifier.genres.values():
            # TODO: On the very first startup this is rather expensive
            # because the cache is invalidated every time a Genre is
            # created, then populated the next time a Genre is looked
            # up. This wouldn't be a big problem, but this also happens
            # on setup for the unit tests.
            Genre.lookup(session, g, autocreate=True)

        # Make sure that the mechanisms fulfillable by the default
        # client are marked as such.
        for content_type, drm_scheme in DeliveryMechanism.default_client_can_fulfill_lookup:
            mechanism, is_new = DeliveryMechanism.lookup(
                session, content_type, drm_scheme
            )
            mechanism.default_client_can_fulfill = True

        # If there is currently no 'site configuration change'
        # Timestamp in the database, create one.
        timestamp, is_new = get_one_or_create(
            session, Timestamp, collection=None,
            service=Configuration.SITE_CONFIGURATION_CHANGED,
            create_method_kwargs=dict(timestamp=datetime.datetime.utcnow())
        )
        if is_new:
            site_configuration_has_changed(session)
        session.commit()

        # Return a potentially-new Session object in case
        # it was updated by cls.update_timestamps_table
        return session

def get_one(db, model, on_multiple='error', constraint=None, **kwargs):
    """Gets an object from the database based on its attributes.

    :param constraint: A single clause that can be passed into
        `sqlalchemy.Query.filter` to limit the object that is returned.
    :return: object or None
    """
    constraint = constraint
    if 'constraint' in kwargs:
        constraint = kwargs['constraint']
        del kwargs['constraint']

    q = db.query(model).filter_by(**kwargs)
    if constraint is not None:
        q = q.filter(constraint)

    try:
        return q.one()
    except MultipleResultsFound, e:
        if on_multiple == 'error':
            raise e
        elif on_multiple == 'interchangeable':
            # These records are interchangeable so we can use
            # whichever one we want.
            #
            # This may be a sign of a problem somewhere else. A
            # database-level constraint might be useful.
            q = q.limit(1)
            return q.one()
    except NoResultFound:
        return None

def get_one_or_create(db, model, create_method='',
                      create_method_kwargs=None,
                      **kwargs):
    one = get_one(db, model, **kwargs)
    if one:
        return one, False
    else:
        __transaction = db.begin_nested()
        try:
            # These kwargs are supported by get_one() but not by create().
            get_one_keys = ['on_multiple', 'constraint']
            for key in get_one_keys:
                if key in kwargs:
                    del kwargs[key]
            obj = create(db, model, create_method, create_method_kwargs, **kwargs)
            __transaction.commit()
            return obj
        except IntegrityError, e:
            logging.info(
                "INTEGRITY ERROR on %r %r, %r: %r", model, create_method_kwargs,
                kwargs, e)
            __transaction.rollback()
            return db.query(model).filter_by(**kwargs).one(), False

def flush(db):
    """Flush the database connection unless it's known to already be flushing."""
    is_flushing = False
    if hasattr(db, '_flushing'):
        # This is a regular database session.
        is_flushing = db._flushing
    elif hasattr(db, 'registry'):
        # This is a flask_scoped_session scoped session.
        is_flushing = db.registry()._flushing
    else:
        logging.error("Unknown database connection type: %r", db)
    if not is_flushing:
        db.flush()

def create(db, model, create_method='',
           create_method_kwargs=None,
           **kwargs):
    kwargs.update(create_method_kwargs or {})
    created = getattr(model, create_method, model)(**kwargs)
    db.add(created)
    flush(db)
    return created, True

Base = declarative_base()

class Patron(Base):

    __tablename__ = 'patrons'
    id = Column(Integer, primary_key=True)

    # Each patron is the patron _of_ one particular library.  An
    # individual human being may patronize multiple libraries, but
    # they will have a different patron account at each one.
    library_id = Column(
        Integer, ForeignKey('libraries.id'), index=True,
        nullable=False
    )

    # The patron's permanent unique identifier in an external library
    # system, probably never seen by the patron.
    #
    # This is not stored as a ForeignIdentifier because it corresponds
    # to the patron's identifier in the library responsible for the
    # Simplified instance, not a third party.
    external_identifier = Column(Unicode)

    # The patron's account type, as reckoned by an external library
    # system. Different account types may be subject to different
    # library policies.
    #
    # Depending on library policy it may be possible to automatically
    # derive the patron's account type from their authorization
    # identifier.
    external_type = Column(Unicode, index=True)

    # An identifier used by the patron that gives them the authority
    # to borrow books. This identifier may change over time.
    authorization_identifier = Column(Unicode)

    # An identifier used by the patron that authenticates them,
    # but does not give them the authority to borrow books. i.e. their
    # website username.
    username = Column(Unicode)

    # The last time this record was synced up with an external library
    # system.
    last_external_sync = Column(DateTime)

    # The time, if any, at which the user's authorization to borrow
    # books expires.
    authorization_expires = Column(Date, index=True)

    # Outstanding fines the user has, if any.
    fines = Column(Unicode)

    # If the patron's borrowing privileges have been blocked, this
    # field contains the library's reason for the block. If this field
    # is None, the patron's borrowing privileges have not been
    # blocked.
    #
    # Although we currently don't do anything with specific values for
    # this field, the expectation is that values will be taken from a
    # small controlled vocabulary (e.g. "banned", "incorrect personal
    # information", "unknown"), rather than freeform strings entered
    # by librarians.
    #
    # Common reasons for blocks are kept in circulation's PatronData
    # class.
    block_reason = Column(String(255), default=None)

    # Whether or not the patron wants their annotations synchronized
    # across devices (which requires storing those annotations on a
    # library server).
    _synchronize_annotations = Column(Boolean, default=None,
                                      name="synchronize_annotations")

    loans = relationship('Loan', backref='patron')
    holds = relationship('Hold', backref='patron')

    annotations = relationship('Annotation', backref='patron', order_by="desc(Annotation.timestamp)")

    # One Patron can have many associated Credentials.
    credentials = relationship("Credential", backref="patron")

    __table_args__ = (
        UniqueConstraint('library_id', 'username'),
        UniqueConstraint('library_id', 'authorization_identifier'),
        UniqueConstraint('library_id', 'external_identifier'),
    )

    AUDIENCE_RESTRICTION_POLICY = 'audiences'

    def identifier_to_remote_service(self, remote_data_source, generator=None):
        """Find or randomly create an identifier to use when identifying
        this patron to a remote service.

        :param remote_data_source: A DataSource object (or name of a
        DataSource) corresponding to the remote service.
        """
        _db = Session.object_session(self)
        def refresh(credential):
            if generator and callable(generator):
                identifier = generator()
            else:
                identifier = str(uuid.uuid1())
            credential.credential = identifier
        credential = Credential.lookup(
            _db, remote_data_source, Credential.IDENTIFIER_TO_REMOTE_SERVICE,
            self, refresh, allow_persistent_token=True
        )
        return credential.credential

    def works_on_loan(self):
        db = Session.object_session(self)
        loans = db.query(Loan).filter(Loan.patron==self)
        return [loan.work for loan in self.loans if loan.work]

    def works_on_loan_or_on_hold(self):
        db = Session.object_session(self)
        results = set()
        holds = [hold.work for hold in self.holds if hold.work]
        loans = self.works_on_loan()
        return set(holds + loans)

    def can_borrow(self, work, policy):
        """Return true if the given policy allows this patron to borrow the
        given work.
        
        This will return False when the policy for this patron's
        .external_type prevents access to this book's audience.
        """
        if not self.external_type in policy:
            return True
        if not work:
            # Shouldn't happen, but not this method's problem.
            return True
        p = policy[self.external_type]
        if not self.AUDIENCE_RESTRICTION_POLICY in p:
            return True
        allowed = p[self.AUDIENCE_RESTRICTION_POLICY]
        if work.audience in allowed:
            return True
        return False

    @hybrid_property
    def synchronize_annotations(self):
        return self._synchronize_annotations

    @synchronize_annotations.setter
    def _set_synchronize_annotations(self, value):
        """When a patron says they don't want their annotations to be stored
        on a library server, delete all their annotations.
        """
        if value is None:
            # A patron cannot decide to go back to the state where
            # they hadn't made a decision.
            raise ValueError(
                "synchronize_annotations cannot be unset once set."
            )
        if value is False:
            _db = Session.object_session(self)
            qu = _db.query(Annotation).filter(Annotation.patron==self)
            for annotation in qu:
                _db.delete(annotation)
        self._synchronize_annotations = value

Index("ix_patron_library_id_external_identifier", Patron.library_id, Patron.external_identifier)
Index("ix_patron_library_id_authorization_identifier", Patron.library_id, Patron.authorization_identifier)
Index("ix_patron_library_id_username", Patron.library_id, Patron.username)


class PatronProfileStorage(ProfileStorage):
    """Interface between a Patron object and the User Profile Management
    Protocol.
    """

    def __init__(self, patron):
        """Set up a storage interface for a specific Patron.

        :param patron: We are accessing the profile for this patron.
        """
        self.patron = patron

    @property
    def writable_setting_names(self):
        """Return the subset of settings that are considered writable."""
        return set([self.SYNCHRONIZE_ANNOTATIONS])

    @property
    def profile_document(self):
        """Create a Profile document representing the patron's current
        status.
        """
        doc = dict()
        if self.patron.authorization_expires:
            doc[self.AUTHORIZATION_EXPIRES] = (
                self.patron.authorization_expires.strftime("%Y-%m-%dT%H:%M:%SZ")
            )
        settings = {
            self.SYNCHRONIZE_ANNOTATIONS :
            self.patron.synchronize_annotations
        }
        doc[self.SETTINGS_KEY] = settings
        return doc

    def update(self, settable, full):
        """Bring the Patron's status up-to-date with the given document.
        
        Right now this means making sure Patron.synchronize_annotations
        is up to date.
        """
        key = self.SYNCHRONIZE_ANNOTATIONS
        if key in settable:
            self.patron.synchronize_annotations = settable[key]


class LoanAndHoldMixin(object):

    @property
    def work(self):
        """Try to find the corresponding work for this Loan/Hold."""
        license_pool = self.license_pool
        if not license_pool:
            return None
        if license_pool.work:
            return license_pool.work
        if license_pool.presentation_edition and license_pool.presentation_edition.work:
            return license_pool.presentation_edition.work
        return None


class Loan(Base, LoanAndHoldMixin):
    __tablename__ = 'loans'
    id = Column(Integer, primary_key=True)
    patron_id = Column(Integer, ForeignKey('patrons.id'), index=True)
    license_pool_id = Column(Integer, ForeignKey('licensepools.id'), index=True)
    fulfillment_id = Column(Integer, ForeignKey('licensepooldeliveries.id'))
    start = Column(DateTime)
    end = Column(DateTime)
    # Some distributors (e.g. Feedbooks) may have an identifier that can
    # be used to check the status of a specific Loan.
    external_identifier = Column(Unicode, unique=True, nullable=True)

    __table_args__ = (
        UniqueConstraint('patron_id', 'license_pool_id'),
    )

    def until(self, default_loan_period):
        """Give or estimate the time at which the loan will end."""
        if self.end:
            return self.end
        if default_loan_period is None:
            # This loan will last forever.
            return None
        start = self.start or datetime.datetime.utcnow()
        return start + default_loan_period

class Hold(Base, LoanAndHoldMixin):
    """A patron is in line to check out a book.
    """
    __tablename__ = 'holds'
    id = Column(Integer, primary_key=True)
    patron_id = Column(Integer, ForeignKey('patrons.id'), index=True)
    license_pool_id = Column(Integer, ForeignKey('licensepools.id'), index=True)
    start = Column(DateTime, index=True)
    end = Column(DateTime, index=True)
    position = Column(Integer, index=True)

    @classmethod
    def _calculate_until(
            self, start, queue_position, total_licenses, default_loan_period,
            default_reservation_period):
        """Helper method for `Hold.until` that can be tested independently.

        We have to wait for the available licenses to cycle a
        certain number of times before we get a turn.

        Example: 4 licenses, queue position 21
        After 1 cycle: queue position 17
              2      : queue position 13
              3      : queue position 9
              4      : queue position 5
              5      : queue position 1
              6      : available

        The worst-case cycle time is the loan period plus the reservation
        period.
        """
        if queue_position == 0:
            # The book is currently reserved to this patron--they need
            # to hurry up and check it out.
            return start + default_reservation_period

        if total_licenses == 0:
            # The book will never be available
            return None

        # Start with the default loan period to clear out everyone who
        # currently has the book checked out.
        duration = default_loan_period

        if queue_position < total_licenses:
            # After that period, the book will be available to this patron.
            # Do nothing.
            pass
        else:
            # Otherwise, add a number of cycles in which other people are
            # notified that it's their turn.
            cycle_period = (default_loan_period + default_reservation_period)
            cycles = queue_position / total_licenses
            if (total_licenses > 1 and queue_position % total_licenses == 0):
                cycles -= 1
            duration += (cycle_period * cycles)
        return start + duration


    def until(self, default_loan_period, default_reservation_period):
        """Give or estimate the time at which the book will be available
        to this patron.

        This is a *very* rough estimate that should be treated more or
        less as a worst case. (Though it could be even worse than
        this--the library's license might expire and then you'll
        _never_ get the book.)
        """
        if self.end:
            # Whew, the server provided its own estimate.
            return self.end

        if default_reservation_period is None:
            # This hold has no definite end date.
            return None

        start = datetime.datetime.utcnow()
        licenses_available = self.license_pool.licenses_owned
        position = self.position
        if not position:
            # We don't know where in line we are. Assume we're at the
            # end.
            position = self.license_pool.patrons_in_hold_queue
        return self._calculate_until(
            start, position, licenses_available,
            default_loan_period, default_reservation_period)

    def update(self, start, end, position):
        """When the book becomes available, position will be 0 and end will be
        set to the time at which point the patron will lose their place in
        line.

        Otherwise, end is irrelevant and is set to None.
        """
        if start is not None:
            self.start = start
        if position == 0 and end is not None:
            self.end = end
        else:
            self.end = None
        if position is not None:
            self.position = position

    __table_args__ = (
        UniqueConstraint('patron_id', 'license_pool_id'),
    )

class Annotation(Base):
    # The Web Annotation Data Model defines a basic set of motivations.
    # https://www.w3.org/TR/annotation-model/#motivation-and-purpose
    OA_NAMESPACE = u"http://www.w3.org/ns/oa#"

    # We need to define some terms of our own.
    LS_NAMESPACE = u"http://librarysimplified.org/terms/annotation/"

    IDLING = LS_NAMESPACE + u'idling'
    BOOKMARKING = OA_NAMESPACE + u'bookmarking'

    MOTIVATIONS = [
        IDLING,
        BOOKMARKING,
    ]

    __tablename__ = 'annotations'
    id = Column(Integer, primary_key=True)
    patron_id = Column(Integer, ForeignKey('patrons.id'), index=True)
    identifier_id = Column(Integer, ForeignKey('identifiers.id'), index=True)
    motivation = Column(Unicode, index=True)
    timestamp = Column(DateTime, index=True)
    active = Column(Boolean, default=True)
    content = Column(Unicode)
    target = Column(Unicode)

    @classmethod
    def get_one_or_create(self, _db, patron, *args, **kwargs):
        """Find or create an Annotation, but only if the patron has
        annotation sync turned on.
        """
        if not patron.synchronize_annotations:
            raise ValueError(
                "Patron has opted out of synchronizing annotations."
            )

        return get_one_or_create(
            _db, Annotation, patron=patron, *args, **kwargs
        )

    def set_inactive(self):
        self.active = False
        self.content = None
        self.timestamp = datetime.datetime.utcnow()

class DataSource(Base, HasFullTableCache):

    """A source for information about books, and possibly the books themselves."""

    GUTENBERG = u"Gutenberg"
    OVERDRIVE = u"Overdrive"
    ODILO = u"Odilo"
    PROJECT_GITENBERG = u"Project GITenberg"
    STANDARD_EBOOKS = u"Standard Ebooks"
    UNGLUE_IT = u"unglue.it"
    BIBLIOTHECA = u"Bibliotheca"
    OCLC = u"OCLC Classify"
    OCLC_LINKED_DATA = u"OCLC Linked Data"
    AMAZON = u"Amazon"
    XID = u"WorldCat xID"
    AXIS_360 = u"Axis 360"
    WEB = u"Web"
    OPEN_LIBRARY = u"Open Library"
    CONTENT_CAFE = u"Content Cafe"
    VIAF = u"VIAF"
    GUTENBERG_COVER_GENERATOR = u"Gutenberg Illustrated"
    GUTENBERG_EPUB_GENERATOR = u"Project Gutenberg EPUB Generator"
    METADATA_WRANGLER = u"Library Simplified metadata wrangler"
    MANUAL = u"Manual intervention"
    NOVELIST = u"NoveList Select"
    NYT = u"New York Times"
    NYPL_SHADOWCAT = u"NYPL Shadowcat"
    LIBRARY_STAFF = u"Library staff"
    ADOBE = u"Adobe DRM"
    PLYMPTON = u"Plympton"
    RB_DIGITAL = u"RBdigital"
    ELIB = u"eLiburutegia"
    OA_CONTENT_SERVER = u"Library Simplified Open Access Content Server"
    PRESENTATION_EDITION = u"Presentation edition generator"
    INTERNAL_PROCESSING = u"Library Simplified Internal Process"
    FEEDBOOKS = u"FeedBooks"
    BIBBLIO = u"Bibblio"
    ENKI = u"Enki"

    DEPRECATED_NAMES = {
        u"3M" : BIBLIOTHECA,
        u"OneClick" : RB_DIGITAL,
    }
    THREEM = BIBLIOTHECA
    ONECLICK = RB_DIGITAL

    # Some sources of open-access ebooks are better than others. This
    # list shows which sources we prefer, in ascending order of
    # priority. unglue.it is lowest priority because it tends to
    # aggregate books from other sources. We prefer books from their
    # original sources.
    OPEN_ACCESS_SOURCE_PRIORITY = [
        UNGLUE_IT,
        GUTENBERG,
        GUTENBERG_EPUB_GENERATOR,
        PROJECT_GITENBERG,
        ELIB,
        FEEDBOOKS,
        PLYMPTON,
        STANDARD_EBOOKS,
    ]

    # When we're generating the presentation edition for a
    # LicensePool, editions are processed based on their data source,
    # in the following order:
    #
    # [all other sources] < [source of the license pool] < [metadata
    # wrangler] < [library staff] < [manual intervention]
    #
    # This list keeps track of the high-priority portion of that
    # ordering.
    #
    # "LIBRARY_STAFF" comes from the Admin Interface.
    # "MANUAL" is not currently used, but will give the option of putting in
    # software engineer-created system overrides.
    PRESENTATION_EDITION_PRIORITY = [METADATA_WRANGLER, LIBRARY_STAFF, MANUAL]

    __tablename__ = 'datasources'
    id = Column(Integer, primary_key=True)
    name = Column(String, unique=True, index=True)
    offers_licenses = Column(Boolean, default=False)
    primary_identifier_type = Column(String, index=True)
    extra = Column(MutableDict.as_mutable(JSON), default={})

    # One DataSource can have one IntegrationClient.
    integration_client_id = Column(
        Integer, ForeignKey('integrationclients.id'),
        unique=True, index=True, nullable=True)
    integration_client = relationship("IntegrationClient", backref=backref("data_source", uselist=False))

    # One DataSource can generate many Editions.
    editions = relationship("Edition", backref="data_source")

    # One DataSource can generate many CoverageRecords.
    coverage_records = relationship("CoverageRecord", backref="data_source")

    # One DataSource can generate many IDEquivalencies.
    id_equivalencies = relationship("Equivalency", backref="data_source")

    # One DataSource can grant access to many LicensePools.
    license_pools = relationship(
        "LicensePool", backref=backref("data_source", lazy='joined'))

    # One DataSource can provide many Hyperlinks.
    links = relationship("Hyperlink", backref="data_source")

    # One DataSource can provide many Resources.
    resources = relationship("Resource", backref="data_source")

    # One DataSource can generate many Measurements.
    measurements = relationship("Measurement", backref="data_source")

    # One DataSource can provide many Classifications.
    classifications = relationship("Classification", backref="data_source")

    # One DataSource can have many associated Credentials.
    credentials = relationship("Credential", backref="data_source")

    # One DataSource can generate many CustomLists.
    custom_lists = relationship("CustomList", backref="data_source")

    # One DataSource can have provide many LicensePoolDeliveryMechanisms.
    delivery_mechanisms = relationship(
        "LicensePoolDeliveryMechanism", backref="data_source",
        foreign_keys=lambda: [LicensePoolDeliveryMechanism.data_source_id]
    )

    _cache = HasFullTableCache.RESET
    _id_cache = HasFullTableCache.RESET

    def __repr__(self):
        return '<DataSource: name="%s">' % (self.name)

    def cache_key(self):
        return self.name

    @classmethod
    def lookup(cls, _db, name, autocreate=False, offers_licenses=False,
               primary_identifier_type=None):
        # Turn a deprecated name (e.g. "3M" into the current name
        # (e.g. "Bibliotheca").
        name = cls.DEPRECATED_NAMES.get(name, name)

        def lookup_hook():
            """There was no such DataSource in the cache. Look one up or
            create one.
            """
            if autocreate:
                data_source, is_new = get_one_or_create(
                    _db, DataSource, name=name,
                    create_method_kwargs=dict(
                        offers_licenses=offers_licenses,
                        primary_identifier_type=primary_identifier_type
                    )
                )
            else:
                data_source = get_one(_db, DataSource, name=name)
                is_new = False
            return data_source, is_new

        # Look up the DataSource in the full-table cache, falling back
        # to the database if necessary.
        obj, is_new = cls.by_cache_key(_db, name, lookup_hook)
        return obj

    URI_PREFIX = u"http://librarysimplified.org/terms/sources/"

    @classmethod
    def name_from_uri(cls, uri):
        """Turn a data source URI into a name suitable for passing
        into lookup().
        """
        if not uri.startswith(cls.URI_PREFIX):
            return None
        name = uri[len(cls.URI_PREFIX):]
        return urllib.unquote(name)

    @classmethod
    def from_uri(cls, _db, uri):
        return cls.lookup(_db, cls.name_from_uri(uri))

    @property
    def uri(self):
        return self.URI_PREFIX + urllib.quote(self.name)

    @classmethod
    def license_source_for(cls, _db, identifier):
        """Find the one DataSource that provides licenses for books identified
        by the given identifier.

        If there is no such DataSource, or there is more than one,
        raises an exception.
        """
        sources = cls.license_sources_for(_db, identifier)
        return sources.one()

    @classmethod
    def license_sources_for(cls, _db, identifier):
        """A query that locates all DataSources that provide licenses for
        books identified by the given identifier.
        """
        if isinstance(identifier, basestring):
            type = identifier
        else:
            type = identifier.type
        q =_db.query(DataSource).filter(DataSource.offers_licenses==True).filter(
            DataSource.primary_identifier_type==type)
        return q

    @classmethod
    def metadata_sources_for(cls, _db, identifier):
        """Finds the DataSources that provide metadata for books
        identified by the given identifier.
        """
        if isinstance(identifier, basestring):
            type = identifier
        else:
            type = identifier.type

        if not hasattr(cls, 'metadata_lookups_by_identifier_type'):
            # This should only happen during testing.
            list(DataSource.well_known_sources(_db))

        names = cls.metadata_lookups_by_identifier_type[type]
        return _db.query(DataSource).filter(DataSource.name.in_(names)).all()

    @classmethod
    def well_known_sources(cls, _db):
        """Make sure all the well-known sources exist in the database.
        """

        cls.metadata_lookups_by_identifier_type = defaultdict(list)

        for (name, offers_licenses, offers_metadata_lookup, primary_identifier_type, refresh_rate) in (
                (cls.GUTENBERG, True, False, Identifier.GUTENBERG_ID, None),
                (cls.RB_DIGITAL, True, True, Identifier.RB_DIGITAL_ID, None),
                (cls.OVERDRIVE, True, False, Identifier.OVERDRIVE_ID, 0),
<<<<<<< HEAD
                (cls.BIBLIOTHECA, True, False, Identifier.BIBLIOTHECA_ID, 60*60*6),
=======
                (cls.ODILO, True, False, Identifier.ODILO_ID, 0),
                (cls.THREEM, True, False, Identifier.BIBLIOTHECA_ID, 60*60*6),
>>>>>>> 5ba4b171
                (cls.AXIS_360, True, False, Identifier.AXIS_360_ID, 0),
                (cls.OCLC, False, False, None, None),
                (cls.OCLC_LINKED_DATA, False, False, None, None),
                (cls.AMAZON, False, False, None, None),
                (cls.OPEN_LIBRARY, False, False, Identifier.OPEN_LIBRARY_ID, None),
                (cls.GUTENBERG_COVER_GENERATOR, False, False, Identifier.GUTENBERG_ID, None),
                (cls.GUTENBERG_EPUB_GENERATOR, False, False, Identifier.GUTENBERG_ID, None),
                (cls.WEB, True, False, Identifier.URI, None),
                (cls.VIAF, False, False, None, None),
                (cls.CONTENT_CAFE, True, True, Identifier.ISBN, None),
                (cls.MANUAL, False, False, None, None),
                (cls.NYT, False, False, Identifier.ISBN, None),
                (cls.LIBRARY_STAFF, False, False, None, None),
                (cls.METADATA_WRANGLER, False, False, None, None),
                (cls.PROJECT_GITENBERG, True, False, Identifier.GUTENBERG_ID, None),
                (cls.STANDARD_EBOOKS, True, False, Identifier.URI, None),
                (cls.UNGLUE_IT, True, False, Identifier.URI, None),
                (cls.ADOBE, False, False, None, None),
                (cls.PLYMPTON, True, False, Identifier.ISBN, None),
                (cls.ELIB, True, False, Identifier.ELIB_ID, None),
                (cls.OA_CONTENT_SERVER, True, False, None, None),
                (cls.NOVELIST, False, True, Identifier.NOVELIST_ID, None),
                (cls.PRESENTATION_EDITION, False, False, None, None),
                (cls.INTERNAL_PROCESSING, False, False, None, None),
                (cls.FEEDBOOKS, True, False, Identifier.URI, None),
                (cls.BIBBLIO, False, True, Identifier.BIBBLIO_CONTENT_ITEM_ID, None),
                (cls.ENKI, True, False, Identifier.ENKI_ID, None)
        ):

            obj = DataSource.lookup(
                _db, name, autocreate=True,
                offers_licenses=offers_licenses,
                primary_identifier_type = primary_identifier_type
            )

            if offers_metadata_lookup:
                l = cls.metadata_lookups_by_identifier_type[primary_identifier_type]
                l.append(obj.name)

            yield obj

class BaseCoverageRecord(object):
    """Contains useful constants used by both CoverageRecord and
    WorkCoverageRecord.
    """

    SUCCESS = u'success'
    TRANSIENT_FAILURE = u'transient failure'
    PERSISTENT_FAILURE = u'persistent failure'
    REGISTERED = u'registered'

    ALL_STATUSES = [REGISTERED, SUCCESS, TRANSIENT_FAILURE, PERSISTENT_FAILURE]

    # By default, count coverage as present if it ended in
    # success or in persistent failure. Do not count coverage
    # as present if it ended in transient failure.
    DEFAULT_COUNT_AS_COVERED = [SUCCESS, PERSISTENT_FAILURE]

    status_enum = Enum(SUCCESS, TRANSIENT_FAILURE, PERSISTENT_FAILURE,
                       REGISTERED, name='coverage_status')

    @classmethod
    def not_covered(cls, count_as_covered=None,
                    count_as_not_covered_if_covered_before=None):
        """Filter a query to find only items without coverage records.

        :param count_as_covered: A list of constants that indicate
           types of coverage records that should count as 'coverage'
           for purposes of this query.

        :param count_as_not_covered_if_covered_before: If a coverage record
           exists, but is older than the given date, do not count it as
           covered.

        :return: A clause that can be passed in to Query.filter().
        """
        if not count_as_covered:
            count_as_covered = cls.DEFAULT_COUNT_AS_COVERED
        elif isinstance(count_as_covered, basestring):
            count_as_covered = [count_as_covered]

        # If there is no coverage record, then of course the item is
        # not covered.
        missing = cls.id==None

        # If we're looking for specific coverage statuses, then a
        # record does not count if it has some other status.
        missing = or_(
            missing, ~cls.status.in_(count_as_covered)
        )

        # If the record's timestamp is before the cutoff time, we
        # don't count it as covered, regardless of which status it
        # has.
        if count_as_not_covered_if_covered_before:
            missing = or_(
                missing, cls.timestamp < count_as_not_covered_if_covered_before
            )

        return missing


class CoverageRecord(Base, BaseCoverageRecord):
    """A record of a Identifier being used as input into some process."""
    __tablename__ = 'coveragerecords'

    SET_EDITION_METADATA_OPERATION = u'set-edition-metadata'
    CHOOSE_COVER_OPERATION = u'choose-cover'
    REAP_OPERATION = u'reap'
    IMPORT_OPERATION = u'import'
    RESOLVE_IDENTIFIER_OPERATION = u'resolve-identifier'
    REPAIR_SORT_NAME_OPERATION = u'repair-sort-name'
    METADATA_UPLOAD_OPERATION = u'metadata-upload'

    id = Column(Integer, primary_key=True)
    identifier_id = Column(
        Integer, ForeignKey('identifiers.id'), index=True)

    # If applicable, this is the ID of the data source that took the
    # Identifier as input.
    data_source_id = Column(
        Integer, ForeignKey('datasources.id')
    )
    operation = Column(String(255), default=None)

    timestamp = Column(DateTime, index=True)

    status = Column(BaseCoverageRecord.status_enum, index=True)
    exception = Column(Unicode, index=True)

    # If applicable, this is the ID of the collection for which
    # coverage has taken place. This is currently only applicable
    # for Metadata Wrangler coverage.
    collection_id = Column(
        Integer, ForeignKey('collections.id'), nullable=True
    )

    __table_args__ = (
        Index(
            'ix_identifier_id_data_source_id_operation',
            identifier_id, data_source_id, operation,
            unique=True, postgresql_where=collection_id.is_(None)),
        Index(
            'ix_identifier_id_data_source_id_operation_collection_id',
            identifier_id, data_source_id, operation, collection_id,
            unique=True
        ),
    )

    def __repr__(self):
        if self.operation:
            operation = ' operation="%s"' % self.operation
        else:
            operation = ''
        if self.exception:
            exception = ' exception="%s"' % self.exception
        else:
            exception = ''
        template = '<CoverageRecord: identifier=%s/%s data_source="%s"%s timestamp="%s"%s>'
        return template % (
            self.identifier.type,
            self.identifier.identifier,
            self.data_source.name,
            operation,
            self.timestamp.strftime("%Y-%m-%d %H:%M:%S"),
            exception
        )

    @classmethod
    def lookup(cls, edition_or_identifier, data_source, operation=None,
               collection=None):
        _db = Session.object_session(edition_or_identifier)
        if isinstance(edition_or_identifier, Identifier):
            identifier = edition_or_identifier
        elif isinstance(edition_or_identifier, Edition):
            identifier = edition_or_identifier.primary_identifier
        else:
            raise ValueError(
<<<<<<< HEAD
                "Cannot look up a coverage record for %r." % edition) 

        if isinstance(data_source, basestring):
            data_source = DataSource.lookup(_db, data_source)

=======
                "Cannot look up a coverage record for %r." % edition)
>>>>>>> 5ba4b171
        return get_one(
            _db, CoverageRecord,
            identifier=identifier,
            data_source=data_source,
            operation=operation,
            collection=collection,
            on_multiple='interchangeable',
        )

    @classmethod
    def add_for(self, edition, data_source, operation=None, timestamp=None,
                status=BaseCoverageRecord.SUCCESS, collection=None):
        _db = Session.object_session(edition)
        if isinstance(edition, Identifier):
            identifier = edition
        elif isinstance(edition, Edition):
            identifier = edition.primary_identifier
        else:
            raise ValueError(
                "Cannot create a coverage record for %r." % edition)
        timestamp = timestamp or datetime.datetime.utcnow()
        coverage_record, is_new = get_one_or_create(
            _db, CoverageRecord,
            identifier=identifier,
            data_source=data_source,
            operation=operation,
            collection=collection,
            on_multiple='interchangeable'
        )
        coverage_record.status = status
        coverage_record.timestamp = timestamp
        return coverage_record, is_new

Index("ix_coveragerecords_data_source_id_operation_identifier_id", CoverageRecord.data_source_id, CoverageRecord.operation, CoverageRecord.identifier_id)

class WorkCoverageRecord(Base, BaseCoverageRecord):
    """A record of some operation that was performed on a Work.

    This is similar to CoverageRecord, which operates on Identifiers,
    but since Work identifiers have no meaning outside of the database,
    we presume that all the operations involve internal work only,
    and as such there is no data_source_id.
    """
    __tablename__ = 'workcoveragerecords'

    CHOOSE_EDITION_OPERATION = u'choose-edition'
    CLASSIFY_OPERATION = u'classify'
    SUMMARY_OPERATION = u'summary'
    QUALITY_OPERATION = u'quality'
    GENERATE_OPDS_OPERATION = u'generate-opds'
    UPDATE_SEARCH_INDEX_OPERATION = u'update-search-index'

    id = Column(Integer, primary_key=True)
    work_id = Column(Integer, ForeignKey('works.id'), index=True)
    operation = Column(String(255), index=True, default=None)

    timestamp = Column(DateTime, index=True)

    status = Column(BaseCoverageRecord.status_enum, index=True)
    exception = Column(Unicode, index=True)

    __table_args__ = (
        UniqueConstraint('work_id', 'operation'),
    )

    def __repr__(self):
        if self.exception:
            exception = ' exception="%s"' % self.exception
        else:
            exception = ''
        template = '<WorkCoverageRecord: work_id=%s operation="%s" timestamp="%s"%s>'
        return template % (
            self.work_id, self.operation,
            self.timestamp.strftime("%Y-%m-%d %H:%M:%S"),
            exception
        )

    @classmethod
    def lookup(self, work, operation):
        _db = Session.object_session(work)
        return get_one(
            _db, WorkCoverageRecord,
            work=work,
            operation=operation,
            on_multiple='interchangeable',
        )

    @classmethod
    def add_for(self, work, operation, timestamp=None,
                status=CoverageRecord.SUCCESS):
        _db = Session.object_session(work)
        timestamp = timestamp or datetime.datetime.utcnow()
        coverage_record, is_new = get_one_or_create(
            _db, WorkCoverageRecord,
            work=work,
            operation=operation,
            on_multiple='interchangeable'
        )
        coverage_record.status = status
        coverage_record.timestamp = timestamp
        return coverage_record, is_new

    @classmethod
    def bulk_add(self, works, operation, timestamp=None,
                 status=CoverageRecord.SUCCESS, exception=None):
        """Create and update WorkCoverageRecords so that every Work in
        `works` has an identical record.
        """
        if not works:
            # Nothing to do.
            return
        _db = Session.object_session(works[0])
        timestamp = timestamp or datetime.datetime.utcnow()
        work_ids = [w.id for w in works]

        # Make sure that works that previously had a
        # WorkCoverageRecord for this operation have their timestamp
        # and status updated.
        update = WorkCoverageRecord.__table__.update().where(
            and_(WorkCoverageRecord.work_id.in_(work_ids),
                 WorkCoverageRecord.operation==operation)
        ).values(dict(timestamp=timestamp, status=status, exception=exception))
        _db.execute(update)

        # Make sure that any works that are missing a
        # WorkCoverageRecord for this operation get one.

        # Works that already have a WorkCoverageRecord will be ignored
        # by the INSERT but handled by the UPDATE.
        already_covered = _db.query(WorkCoverageRecord.work_id).select_from(
            WorkCoverageRecord).filter(
                WorkCoverageRecord.work_id.in_(work_ids)
            ).filter(
                WorkCoverageRecord.operation==operation
            )

        # The SELECT part of the INSERT...SELECT query.
        new_records = _db.query(
<<<<<<< HEAD
            Work.id.label('work_id'), 
            literal(operation, type_=String(255)).label('operation'),
            literal(timestamp, type_=DateTime).label('timestamp'), 
=======
            Work.id.label('work_id'),
            literal(operation, type_=BaseCoverageRecord.status_enum).label('operation'),
            literal(timestamp, type_=DateTime).label('timestamp'),

>>>>>>> 5ba4b171
            literal(status, type_=BaseCoverageRecord.status_enum).label('status')
        ).select_from(
            Work
        )
        new_records = new_records.filter(
            Work.id.in_(work_ids)
        ).filter(
            ~Work.id.in_(already_covered)
        )

        # The INSERT part.
        insert = WorkCoverageRecord.__table__.insert().from_select(
            [
                literal_column('work_id'),
                literal_column('operation'),
                literal_column('timestamp'),
                literal_column('status'),
            ],
            new_records
        )
        _db.execute(insert)

Index("ix_workcoveragerecords_operation_work_id", WorkCoverageRecord.operation, WorkCoverageRecord.work_id)

class Equivalency(Base):
    """An assertion that two Identifiers identify the same work.

    This assertion comes with a 'strength' which represents how confident
    the data source is in the assertion.
    """
    __tablename__ = 'equivalents'

    # 'input' is the ID that was used as input to the datasource.
    # 'output' is the output
    id = Column(Integer, primary_key=True)
    input_id = Column(Integer, ForeignKey('identifiers.id'), index=True)
    input = relationship("Identifier", foreign_keys=input_id)
    output_id = Column(Integer, ForeignKey('identifiers.id'), index=True)
    output = relationship("Identifier", foreign_keys=output_id)

    # Who says?
    data_source_id = Column(Integer, ForeignKey('datasources.id'), index=True)

    # How many distinct votes went into this assertion? This will let
    # us scale the change to the strength when additional votes come
    # in.
    votes = Column(Integer, default=1)

    # How strong is this assertion (-1..1)? A negative number is an
    # assertion that the two Identifiers do *not* identify the
    # same work.
    strength = Column(Float, index=True)

    def __repr__(self):
        r = u"[%s ->\n %s\n source=%s strength=%.2f votes=%d)]" % (
            repr(self.input).decode("utf8"),
            repr(self.output).decode("utf8"),
            self.data_source.name, self.strength, self.votes
        )
        return r.encode("utf8")

    @classmethod
    def for_identifiers(self, _db, identifiers, exclude_ids=None):
        """Find all Equivalencies for the given Identifiers."""
        if not identifiers:
            return []
        if isinstance(identifiers, list) and isinstance(identifiers[0], Identifier):
            identifiers = [x.id for x in identifiers]
        q = _db.query(Equivalency).distinct().filter(
            or_(Equivalency.input_id.in_(identifiers),
                Equivalency.output_id.in_(identifiers))
        )
        if exclude_ids:
            q = q.filter(~Equivalency.id.in_(exclude_ids))
        return q

class Identifier(Base):
    """A way of uniquely referring to a particular edition.
    """

    # Common types of identifiers.
    OVERDRIVE_ID = u"Overdrive ID"
    ODILO_ID = u"Odilo ID"
    BIBLIOTHECA_ID = u"Bibliotheca ID"
    GUTENBERG_ID = u"Gutenberg ID"
    AXIS_360_ID = u"Axis 360 ID"
    ELIB_ID = u"eLiburutegia ID"
    ASIN = u"ASIN"
    ISBN = u"ISBN"
    NOVELIST_ID = u"NoveList ID"
    OCLC_WORK = u"OCLC Work ID"
    OCLC_NUMBER = u"OCLC Number"
    # RBdigital uses ISBNs for ebooks and eaudio, and its own ids for magazines
    RB_DIGITAL_ID = u"RBdigital ID"
    OPEN_LIBRARY_ID = u"OLID"
    BIBLIOCOMMONS_ID = u"Bibliocommons ID"
    URI = u"URI"
    DOI = u"DOI"
    UPC = u"UPC"
    BIBBLIO_CONTENT_ITEM_ID = u"Bibblio Content Item ID"
    ENKI_ID = u"Enki ID"

    DEPRECATED_NAMES = {
        u"3M ID" : BIBLIOTHECA_ID,
        u"OneClick ID" : RB_DIGITAL_ID,
    }
    THREEM_ID = BIBLIOTHECA_ID
    ONECLICK_ID = RB_DIGITAL_ID

    LICENSE_PROVIDING_IDENTIFIER_TYPES = [
        BIBLIOTHECA_ID, OVERDRIVE_ID, ODILO_ID, AXIS_360_ID,
        GUTENBERG_ID, ELIB_ID
    ]

    URN_SCHEME_PREFIX = "urn:librarysimplified.org/terms/id/"
    ISBN_URN_SCHEME_PREFIX = "urn:isbn:"
    GUTENBERG_URN_SCHEME_PREFIX = "http://www.gutenberg.org/ebooks/"
    GUTENBERG_URN_SCHEME_RE = re.compile(
        GUTENBERG_URN_SCHEME_PREFIX + "([0-9]+)")
    OTHER_URN_SCHEME_PREFIX = "urn:"

    __tablename__ = 'identifiers'
    id = Column(Integer, primary_key=True)
    type = Column(String(64), index=True)
    identifier = Column(String, index=True)

    equivalencies = relationship(
        "Equivalency",
        primaryjoin=("Identifier.id==Equivalency.input_id"),
        backref="input_identifiers", cascade="all, delete-orphan"
    )

    inbound_equivalencies = relationship(
        "Equivalency",
        primaryjoin=("Identifier.id==Equivalency.output_id"),
        backref="output_identifiers", cascade="all, delete-orphan"
    )

    # One Identifier may have many associated CoverageRecords.
    coverage_records = relationship("CoverageRecord", backref="identifier")

    def __repr__(self):
        records = self.primarily_identifies
        if records and records[0].title:
            title = u' prim_ed=%d ("%s")' % (records[0].id, records[0].title)
        else:
            title = ""
        return (u"%s/%s ID=%s%s" % (self.type, self.identifier, self.id,
                                    title)).encode("utf8")

    # One Identifier may serve as the primary identifier for
    # several Editions.
    primarily_identifies = relationship(
        "Edition", backref="primary_identifier"
    )

    # One Identifier may serve as the identifier for many
    # LicensePools, through different Collections.
    licensed_through = relationship(
        "LicensePool", backref="identifier", lazy='joined',
    )

    # One Identifier may have many Links.
    links = relationship(
        "Hyperlink", backref="identifier"
    )

    # One Identifier may be the subject of many Measurements.
    measurements = relationship(
        "Measurement", backref="identifier"
    )

    # One Identifier may participate in many Classifications.
    classifications = relationship(
        "Classification", backref="identifier"
    )

    # One identifier may participate in many Annotations.
    annotations = relationship(
        "Annotation", backref="identifier"
    )

    # One Identifier can have have many LicensePoolDeliveryMechanisms.
    delivery_mechanisms = relationship(
        "LicensePoolDeliveryMechanism", backref="identifier",
        foreign_keys=lambda: [LicensePoolDeliveryMechanism.identifier_id]
    )

    # Type + identifier is unique.
    __table_args__ = (
        UniqueConstraint('type', 'identifier'),
    )

    @classmethod
    def from_asin(cls, _db, asin, autocreate=True):
        """Turn an ASIN-like string into an Identifier.

        If the string is an ISBN10 or ISBN13, the Identifier will be
        of type ISBN and the value will be the equivalent ISBN13.

        Otherwise the Identifier will be of type ASIN and the value will
        be the value of `asin`.
        """
        asin = asin.strip().replace("-", "")
        if isbnlib.is_isbn10(asin):
            asin = isbnlib.to_isbn13(asin)
        if isbnlib.is_isbn13(asin):
            type = cls.ISBN
        else:
            type = cls.ASIN
        return cls.for_foreign_id(_db, type, asin, autocreate)

    @classmethod
    def for_foreign_id(cls, _db, foreign_identifier_type, foreign_id,
                       autocreate=True):
        """Turn a foreign ID into an Identifier."""
        foreign_identifier_type, foreign_id = cls.prepare_foreign_type_and_identifier(
            foreign_identifier_type, foreign_id
        )
        if not foreign_identifier_type or not foreign_id:
            return None

<<<<<<< HEAD
=======
        # Turn a deprecated identifier type (e.g. "3M ID" into the
        # current type (e.g. "Bibliotheca ID").
        foreign_identifier_type = cls.DEPRECATED_NAMES.get(
            foreign_identifier_type, foreign_identifier_type
        )

        if foreign_identifier_type in (
                Identifier.OVERDRIVE_ID, Identifier.BIBLIOTHECA_ID):
            foreign_id = foreign_id.lower()
        if not cls.valid_as_foreign_identifier(
                foreign_identifier_type, foreign_id):
            raise ValueError(
                '"%s" is not a valid %s.' % (
                    foreign_id, foreign_identifier_type
                )
            )
>>>>>>> 5ba4b171
        if autocreate:
            m = get_one_or_create
        else:
            m = get_one

        result = m(_db, cls, type=foreign_identifier_type,
                   identifier=foreign_id)

        if isinstance(result, tuple):
            return result
        else:
            return result, False

    @classmethod
    def prepare_foreign_type_and_identifier(cls, foreign_type, foreign_identifier):
        if not foreign_type or not foreign_identifier:
            return (None, None)

        # Turn a deprecated identifier type (e.g. "3M ID" into the
        # current type (e.g. "Bibliotheca ID").
        foreign_type = cls.DEPRECATED_NAMES.get(foreign_type, foreign_type)

        if foreign_type in (Identifier.OVERDRIVE_ID, Identifier.BIBLIOTHECA_ID):
            foreign_identifier = foreign_identifier.lower()

        if not cls.valid_as_foreign_identifier(foreign_type, foreign_identifier):
            raise ValueError('"%s" is not a valid %s.' % (
                foreign_identifier, foreign_type
            ))

        return (foreign_type, foreign_identifier)

    @classmethod
    def valid_as_foreign_identifier(cls, type, id):
        """Return True if the given `id` can be an Identifier of the given
        `type`.

        This is not a complete implementation; we will add to it as
        necessary.

        In general we err on the side of allowing IDs that look
        invalid (e.g. all Overdrive IDs look like UUIDs, but we
        currently don't enforce that). We only reject an ID out of
        hand if it will cause problems with a third-party API.
        """
        forbidden_characters = ''
        if type == Identifier.BIBLIOTHECA_ID:
            # IDs are joined with commas and provided as a URL path
            # element.  Embedded commas or slashes will confuse the
            # Bibliotheca API.
            forbidden_characters = ',/'
        elif type == Identifier.AXIS_360_ID:
            # IDs are joined with commas during a lookup. Embedded
            # commas will confuse the Axis 360 API.
            forbidden_characters = ','
        if any(x in id for x in forbidden_characters):
            return False
        return True

    @property
    def urn(self):
        identifier_text = urllib.quote(self.identifier)
        if self.type == Identifier.ISBN:
            return self.ISBN_URN_SCHEME_PREFIX + identifier_text
        elif self.type == Identifier.URI:
            return self.identifier
        elif self.type == Identifier.GUTENBERG_ID:
            return self.GUTENBERG_URN_SCHEME_PREFIX + identifier_text
        else:
            identifier_type = urllib.quote(self.type)
            return self.URN_SCHEME_PREFIX + "%s/%s" % (
                identifier_type, identifier_text)

    @property
    def work(self):
        """Find the Work, if any, associated with this Identifier.

        Although one Identifier may be associated with multiple LicensePools,
        all of them must share a Work.
        """
        for lp in self.licensed_through:
            if lp.work:
                return lp.work

    class UnresolvableIdentifierException(Exception):
        # Raised when an identifier that can't be resolved into a LicensePool
        # is provided in a context that requires a resolvable identifier
        pass

    @classmethod
    def type_and_identifier_for_urn(cls, identifier_string):
        if not identifier_string:
            return None, None
        m = cls.GUTENBERG_URN_SCHEME_RE.match(identifier_string)
        if m:
            type = Identifier.GUTENBERG_ID
            identifier_string = m.groups()[0]
        elif identifier_string.startswith("http:") or identifier_string.startswith("https:"):
            type = Identifier.URI
        elif identifier_string.startswith(Identifier.URN_SCHEME_PREFIX):
            identifier_string = identifier_string[len(Identifier.URN_SCHEME_PREFIX):]
            type, identifier_string = map(
                urllib.unquote, identifier_string.split("/", 1))
        elif identifier_string.startswith(Identifier.ISBN_URN_SCHEME_PREFIX):
            type = Identifier.ISBN
            identifier_string = identifier_string[len(Identifier.ISBN_URN_SCHEME_PREFIX):]
            identifier_string = urllib.unquote(identifier_string)
            # Make sure this is a valid ISBN, and convert it to an ISBN-13.
            if not (isbnlib.is_isbn10(identifier_string) or
                    isbnlib.is_isbn13(identifier_string)):
                raise ValueError("%s is not a valid ISBN." % identifier_string)
            if isbnlib.is_isbn10(identifier_string):
                identifier_string = isbnlib.to_isbn13(identifier_string)
        elif identifier_string.startswith(Identifier.OTHER_URN_SCHEME_PREFIX):
            type = Identifier.URI
        else:
            raise ValueError(
                "Could not turn %s into a recognized identifier." %
                identifier_string)
        return (type, identifier_string)

    @classmethod
    def parse_urns(cls, _db, identifier_strings):
        """Batch processes URNs"""
        failures = list()
        identifier_details = dict()
        for urn in identifier_strings:
            type = identifier = None
            try:
                (type, identifier) = cls.prepare_foreign_type_and_identifier(
                    *cls.type_and_identifier_for_urn(urn)
                )
                if type and identifier:
                    identifier_details[urn] = (type, identifier)
                else:
                    failures.append(urn)
            except ValueError as e:
                failures.append(urn)

        identifiers_by_urn = dict()
        def find_existing_identifiers(identifier_details):
            if not identifier_details:
                return
            and_clauses = list()
            for type, identifier in identifier_details:
                and_clauses.append(
                    and_(cls.type==type, cls.identifier==identifier)
                )

            identifiers = _db.query(cls).filter(or_(*and_clauses)).all()
            for identifier in identifiers:
                identifiers_by_urn[identifier.urn] = identifier

        # Find identifiers that are already in the database.
        find_existing_identifiers(identifier_details.values())

        # Remove the existing identifiers from the identifier_details list,
        # regardless of whether the provided URN was accurate.
        existing_details = [(i.type, i.identifier) for i in identifiers_by_urn.values()]
        identifier_details = {
            k: v for k, v in identifier_details.items()
            if v not in existing_details and k not in identifiers_by_urn.keys()
        }

        # Find any identifier details that don't correspond to an existing
        # identifier. Try to create them.
        new_identifiers = list()
        new_identifiers_details = set([])
        for urn, details in identifier_details.items():
            if details in new_identifiers_details:
                # For some reason, this identifier is here twice.
                # Don't try to insert it twice.
                continue
            new_identifiers.append(dict(type=details[0], identifier=details[1]))
            new_identifiers_details.add(details)

        # Insert new identifiers into the database, then add them to the
        # results.
        if new_identifiers:
            _db.bulk_insert_mappings(cls, new_identifiers)
            _db.commit()
        find_existing_identifiers(identifier_details.values())

        return identifiers_by_urn, failures

    @classmethod
    def parse_urn(cls, _db, identifier_string, must_support_license_pools=False):
        type, identifier_string = cls.type_and_identifier_for_urn(identifier_string)
        if must_support_license_pools:
            try:
                ls = DataSource.license_source_for(_db, type)
            except NoResultFound:
                raise Identifier.UnresolvableIdentifierException()
            except MultipleResultsFound:
                 # This is fine.
                pass

        return cls.for_foreign_id(_db, type, identifier_string)

    def equivalent_to(self, data_source, identifier, strength):
        """Make one Identifier equivalent to another.

        `data_source` is the DataSource that believes the two
        identifiers are equivalent.
        """
        _db = Session.object_session(self)
        if self == identifier:
            # That an identifier is equivalent to itself is tautological.
            # Do nothing.
            return None
        eq, new = get_one_or_create(
            _db, Equivalency,
            data_source=data_source,
            input=self,
            output=identifier,
            on_multiple='interchangeable'
        )
        eq.strength=strength
        if new:
            logging.info(
                "Identifier equivalency: %r==%r p=%.2f", self, identifier,
                strength
            )
        return eq

    @classmethod
    def recursively_equivalent_identifier_ids_query(
            cls, identifier_id_column, levels=5, threshold=0.50):
        """Get a SQL statement that will return all Identifier IDs
        equivalent to a given ID at the given confidence threshold.

        `identifier_id_column` can be a single Identifier ID, or a column
        like `Edition.primary_identifier_id` if the query will be used as
        a subquery.

        This uses the function defined in files/recursive_equivalents.sql.
        """
        return select([func.fn_recursive_equivalents(identifier_id_column, levels, threshold)])

    @classmethod
    def recursively_equivalent_identifier_ids(
            cls, _db, identifier_ids, levels=5, threshold=0.50):
        """All Identifier IDs equivalent to the given set of Identifier
        IDs at the given confidence threshold.

        This uses the function defined in files/recursive_equivalents.sql.

        Four levels is enough to go from a Gutenberg text to an ISBN.
        Gutenberg ID -> OCLC Work IS -> OCLC Number -> ISBN

        Returns a dictionary mapping each ID in the original to a
        list of equivalent IDs.
        """

        query = select([Identifier.id, func.fn_recursive_equivalents(Identifier.id, levels, threshold)],
                       Identifier.id.in_(identifier_ids))
        results = _db.execute(query)
        equivalents = defaultdict(list)
        for r in results:
            original = r[0]
            equivalent = r[1]
            equivalents[original].append(equivalent)
        return equivalents

    def equivalent_identifier_ids(self, levels=5, threshold=0.5):
        _db = Session.object_session(self)
        return Identifier.recursively_equivalent_identifier_ids(
            _db, [self.id], levels, threshold)

    def licensed_through_collection(self, collection):
        """Find the LicensePool, if any, for this Identifier
        in the given Collection.

        :return: At most one LicensePool.
        """
        for lp in self.licensed_through:
            if lp.collection == collection:
                return lp

    def add_link(self, rel, href, data_source, media_type=None, content=None,
                 content_path=None):
        """Create a link between this Identifier and a (potentially new)
        Resource.

        TODO: There's some code in metadata_layer for automatically
        fetching, mirroring and scaling Representations as links are
        created. It might be good to move that code into here.
        """
        _db = Session.object_session(self)

        # Find or create the Resource.
        if not href:
            href = Hyperlink.generic_uri(data_source, self, rel, content)
        resource, new_resource = get_one_or_create(
            _db, Resource, url=href,
            create_method_kwargs=dict(data_source=data_source)
        )

        # Find or create the Hyperlink.
        link, new_link = get_one_or_create(
            _db, Hyperlink, rel=rel, data_source=data_source,
            identifier=self, resource=resource,
        )

        if content or content_path:
            # We have content for this resource.
            resource.set_fetched_content(media_type, content, content_path)
        elif (media_type and (
                not resource.representation
                or not resource.representation.mirrored_at)
        ):
            # There's a version of this resource stored elsewhere that we
            # can use.
            #
            # TODO: just because we know the type and URL of the
            # resource doesn't mean we can actually serve that URL
            # to patrons. This needs some work.
            resource.set_mirrored_elsewhere(media_type)

        return link, new_link

    def add_measurement(self, data_source, quantity_measured, value,
                        weight=1, taken_at=None):
        """Associate a new Measurement with this Identifier."""
        _db = Session.object_session(self)

        logging.debug(
            "MEASUREMENT: %s on %s/%s: %s == %s (wt=%d)",
            data_source.name, self.type, self.identifier,
            quantity_measured, value, weight)

        now = datetime.datetime.utcnow()
        taken_at = taken_at or now
        # Is there an existing most recent measurement?
        most_recent = get_one(
            _db, Measurement, identifier=self,
            data_source=data_source,
            quantity_measured=quantity_measured,
            is_most_recent=True, on_multiple='interchangeable'
        )
        if most_recent and most_recent.value == value and taken_at == now:
            # The value hasn't changed since last time. Just update
            # the timestamp of the existing measurement.
            self.taken_at = taken_at

        if most_recent and most_recent.taken_at < taken_at:
            most_recent.is_most_recent = False

        return create(
            _db, Measurement,
            identifier=self, data_source=data_source,
            quantity_measured=quantity_measured, taken_at=taken_at,
            value=value, weight=weight, is_most_recent=True)[0]

    def classify(self, data_source, subject_type, subject_identifier,
                 subject_name=None, weight=1):
        """Classify this Identifier under a Subject.

        :param type: Classification scheme; one of the constants from Subject.
        :param subject_identifier: Internal ID of the subject according to that classification scheme.

        ``value``: Human-readable description of the subject, if different
                   from the ID.

        ``weight``: How confident the data source is in classifying a
                    book under this subject. The meaning of this
                    number depends entirely on the source of the
                    information.
        """
        _db = Session.object_session(self)
        # Turn the subject type and identifier into a Subject.
        classifications = []
        subject, is_new = Subject.lookup(
            _db, subject_type, subject_identifier, subject_name,
        )

        logging.debug(
            "CLASSIFICATION: %s on %s/%s: %s %s/%s (wt=%d)",
            data_source.name, self.type, self.identifier,
            subject.type, subject.identifier, subject.name,
            weight
        )

        # Use a Classification to connect the Identifier to the
        # Subject.
        try:
            classification, is_new = get_one_or_create(
                _db, Classification,
                identifier=self,
                subject=subject,
                data_source=data_source)
        except MultipleResultsFound, e:
            # TODO: This is a hack.
            all_classifications = _db.query(Classification).filter(
                Classification.identifier==self,
                Classification.subject==subject,
                Classification.data_source==data_source)
            all_classifications = all_classifications.all()
            classification = all_classifications[0]
            for i in all_classifications[1:]:
                _db.delete(i)

        classification.weight = weight
        return classification

    @classmethod
    def resources_for_identifier_ids(self, _db, identifier_ids, rel=None,
                                     data_source=None):
        resources = _db.query(Resource).join(Resource.links).filter(
                Hyperlink.identifier_id.in_(identifier_ids))
        if data_source:
            if isinstance(data_source, DataSource):
                data_source = [data_source]
            resources = resources.filter(Hyperlink.data_source_id.in_([d.id for d in data_source]))
        if rel:
            if isinstance(rel, list):
                resources = resources.filter(Hyperlink.rel.in_(rel))
            else:
                resources = resources.filter(Hyperlink.rel==rel)
        resources = resources.options(joinedload('representation'))
        return resources

    @classmethod
    def classifications_for_identifier_ids(self, _db, identifier_ids):
        classifications = _db.query(Classification).filter(
                Classification.identifier_id.in_(identifier_ids))
        return classifications.options(joinedload('subject'))

    IDEAL_COVER_ASPECT_RATIO = 2.0/3
    IDEAL_IMAGE_HEIGHT = 240
    IDEAL_IMAGE_WIDTH = 160

    @classmethod
    def best_cover_for(cls, _db, identifier_ids, rel=None):
        # Find all image resources associated with any of
        # these identifiers.
        rel = rel or Hyperlink.IMAGE
        images = cls.resources_for_identifier_ids(
            _db, identifier_ids, rel)
        images = images.join(Resource.representation)
        images = images.filter(Representation.mirrored_at != None).\
            filter(Representation.mirror_url != None)
        images = images.all()

        champions = Resource.best_covers_among(images)
        if not champions:
            champion = None
        elif len(champions) == 1:
            [champion] = champions
        else:
            champion = random.choice(champions)

        return champion, images

    @classmethod
    def evaluate_summary_quality(cls, _db, identifier_ids,
                                 privileged_data_sources=None):
        """Evaluate the summaries for the given group of Identifier IDs.

        This is an automatic evaluation based solely on the content of
        the summaries. It will be combined with human-entered ratings
        to form an overall quality score.

        We need to evaluate summaries from a set of Identifiers
        (typically those associated with a single work) because we
        need to see which noun phrases are most frequently used to
        describe the underlying work.

        :param privileged_data_sources: If present, a summary from one
        of these data source will be instantly chosen, short-circuiting the
        decision process. Data sources are in order of priority.

        :return: The single highest-rated summary Resource.

        """
        evaluator = SummaryEvaluator()

        if privileged_data_sources and len(privileged_data_sources) > 0:
            privileged_data_source = privileged_data_sources[0]
        else:
            privileged_data_source = None

        # Find all rel="description" resources associated with any of
        # these records.
        rels = [Hyperlink.DESCRIPTION, Hyperlink.SHORT_DESCRIPTION]
        descriptions = cls.resources_for_identifier_ids(
            _db, identifier_ids, rels, privileged_data_source).all()

        champion = None
        # Add each resource's content to the evaluator's corpus.
        for r in descriptions:
            if r.representation and r.representation.content:
                evaluator.add(r.representation.content)
        evaluator.ready()

        # Then have the evaluator rank each resource.
        for r in descriptions:
            if r.representation and r.representation.content:
                content = r.representation.content
                quality = evaluator.score(content)
                r.set_estimated_quality(quality)
            if not champion or r.quality > champion.quality:
                champion = r

        if privileged_data_source and not champion:
            # We could not find any descriptions from the privileged
            # data source. Try relaxing that restriction.
            return cls.evaluate_summary_quality(_db, identifier_ids, privileged_data_sources[1:])
        return champion, descriptions

    @classmethod
    def missing_coverage_from(
            cls, _db, identifier_types, coverage_data_source, operation=None,
            count_as_covered=None, count_as_missing_before=None, identifiers=None,
            collection=None
    ):
        """Find identifiers of the given types which have no CoverageRecord
        from `coverage_data_source`.

        :param count_as_covered: Identifiers will be counted as
        covered if their CoverageRecords have a status in this list.
        :param identifiers: Restrict search to a specific set of identifier objects.
        """
        if collection:
            collection_id = collection.id
        else:
            collection_id = None
        clause = and_(Identifier.id==CoverageRecord.identifier_id,
                      CoverageRecord.data_source==coverage_data_source,
                      CoverageRecord.operation==operation,
                      CoverageRecord.collection_id==collection_id
        )
        qu = _db.query(Identifier).outerjoin(CoverageRecord, clause)
        if identifier_types:
            qu = qu.filter(Identifier.type.in_(identifier_types))
        missing = CoverageRecord.not_covered(
            count_as_covered, count_as_missing_before
        )
        qu = qu.filter(missing)

        if identifiers:
            qu = qu.filter(Identifier.id.in_([x.id for x in identifiers]))

        return qu


    def opds_entry(self):
        """Create an OPDS entry using only resources directly
        associated with this Identifier.

        This makes it possible to create an OPDS entry even when there
        is no Edition.

        Currently the only things in this OPDS entry will be description,
        cover image, and popularity.
        """
        id = self.urn
        cover_image = None
        description = None
        for link in self.links:
            resource = link.resource
            if link.rel == Hyperlink.IMAGE:
                if not cover_image or (
                        not cover_image.representation.thumbnails and
                        resource.representation.thumbnails):
                    cover_image = resource
            elif link.rel == Hyperlink.DESCRIPTION:
                if not description or resource.quality > description.quality:
                    description = resource

        last_coverage_update = None
        if self.coverage_records:
            timestamps = [c.timestamp for c in self.coverage_records]
            last_coverage_update = max(timestamps)

        quality = Measurement.overall_quality(self.measurements)
        from opds import AcquisitionFeed
        return AcquisitionFeed.minimal_opds_entry(
<<<<<<< HEAD
            identifier=self, cover=cover_image, description=description,
            quality=quality, most_recent_update=last_coverage_update
        )
=======
            identifier=self, cover=cover_image,
            description=description, quality=quality)
>>>>>>> 5ba4b171


class Contributor(Base):

    """Someone (usually human) who contributes to books."""
    __tablename__ = 'contributors'
    id = Column(Integer, primary_key=True)

    # Standard identifiers for this contributor.
    lc = Column(Unicode, index=True)
    viaf = Column(Unicode, index=True)

    # This is the name by which this person is known in the original
    # catalog. It is sortable, e.g. "Twain, Mark".
    _sort_name = Column('sort_name', Unicode, index=True)
    aliases = Column(ARRAY(Unicode), default=[])

    # This is the name we will display publicly. Ideally it will be
    # the name most familiar to readers.
    display_name = Column(Unicode, index=True)

    # This is a short version of the contributor's name, displayed in
    # situations where the full name is too long. For corporate contributors
    # this value will be None.
    family_name = Column(Unicode, index=True)

    # This is the name used for this contributor on Wikipedia. This
    # gives us an entry point to Wikipedia, Wikidata, etc.
    wikipedia_name = Column(Unicode, index=True)

    # This is a short biography for this contributor, probably
    # provided by a publisher.
    biography = Column(Unicode)

    extra = Column(MutableDict.as_mutable(JSON), default={})

    contributions = relationship("Contribution", backref="contributor")
    work_contributions = relationship("WorkContribution", backref="contributor",
                                      )
    # Types of roles
    AUTHOR_ROLE = u"Author"
    PRIMARY_AUTHOR_ROLE = u"Primary Author"
    PERFORMER_ROLE = u"Performer"
    EDITOR_ROLE = u"Editor"
    ARTIST_ROLE = u"Artist"
    PHOTOGRAPHER_ROLE = u"Photographer"
    TRANSLATOR_ROLE = u"Translator"
    ILLUSTRATOR_ROLE = u"Illustrator"
    INTRODUCTION_ROLE = u"Introduction Author"
    FOREWORD_ROLE = u"Foreword Author"
    AFTERWORD_ROLE = u"Afterword Author"
    COLOPHON_ROLE = u"Colophon Author"
    UNKNOWN_ROLE = u'Unknown'
    DIRECTOR_ROLE = u'Director'
    PRODUCER_ROLE = u'Producer'
    EXECUTIVE_PRODUCER_ROLE = u'Executive Producer'
    ACTOR_ROLE = u'Actor'
    LYRICIST_ROLE = u'Lyricist'
    CONTRIBUTOR_ROLE = u'Contributor'
    COMPOSER_ROLE = u'Composer'
    NARRATOR_ROLE = u'Narrator'
    COMPILER_ROLE = u'Compiler'
    ADAPTER_ROLE = u'Adapter'
    PERFORMER_ROLE = u'Performer'
    MUSICIAN_ROLE = u'Musician'
    ASSOCIATED_ROLE = u'Associated name'
    COLLABORATOR_ROLE = u'Collaborator'
    ENGINEER_ROLE = u'Engineer'
    COPYRIGHT_HOLDER_ROLE = u'Copyright holder'
    TRANSCRIBER_ROLE = u'Transcriber'
    DESIGNER_ROLE = u'Designer'
    AUTHOR_ROLES = set([PRIMARY_AUTHOR_ROLE, AUTHOR_ROLE])

    # People from these roles can be put into the 'author' slot if no
    # author proper is given.
    AUTHOR_SUBSTITUTE_ROLES = [
        EDITOR_ROLE, COMPILER_ROLE, COMPOSER_ROLE, DIRECTOR_ROLE,
         CONTRIBUTOR_ROLE, TRANSLATOR_ROLE, ADAPTER_ROLE, PHOTOGRAPHER_ROLE,
         ARTIST_ROLE, LYRICIST_ROLE, COPYRIGHT_HOLDER_ROLE
    ]

    PERFORMER_ROLES = [ACTOR_ROLE, PERFORMER_ROLE, NARRATOR_ROLE, MUSICIAN_ROLE]

    # Extra fields
    BIRTH_DATE = 'birthDate'
    DEATH_DATE = 'deathDate'

    def __repr__(self):
        extra = ""
        if self.lc:
            extra += " lc=%s" % self.lc
        if self.viaf:
            extra += " viaf=%s" % self.viaf
        return (u"Contributor %d (%s)" % (self.id, self.sort_name)).encode("utf8")

    @classmethod
    def author_contributor_tiers(cls):
        yield [cls.PRIMARY_AUTHOR_ROLE]
        yield cls.AUTHOR_ROLES
        yield cls.AUTHOR_SUBSTITUTE_ROLES
        yield cls.PERFORMER_ROLES

    @classmethod
    def lookup(cls, _db, sort_name=None, viaf=None, lc=None, aliases=None,
               extra=None, create_new=True, name=None):
        """Find or create a record (or list of records) for the given Contributor.
        :return: A tuple of found Contributor (or None), and a boolean flag
        indicating if new Contributor database object has beed created.
        """

        new = False
        contributors = []

        # TODO: Stop using 'name' attribute, everywhere.
        sort_name = sort_name or name
        extra = extra or dict()

        create_method_kwargs = {
            Contributor.sort_name.name : sort_name,
            Contributor.aliases.name : aliases,
            Contributor.extra.name : extra
        }

        if not sort_name and not lc and not viaf:
            raise ValueError(
                "Cannot look up a Contributor without any identifying "
                "information whatsoever!")

        if sort_name and not lc and not viaf:
            # We will not create a Contributor based solely on a name
            # unless there is no existing Contributor with that name.
            #
            # If there *are* contributors with that name, we will
            # return all of them.
            #
            # We currently do not check aliases when doing name lookups.
            q = _db.query(Contributor).filter(Contributor.sort_name==sort_name)
            contributors = q.all()
            if contributors:
                return contributors, new
            else:
                try:
                    contributor = Contributor(**create_method_kwargs)
                    _db.add(contributor)
                    flush(_db)
                    contributors = [contributor]
                    new = True
                except IntegrityError:
                    _db.rollback()
                    contributors = q.all()
                    new = False
        else:
            # We are perfecly happy to create a Contributor based solely
            # on lc or viaf.
            query = dict()
            if lc:
                query[Contributor.lc.name] = lc
            if viaf:
                query[Contributor.viaf.name] = viaf

            if create_new:
                contributor, new = get_one_or_create(
                    _db, Contributor, create_method_kwargs=create_method_kwargs,
                    on_multiple='interchangeable',
                    **query
                )
                if contributor:
                    contributors = [contributor]
            else:
                contributor = get_one(_db, Contributor, **query)
                if contributor:
                    contributors = [contributor]

        return contributors, new


    @property
    def sort_name(self):
        return self._sort_name

    @sort_name.setter
    def sort_name(self, new_sort_name):
        """ See if the passed-in value is in the prescribed Last, First format.
        If it is, great, set the self._sprt_name to the new value.

        If new value is not in correct format, then
        attempt to re-format the value to look like: "Last, First Middle, Dr./Jr./etc.".

        Note: If for any reason you need to force the sort_name to an improper value,
        set it like so:  contributor._sort_name="Foo Bar", and you'll avoid further processing.

        Note: For now, have decided to not automatically update any edition.sort_author
        that might have contributions by this Contributor.
        """

        if not new_sort_name:
            self._sort_name = None
            return

        # simplistic test of format, but catches the most frequent problem
        # where display-style names are put into sort name metadata by third parties.
        if new_sort_name.find(",") == -1:
            # auto-magically fix syntax
            self._sort_name = display_name_to_sort_name(new_sort_name)
            return

        self._sort_name = new_sort_name

    # tell SQLAlchemy to use the sort_name setter for ort_name, not _sort_name, after all.
    sort_name = synonym('_sort_name', descriptor=sort_name)


    def merge_into(self, destination):
        """Two Contributor records should be the same.

        Merge this one into the other one.

        For now, this should only be used when the exact same record
        comes in through two sources. It should not be used when two
        Contributors turn out to represent different names for the
        same human being, e.g. married names or (especially) pen
        names. Just because we haven't thought that situation through
        well enough.
        """
        if self == destination:
            # They're already the same.
            return
        logging.info(
            u"MERGING %r (%s) into %r (%s)",
            self,
            self.viaf,
            destination,
            destination.viaf
        )

        # make sure we're not losing any names we know for the contributor
        existing_aliases = set(destination.aliases)
        new_aliases = list(destination.aliases)
        for name in [self.sort_name] + self.aliases:
            if name != destination.sort_name and name not in existing_aliases:
                new_aliases.append(name)
        if new_aliases != destination.aliases:
            destination.aliases = new_aliases

        if not destination.family_name:
            destination.family_name = self.family_name
        if not destination.display_name:
            destination.display_name = self.display_name
        # keep sort_name if one of the contributor objects has it.
        if not destination.sort_name:
            destination.sort_name = self.sort_name
        if not destination.wikipedia_name:
            destination.wikipedia_name = self.wikipedia_name

        # merge non-name-related properties
        for k, v in self.extra.items():
            if not k in destination.extra:
                destination.extra[k] = v
        if not destination.lc:
            destination.lc = self.lc
        if not destination.viaf:
            destination.viaf = self.viaf
        if not destination.biography:
            destination.biography = self.biography

        _db = Session.object_session(self)
        for contribution in self.contributions:
            # Is the new contributor already associated with this
            # Edition in the given role (in which case we delete
            # the old contribution) or not (in which case we switch the
            # contributor ID)?
            existing_record = _db.query(Contribution).filter(
                Contribution.contributor_id==destination.id,
                Contribution.edition_id==contribution.edition.id,
                Contribution.role==contribution.role)
            if existing_record.count():
                _db.delete(contribution)
            else:
                contribution.contributor_id = destination.id
        for contribution in self.work_contributions:
            existing_record = _db.query(WorkContribution).filter(
                WorkContribution.contributor_id==destination.id,
                WorkContribution.edition_id==contribution.edition.id,
                WorkContribution.role==contribution.role)
            if existing_record.count():
                _db.delete(contribution)
            else:
                contribution.contributor_id = destination.id
            contribution.contributor_id = destination.id

        _db.commit()
        _db.delete(self)
        _db.commit()

    # Regular expressions used by default_names().
    PARENTHETICAL = re.compile("\([^)]*\)")
    ALPHABETIC = re.compile("[a-zA-z]")
    NUMBERS = re.compile("[0-9]")

    DATE_RES = [re.compile("\(?" + x + "\)?") for x in
                "[0-9?]+-",
                "[0-9]+st cent",
                "[0-9]+nd cent",
                "[0-9]+th cent",
                "\bcirca",
                ]


    def default_names(self, default_display_name=None):
        """Attempt to derive a family name ("Twain") and a display name ("Mark
        Twain") from a catalog name ("Twain, Mark").

        This is full of pitfalls, which is why we prefer to use data
        from VIAF. But when there is no data from VIAF, the output of
        this algorithm is better than the input in pretty much every
        case.
        """
        return self._default_names(self.sort_name, default_display_name)

    @classmethod
    def _default_names(cls, name, default_display_name=None):
        original_name = name
        """Split out from default_names to make it easy to test."""
        display_name = default_display_name
        # "Little, Brown &amp; Co." => "Little, Brown & Co."
        name = name.replace("&amp;", "&")

        # "Philadelphia Broad Street Church (Philadelphia, Pa.)"
        #  => "Philadelphia Broad Street Church"
        name = cls.PARENTHETICAL.sub("", name)
        name = name.strip()

        if ', ' in name:
            # This is probably a personal name.
            parts = name.split(", ")
            if len(parts) > 2:
                # The most likely scenario is that the final part
                # of the name is a date or a set of dates. If this
                # seems true, just delete that part.
                if (cls.NUMBERS.search(parts[-1])
                    or not cls.ALPHABETIC.search(parts[-1])):
                    parts = parts[:-1]
            # The final part of the name may have a date or a set
            # of dates at the end. If so, remove it from that string.
            final = parts[-1]
            for date_re in cls.DATE_RES:
                m = date_re.search(final)
                if m:
                    new_part = final[:m.start()].strip()
                    if new_part:
                        parts[-1] = new_part
                    else:
                        del parts[-1]
                    break

            family_name = parts[0]
            p = parts[-1].lower()
            if (p in ('llc', 'inc', 'inc.')
                or p.endswith("company") or p.endswith(" co.")
                or p.endswith(" co")):
                # No, this is a corporate name that contains a comma.
                # It can't be split on the comma, so don't bother.
                family_name = None
                display_name = display_name or name
            if not display_name:
                # The fateful moment. Swap the second string and the
                # first string.
                if len(parts) == 1:
                    display_name = parts[0]
                    family_name = display_name
                else:
                    display_name = parts[1] + " " + parts[0]
                if len(parts) > 2:
                    # There's a leftover bit.
                    if parts[2] in ('Mrs.', 'Mrs', 'Sir'):
                        # "Jones, Bob, Mrs."
                        #  => "Mrs. Bob Jones"
                        display_name = parts[2] + " " + display_name
                    else:
                        # "Jones, Bob, Jr."
                        #  => "Bob Jones, Jr."
                        display_name += ", " + " ".join(parts[2:])
        else:
            # Since there's no comma, this is probably a corporate name.
            family_name = None
            display_name = name

        return family_name, display_name



class Contribution(Base):
    """A contribution made by a Contributor to a Edition."""
    __tablename__ = 'contributions'
    id = Column(Integer, primary_key=True)
    edition_id = Column(Integer, ForeignKey('editions.id'), index=True,
                           nullable=False)
    contributor_id = Column(Integer, ForeignKey('contributors.id'), index=True,
                            nullable=False)
    role = Column(Unicode, index=True, nullable=False)
    __table_args__ = (
        UniqueConstraint('edition_id', 'contributor_id', 'role'),
    )


class WorkContribution(Base):
    """A contribution made by a Contributor to a Work."""
    __tablename__ = 'workcontributions'
    id = Column(Integer, primary_key=True)
    work_id = Column(Integer, ForeignKey('works.id'), index=True,
                     nullable=False)
    contributor_id = Column(Integer, ForeignKey('contributors.id'), index=True,
                            nullable=False)
    role = Column(Unicode, index=True, nullable=False)
    __table_args__ = (
        UniqueConstraint('work_id', 'contributor_id', 'role'),
    )


class Edition(Base):

    """A lightly schematized collection of metadata for a work, or an
    edition of a work, or a book, or whatever. If someone thinks of it
    as a "book" with a "title" it can go in here.
    """

    __tablename__ = 'editions'
    id = Column(Integer, primary_key=True)

    data_source_id = Column(Integer, ForeignKey('datasources.id'), index=True)

    MAX_THUMBNAIL_HEIGHT = 300
    MAX_THUMBNAIL_WIDTH = 200

    # A full-sized image no larger than this height can be used as a thumbnail
    # in a pinch.
    MAX_FALLBACK_THUMBNAIL_HEIGHT = 500

    # This Edition is associated with one particular
    # identifier--the one used by its data source to identify
    # it. Through the Equivalency class, it is associated with a
    # (probably huge) number of other identifiers.
    primary_identifier_id = Column(
        Integer, ForeignKey('identifiers.id'), index=True)

    # An Edition may be the presentation edition for a single Work. If it's not
    # a presentation edition for a work, work will be None.
    work = relationship("Work", uselist=False, backref="presentation_edition")

    # An Edition may show up in many CustomListEntries.
    custom_list_entries = relationship("CustomListEntry", backref="edition")

    # An Edition may be the presentation edition for many LicensePools.
    is_presentation_for = relationship(
        "LicensePool", backref="presentation_edition"
    )

    title = Column(Unicode, index=True)
    sort_title = Column(Unicode, index=True)
    subtitle = Column(Unicode, index=True)
    series = Column(Unicode, index=True)
    series_position = Column(Integer)

    # This is not a foreign key per se; it's a calculated UUID-like
    # identifier for this work based on its title and author, used to
    # group together different editions of the same work.
    permanent_work_id = Column(String(36), index=True)

    # A string depiction of the authors' names.
    author = Column(Unicode, index=True)
    sort_author = Column(Unicode, index=True)

    contributions = relationship("Contribution", backref="edition")

    language = Column(Unicode, index=True)
    publisher = Column(Unicode, index=True)
    imprint = Column(Unicode, index=True)

    # `issued` is the date the ebook edition was sent to the distributor by the publisher,
    # i.e. the date it became available for librarians to buy for their libraries
    issued = Column(Date)
    # `published is the original publication date of the text.
    # A Project Gutenberg text was likely `published` long before being `issued`.
    published = Column(Date)

    BOOK_MEDIUM = u"Book"
    PERIODICAL_MEDIUM = u"Periodical"
    AUDIO_MEDIUM = u"Audio"
    MUSIC_MEDIUM = u"Music"
    VIDEO_MEDIUM = u"Video"
    IMAGE_MEDIUM = u"Image"
    COURSEWARE_MEDIUM = u"Courseware"

    ELECTRONIC_FORMAT = u"Electronic"
    CODEX_FORMAT = u"Codex"

    medium_to_additional_type = {
        BOOK_MEDIUM : u"http://schema.org/Book",
        AUDIO_MEDIUM : u"http://schema.org/AudioObject",
        PERIODICAL_MEDIUM : u"http://schema.org/PublicationIssue",
        MUSIC_MEDIUM :  u"http://schema.org/MusicRecording",
        VIDEO_MEDIUM :  u"http://schema.org/VideoObject",
        IMAGE_MEDIUM: u"http://schema.org/ImageObject",
        COURSEWARE_MEDIUM: u"http://schema.org/Course"
    }

    additional_type_to_medium = {}
    for k, v in medium_to_additional_type.items():
        additional_type_to_medium[v] = k

    medium = Column(
        Enum(BOOK_MEDIUM, PERIODICAL_MEDIUM, AUDIO_MEDIUM, MUSIC_MEDIUM, VIDEO_MEDIUM, IMAGE_MEDIUM, COURSEWARE_MEDIUM,
             name="medium"),
        default=BOOK_MEDIUM, index=True
    )

    cover_id = Column(
        Integer, ForeignKey(
            'resources.id', use_alter=True, name='fk_editions_summary_id'),
        index=True)
    # These two let us avoid actually loading up the cover Resource
    # every time.
    cover_full_url = Column(Unicode)
    cover_thumbnail_url = Column(Unicode)

    # An OPDS entry containing all metadata about this entry that
    # would be relevant to display to a library patron.
    simple_opds_entry = Column(Unicode, default=None)

    # Information kept in here probably won't be used.
    extra = Column(MutableDict.as_mutable(JSON), default={})

    def __repr__(self):
        id_repr = repr(self.primary_identifier).decode("utf8")
        a = (u"Edition %s [%r] (%s/%s/%s)" % (
            self.id, id_repr, self.title,
            ", ".join([x.sort_name for x in self.contributors]),
            self.language))
        return a.encode("utf8")

    @property
    def language_code(self):
        return LanguageCodes.three_to_two.get(self.language, self.language)

    @property
    def contributors(self):
        return set([x.contributor for x in self.contributions])

    @property
    def author_contributors(self):
        """All distinct 'author'-type contributors, with the primary author
        first, other authors sorted by sort name.

        Basically, we're trying to figure out what would go on the
        book cover. The primary author should go first, and be
        followed by non-primary authors in alphabetical order. People
        whose role does not rise to the level of "authorship"
        (e.g. author of afterword) do not show up.

        The list as a whole should contain no duplicates. This might
        happen because someone is erroneously listed twice in the same
        role, someone is listed as both primary author and regular
        author, someone is listed as both author and translator,
        etc. However it happens, your name only shows up once on the
        front of the book.
        """
        seen_authors = set()
        primary_author = None
        other_authors = []
        acceptable_substitutes = defaultdict(list)
        if not self.contributions:
            return []

        # If there is one and only one contributor, return them, no
        # matter what their role is.
        if len(self.contributions) == 1:
            return [self.contributions[0].contributor]

        # There is more than one contributor. Try to pick out the ones
        # that rise to the level of being 'authors'.
        for x in self.contributions:
            if not primary_author and x.role == Contributor.PRIMARY_AUTHOR_ROLE:
                primary_author = x.contributor
            elif x.role in Contributor.AUTHOR_ROLES:
                other_authors.append(x.contributor)
            elif x.role.lower().startswith('author and'):
                other_authors.append(x.contributor)
            elif (x.role in Contributor.AUTHOR_SUBSTITUTE_ROLES
                  or x.role in Contributor.PERFORMER_ROLES):
                l = acceptable_substitutes[x.role]
                if x.contributor not in l:
                    l.append(x.contributor)

        def dedupe(l):
            """If an item shows up multiple times in a list,
            keep only the first occurence.
            """
            seen = set()
            deduped = []
            for i in l:
                if i in seen:
                    continue
                deduped.append(i)
                seen.add(i)
            return deduped

        if primary_author:
            return dedupe([primary_author] + sorted(other_authors, key=lambda x: x.sort_name))

        if other_authors:
            return dedupe(other_authors)

        for role in (
                Contributor.AUTHOR_SUBSTITUTE_ROLES
                + Contributor.PERFORMER_ROLES
        ):
            if role in acceptable_substitutes:
                contributors = acceptable_substitutes[role]
                return dedupe(sorted(contributors, key=lambda x: x.sort_name))
        else:
            # There are roles, but they're so random that we can't be
            # sure who's the 'author' or so low on the creativity
            # scale (like 'Executive producer') that we just don't
            # want to put them down as 'author'.
            return []


    @classmethod
    def for_foreign_id(cls, _db, data_source,
                       foreign_id_type, foreign_id,
                       create_if_not_exists=True):
        """Find the Edition representing the given data source's view of
        the work that it primarily identifies by foreign ID.

        e.g. for_foreign_id(_db, DataSource.OVERDRIVE,
                            Identifier.OVERDRIVE_ID, uuid)

        finds the Edition for Overdrive's view of a book identified
        by Overdrive UUID.

        This:

        for_foreign_id(_db, DataSource.OVERDRIVE, Identifier.ISBN, isbn)

        will probably return nothing, because although Overdrive knows
        that books have ISBNs, it doesn't use ISBN as a primary
        identifier.
        """
        # Look up the data source if necessary.
        if isinstance(data_source, basestring):
            data_source = DataSource.lookup(_db, data_source)

        identifier, ignore = Identifier.for_foreign_id(
            _db, foreign_id_type, foreign_id)

        # Combine the two to get/create a Edition.
        if create_if_not_exists:
            f = get_one_or_create
            kwargs = dict()
        else:
            f = get_one
            kwargs = dict()
        r = f(_db, Edition, data_source=data_source,
                 primary_identifier=identifier,
                 **kwargs)
        return r

    @property
    def license_pools(self):
        """The LicensePools that provide access to the book described
        by this Edition.
        """
        _db = Session.object_session(self)
        return _db.query(LicensePool).filter(
            LicensePool.data_source==self.data_source,
            LicensePool.identifier==self.primary_identifier).all()

    def equivalent_identifiers(self, levels=3, threshold=0.5, type=None):
        """All Identifiers equivalent to this
        Edition's primary identifier, at the given level of recursion.
        """
        _db = Session.object_session(self)
        identifier_id_subquery = Identifier.recursively_equivalent_identifier_ids_query(
            self.primary_identifier.id, levels, threshold)
        q = _db.query(Identifier).filter(
            Identifier.id.in_(identifier_id_subquery))
        if type:
            if isinstance(type, list):
                q = q.filter(Identifier.type.in_(type))
            else:
                q = q.filter(Identifier.type==type)
        return q.all()

    def equivalent_editions(self, levels=5, threshold=0.5):
        """All Editions whose primary ID is equivalent to this Edition's
        primary ID, at the given level of recursion.

        Five levels is enough to go from a Gutenberg ID to an Overdrive ID
        (Gutenberg ID -> OCLC Work ID -> OCLC Number -> ISBN -> Overdrive ID)
        """
        _db = Session.object_session(self)
        identifier_id_subquery = Identifier.recursively_equivalent_identifier_ids_query(
            self.primary_identifier.id, levels, threshold)
        return _db.query(Edition).filter(
            Edition.primary_identifier_id.in_(identifier_id_subquery))

    @classmethod
    def missing_coverage_from(
            cls, _db, edition_data_sources, coverage_data_source,
            operation=None
    ):
        """Find Editions from `edition_data_source` whose primary
        identifiers have no CoverageRecord from
        `coverage_data_source`.

        e.g.

         gutenberg = DataSource.lookup(_db, DataSource.GUTENBERG)
         oclc_classify = DataSource.lookup(_db, DataSource.OCLC)
         missing_coverage_from(_db, gutenberg, oclc_classify)

        will find Editions that came from Project Gutenberg and
        have never been used as input to the OCLC Classify web
        service.

        """
        if isinstance(edition_data_sources, DataSource):
            edition_data_sources = [edition_data_sources]
        edition_data_source_ids = [x.id for x in edition_data_sources]
        join_clause = (
            (Edition.primary_identifier_id==CoverageRecord.identifier_id) &
            (CoverageRecord.data_source_id==coverage_data_source.id) &
            (CoverageRecord.operation==operation)
        )

        q = _db.query(Edition).outerjoin(
            CoverageRecord, join_clause)
        if edition_data_source_ids:
            q = q.filter(Edition.data_source_id.in_(edition_data_source_ids))
        q2 = q.filter(CoverageRecord.id==None)
        return q2

    @classmethod
    def sort_by_priority(self, editions):
        """Return all Editions that describe the Identifier associated with
        this LicensePool, in the order they should be used to create a
        presentation Edition for the LicensePool.
        """
        def sort_key(edition):
            """Return a numeric ordering of this edition."""
            source = edition.data_source
            if not source:
                # This shouldn't happen. Give this edition the
                # lowest priority.
                return -100

            if source == self.data_source:
                # This Edition contains information from the same data
                # source as the LicensePool itself. Put it below any
                # Edition from one of the data sources in
                # PRESENTATION_EDITION_PRIORITY, but above all other
                # Editions.
                return -1

            if source.name in DataSource.PRESENTATION_EDITION_PRIORITY:
                id_type = edition.primary_identifier.type
                if (id_type == Identifier.ISBN and
                    source.name == DataSource.METADATA_WRANGLER):
                    # This ISBN edition was pieced together from OCLC data.
                    # To avoid overwriting better author and title data from
                    # the license source, rank this edition lower.
                    return -1.5
                return DataSource.PRESENTATION_EDITION_PRIORITY.index(source.name)
            else:
                return -2

        return sorted(editions, key=sort_key)

    @classmethod
    def _content(cls, content, is_html=False):
        """Represent content that might be plain-text or HTML.

        e.g. a book's summary.
        """
        if not content:
            return None
        if is_html:
            type = "html"
        else:
            type = "text"
        return dict(type=type, value=content)

    def set_cover(self, resource):
        old_cover = self.cover
        old_cover_full_url = self.cover_full_url
        self.cover = resource
        self.cover_full_url = resource.representation.mirror_url

        # TODO: In theory there could be multiple scaled-down
        # versions of this representation and we need some way of
        # choosing between them. Right now we just pick the first one
        # that works.
        if (resource.representation.image_height
            and resource.representation.image_height <= self.MAX_THUMBNAIL_HEIGHT):
            # This image doesn't need a thumbnail.
            self.cover_thumbnail_url = resource.representation.mirror_url
        else:
            for scaled_down in resource.representation.thumbnails:
                if scaled_down.mirror_url and scaled_down.mirrored_at:
                    self.cover_thumbnail_url = scaled_down.mirror_url
                    break
        if (not self.cover_thumbnail_url and
            resource.representation.image_height
            and resource.representation.image_height <= self.MAX_FALLBACK_THUMBNAIL_HEIGHT):
            # The full-sized image is too large to be a thumbnail, but it's
            # not huge, and there is no other thumbnail, so use it.
            self.cover_thumbnail_url = resource.representation.mirror_url
        if old_cover != self.cover or old_cover_full_url != self.cover_full_url:
            logging.debug(
                "Setting cover for %s/%s: full=%s thumb=%s",
                self.primary_identifier.type, self.primary_identifier.identifier,
                self.cover_full_url, self.cover_thumbnail_url
            )

    def add_contributor(self, name, roles, aliases=None, lc=None, viaf=None,
                        **kwargs):
        """Assign a contributor to this Edition."""
        _db = Session.object_session(self)
        if isinstance(roles, basestring):
            roles = [roles]

        # First find or create the Contributor.
        if isinstance(name, Contributor):
            contributor = name
        else:
            contributor, was_new = Contributor.lookup(
                _db, name, lc, viaf, aliases)
            if isinstance(contributor, list):
                # Contributor was looked up/created by name,
                # which returns a list.
                contributor = contributor[0]

        # Then add their Contributions.
        for role in roles:
            contribution, was_new = get_one_or_create(
                _db, Contribution, edition=self, contributor=contributor,
                role=role)
        return contributor

    def similarity_to(self, other_record):
        """How likely is it that this record describes the same book as the
        given record?

        1 indicates very strong similarity, 0 indicates no similarity
        at all.

        For now we just compare the sets of words used in the titles
        and the authors' names. This should be good enough for most
        cases given that there is usually some preexisting reason to
        suppose that the two records are related (e.g. OCLC said
        they were).

        Most of the Editions are from OCLC Classify, and we expect
        to get some of them wrong (e.g. when a single OCLC work is a
        compilation of several novels by the same author). That's okay
        because those Editions aren't backed by
        LicensePools. They're purely informative. We will have some
        bad information in our database, but the clear-cut cases
        should outnumber the fuzzy cases, so we we should still group
        the Editions that really matter--the ones backed by
        LicensePools--together correctly.

        TODO: apply much more lenient terms if the two Editions are
        identified by the same ISBN or other unique identifier.
        """
        if other_record == self:
            # A record is always identical to itself.
            return 1

        if other_record.language == self.language:
            # The books are in the same language. Hooray!
            language_factor = 1
        else:
            if other_record.language and self.language:
                # Each record specifies a different set of languages. This
                # is an immediate disqualification.
                return 0
            else:
                # One record specifies a language and one does not. This
                # is a little tricky. We're going to apply a penalty, but
                # since the majority of records we're getting from OCLC are in
                # English, the penalty will be less if one of the
                # languages is English. It's more likely that an unlabeled
                # record is in English than that it's in some other language.
                if self.language == 'eng' or other_record.language == 'eng':
                    language_factor = 0.80
                else:
                    language_factor = 0.50

        title_quotient = MetadataSimilarity.title_similarity(
            self.title, other_record.title)

        author_quotient = MetadataSimilarity.author_similarity(
            self.author_contributors, other_record.author_contributors)
        if author_quotient == 0:
            # The two works have no authors in common. Immediate
            # disqualification.
            return 0

        # We weight title more heavily because it's much more likely
        # that one author wrote two different books than that two
        # books with the same title have different authors.
        return language_factor * (
            (title_quotient * 0.80) + (author_quotient * 0.20))

    def apply_similarity_threshold(self, candidates, threshold=0.5):
        """Yield the Editions from the given list that are similar
        enough to this one.
        """
        for candidate in candidates:
            if self == candidate:
                yield candidate
            else:
                similarity = self.similarity_to(candidate)
                if similarity >= threshold:
                    yield candidate

    def best_cover_within_distance(self, distance, threshold=0.5, rel=None):
        _db = Session.object_session(self)
        identifier_ids = [self.primary_identifier.id]
        if distance > 0:
            identifier_ids_dict = Identifier.recursively_equivalent_identifier_ids(
                _db, identifier_ids, distance, threshold=threshold)
            identifier_ids += identifier_ids_dict[self.primary_identifier.id]

        return Identifier.best_cover_for(_db, identifier_ids, rel=rel)

    @property
    def title_for_permanent_work_id(self):
        title = self.title
        if self.subtitle:
            title += (": " + self.subtitle)
        return title

    @property
    def author_for_permanent_work_id(self):
        authors = self.author_contributors
        if authors:
            # Use the sort name of the primary author.
            author = authors[0].sort_name
        else:
            # This may be an Edition that represents an item on a best-seller list
            # or something like that. In this case it wouldn't have any Contributor
            # objects, just an author string. Use that.
            author = self.sort_author or self.author
        return author

    def calculate_permanent_work_id(self, debug=False):
        title = self.title_for_permanent_work_id
        if not title:
            # If a book has no title, it has no permanent work ID.
            self.permanent_work_id = None
            return

        author = self.author_for_permanent_work_id

        if self.medium == Edition.BOOK_MEDIUM:
            medium = "book"
        elif self.medium == Edition.AUDIO_MEDIUM:
            medium = "book"
        elif self.medium == Edition.MUSIC_MEDIUM:
            medium = "music"
        elif self.medium == Edition.PERIODICAL_MEDIUM:
            medium = "book"
        elif self.medium == Edition.VIDEO_MEDIUM:
            medium = "movie"
        elif self.medium == Edition.IMAGE_MEDIUM:
            medium = "image"
        elif self.medium == Edition.COURSEWARE_MEDIUM:
            medium = "courseware"

        w = WorkIDCalculator
        norm_title = w.normalize_title(title)
        norm_author = w.normalize_author(author)

        old_id = self.permanent_work_id
        self.permanent_work_id = self.calculate_permanent_work_id_for_title_and_author(
            title, author, medium)
        args = (
            "Permanent work ID for %d: %s/%s -> %s/%s/%s -> %s (was %s)",
            self.id, title, author, norm_title, norm_author, medium,
                self.permanent_work_id, old_id
        )
        if debug:
            logging.debug(*args)
        elif old_id != self.permanent_work_id:
            logging.info(*args)

    @classmethod
    def calculate_permanent_work_id_for_title_and_author(
            cls, title, author, medium):
        w = WorkIDCalculator
        norm_title = w.normalize_title(title)
        norm_author = w.normalize_author(author)

        return WorkIDCalculator.permanent_id(
            norm_title, norm_author, medium)

    UNKNOWN_AUTHOR = u"[Unknown]"



    def calculate_presentation(self, policy=None):
        """Make sure the presentation of this Edition is up-to-date."""
        _db = Session.object_session(self)
        changed = False
        if policy is None:
            policy = PresentationCalculationPolicy()

        # Gather information up front that will be used to determine
        # whether this method actually did anything.
        old_author = self.author
        old_sort_author = self.sort_author
        old_sort_title = self.sort_title
        old_work_id = self.permanent_work_id
        old_cover = self.cover
        old_cover_full_url = self.cover_full_url
        old_cover_thumbnail_url = self.cover_thumbnail_url

        if policy.set_edition_metadata:
            self.author, self.sort_author = self.calculate_author()
            self.sort_title = TitleProcessor.sort_title_for(self.title)
            self.calculate_permanent_work_id()
            CoverageRecord.add_for(
                self, data_source=self.data_source,
                operation=CoverageRecord.SET_EDITION_METADATA_OPERATION
            )

        if policy.choose_cover:
            self.choose_cover()

        if (self.author != old_author
            or self.sort_author != old_sort_author
            or self.sort_title != old_sort_title
            or self.permanent_work_id != old_work_id
            or self.cover != old_cover
            or self.cover_full_url != old_cover_full_url
            or self.cover_thumbnail_url != old_cover_thumbnail_url
        ):
            changed = True

        # Now that everything's calculated, log it.
        if policy.verbose:
            if changed:
                changed_status = "changed"
                level = logging.info
            else:
                changed_status = "unchanged"
                level = logging.debug

            msg = u"Presentation %s for Edition %s (by %s, pub=%s, ident=%s/%s, pwid=%s, language=%s, cover=%r)"
            args = [changed_status, self.title, self.author, self.publisher,
                    self.primary_identifier.type, self.primary_identifier.identifier,
                    self.permanent_work_id, self.language
            ]
            if self.cover and self.cover.representation:
                args.append(self.cover.representation.mirror_url)
            else:
                args.append(None)
            level(msg, *args)
        return changed

    def calculate_author(self):
        """Turn the list of Contributors into string values for .author
        and .sort_author.
        """

        sort_names = []
        display_names = []
        for author in self.author_contributors:
            if author.sort_name and not author.display_name or not author.family_name:
                default_family, default_display = author.default_names()
            display_name = author.display_name or default_display or author.sort_name
            family_name = author.family_name or default_family or author.sort_name
            display_names.append([family_name, display_name])
            sort_names.append(author.sort_name)
        if display_names:
            author = ", ".join([x[1] for x in sorted(display_names)])
        else:
            author = self.UNKNOWN_AUTHOR
        if sort_names:
            sort_author = " ; ".join(sorted(sort_names))
        else:
            sort_author = self.UNKNOWN_AUTHOR
        return author, sort_author

    def choose_cover(self):
        """Try to find a cover that can be used for this Edition."""
        self.cover_full_url = None
        self.cover_thumbnail_url = None
        for distance in (0, 5):
            # If there's a cover directly associated with the
            # Edition's primary ID, use it. Otherwise, find the
            # best cover associated with any related identifier.
            best_cover, covers = self.best_cover_within_distance(distance)

            if best_cover:
                if not best_cover.representation:
                    logging.warn(
                        "Best cover for %r has no representation!",
                        self.primary_identifier,
                    )
                else:
                    rep = best_cover.representation
                    if not rep.mirrored_at and not rep.thumbnails:
                        logging.warn(
                            "Best cover for %r (%s) was never mirrored or thumbnailed!",
                            self.primary_identifier,
                            rep.url
                        )
                self.set_cover(best_cover)
                break
        else:
            # No cover has been found. If the Edition currently references
            # a cover, it has since been rejected or otherwise removed.
            # Cover details need to be removed.
            cover_info = [self.cover, self.cover_full_url]
            if any(cover_info):
                self.cover = None
                self.cover_full_url = None

        if not self.cover_thumbnail_url:
            # The process we went through above did not result in the
            # setting of a thumbnail cover.
            #
            # It's possible there's a thumbnail even when there's no
            # full-sized cover, or when the full-sized cover and
            # thumbnail are different Resources on the same
            # Identifier. Try to find a thumbnail the same way we'd
            # look for a cover.
            for distance in (0, 5):
                best_thumbnail, thumbnails = self.best_cover_within_distance(distance, rel=Hyperlink.THUMBNAIL_IMAGE)
                if best_thumbnail:
                    if not best_thumbnail.representation:
                        logging.warn(
                            "Best thumbnail for %r has no representation!",
                            self.primary_identifier,
                        )
                    else:
                        rep = best_thumbnail.representation
                        if not rep.mirrored_at:
                            logging.warn(
                                "Best thumbnail for %r (%s) was never mirrored!",
                                self.primary_identifier, rep.url
                            )
                            self.cover_thumbnail_url = rep.url
                        else:
                            self.cover_thumbnail_url = rep.mirror_url
                        break
            else:
                # No thumbnail was found. If the Edition references a thumbnail,
                # it needs to be removed.
                if self.cover_thumbnail_url:
                    self.cover_thumbnail_url = None

        # Whether or not we succeeded in setting the cover,
        # record the fact that we tried.
        CoverageRecord.add_for(
            self, data_source=self.data_source,
            operation=CoverageRecord.CHOOSE_COVER_OPERATION
        )

Index("ix_editions_data_source_id_identifier_id", Edition.data_source_id, Edition.primary_identifier_id, unique=True)

class WorkGenre(Base):
    """An assignment of a genre to a work."""

    __tablename__ = 'workgenres'
    id = Column(Integer, primary_key=True)
    genre_id = Column(Integer, ForeignKey('genres.id'), index=True)
    work_id = Column(Integer, ForeignKey('works.id'), index=True)
    affinity = Column(Float, index=True, default=0)

    @classmethod
    def from_genre(cls, genre):
        wg = WorkGenre()
        wg.genre = genre
        return wg

    def __repr__(self):
        return "%s (%d%%)" % (self.genre.name, self.affinity*100)


class PresentationCalculationPolicy(object):
    """Which parts of the Work or Edition's presentation
    are we actually looking to update?
    """
    def __init__(self,
                 choose_edition=True,
                 set_edition_metadata=True,
                 classify=True,
                 choose_summary=True,
                 calculate_quality=True,
                 choose_cover=True,
                 regenerate_opds_entries=False,
                 update_search_index=False,
                 verbose=True,
    ):
        self.choose_edition = choose_edition
        self.set_edition_metadata = set_edition_metadata
        self.classify = classify
        self.choose_summary=choose_summary
        self.calculate_quality=calculate_quality
        self.choose_cover = choose_cover

        # We will regenerate OPDS entries if any of the metadata
        # changes, but if regenerate_opds_entries is True we will
        # _always_ do so. This is so we can regenerate _all_ the OPDS
        # entries if the OPDS presentation algorithm changes.
        self.regenerate_opds_entries = regenerate_opds_entries

        # Similarly for update_search_index.
        self.update_search_index = update_search_index

        self.verbose = verbose

    @classmethod
    def recalculate_everything(cls):
        """A PresentationCalculationPolicy that always recalculates
        everything, even when it doesn't seem necessary.
        """
        return PresentationCalculationPolicy(
            regenerate_opds_entries=True,
            update_search_index=True,
        )

    @classmethod
    def reset_cover(cls):
        """A PresentationCalculationPolicy that only resets covers
        (including updating cached entries, if necessary) without
        impacting any other metadata.
        """
        return cls(
            choose_cover=True,
            choose_edition=False,
            set_edition_metadata=False,
            classify=False,
            choose_summary=False,
            calculate_quality=False
        )


class Work(Base):

    APPEALS_URI = "http://librarysimplified.org/terms/appeals/"

    CHARACTER_APPEAL = u"Character"
    LANGUAGE_APPEAL = u"Language"
    SETTING_APPEAL = u"Setting"
    STORY_APPEAL = u"Story"
    UNKNOWN_APPEAL = u"Unknown"
    NOT_APPLICABLE_APPEAL = u"Not Applicable"
    NO_APPEAL = u"None"

    CURRENTLY_AVAILABLE = "currently_available"
    ALL = "all"

    # If no quality data is available for a work, it will be assigned
    # a default quality based on where we got it.
    #
    # The assumption is that a librarian would not have ordered a book
    # if it didn't meet a minimum level of quality.
    #
    # For data sources where librarians tend to order big packages of
    # books instead of selecting individual titles, the default
    # quality is lower. For data sources where there is no curation at
    # all, the default quality is zero.
    #
    # If there is absolutely no way to get quality data for a curated
    # data source, each work is assigned the minimum level of quality
    # necessary to show up in featured feeds.
    default_quality_by_data_source = {
        DataSource.GUTENBERG: 0,
        DataSource.RB_DIGITAL: 0.4,
        DataSource.OVERDRIVE: 0.4,
        DataSource.BIBLIOTHECA : 0.65,
        DataSource.AXIS_360: 0.65,
        DataSource.STANDARD_EBOOKS: 0.8,
        DataSource.UNGLUE_IT: 0.4,
        DataSource.PLYMPTON: 0.5,
    }

    __tablename__ = 'works'
    id = Column(Integer, primary_key=True)

    # One Work may have copies scattered across many LicensePools.
    license_pools = relationship("LicensePool", backref="work", lazy='joined')

    # A Work takes its presentation metadata from a single Edition.
    # But this Edition is a composite of provider, metadata wrangler, admin interface, etc.-derived Editions.
    presentation_edition_id = Column(Integer, ForeignKey('editions.id'), index=True)

    # One Work may have many associated WorkCoverageRecords.
    coverage_records = relationship("WorkCoverageRecord", backref="work")

    # One Work may be associated with many CustomListEntries.
    custom_list_entries = relationship('CustomListEntry', backref='work')

    # One Work may have multiple CachedFeeds.
    cached_feeds = relationship('CachedFeed', backref='work')

    # One Work may participate in many WorkGenre assignments.
    genres = association_proxy('work_genres', 'genre',
                               creator=WorkGenre.from_genre)
    work_genres = relationship("WorkGenre", backref="work",
                               cascade="all, delete-orphan")
    audience = Column(Unicode, index=True)
    target_age = Column(INT4RANGE, index=True)
    fiction = Column(Boolean, index=True)

    summary_id = Column(
        Integer, ForeignKey(
            'resources.id', use_alter=True, name='fk_works_summary_id'),
        index=True)
    # This gives us a convenient place to store a cleaned-up version of
    # the content of the summary Resource.
    summary_text = Column(Unicode)

    # The overall suitability of this work for unsolicited
    # presentation to a patron. This is a calculated value taking both
    # rating and popularity into account.
    quality = Column(Numeric(4,3), index=True)

    # The overall rating given to this work.
    rating = Column(Float, index=True)

    # The overall current popularity of this work.
    popularity = Column(Float, index=True)

    # A random number associated with this work, used for sampling/
    random = Column(Numeric(4,3), index=True)

    appeal_type = Enum(CHARACTER_APPEAL, LANGUAGE_APPEAL, SETTING_APPEAL,
                       STORY_APPEAL, NOT_APPLICABLE_APPEAL, NO_APPEAL,
                       UNKNOWN_APPEAL, name="appeal")

    primary_appeal = Column(appeal_type, default=None, index=True)
    secondary_appeal = Column(appeal_type, default=None, index=True)

    appeal_character = Column(Float, default=None, index=True)
    appeal_language = Column(Float, default=None, index=True)
    appeal_setting = Column(Float, default=None, index=True)
    appeal_story = Column(Float, default=None, index=True)

    # The last time the availability or metadata changed for this Work.
    last_update_time = Column(DateTime, index=True)

    # This is set to True once all metadata and availability
    # information has been obtained for this Work. Until this is True,
    # the work will not show up in feeds.
    presentation_ready = Column(Boolean, default=False, index=True)

    # This is the last time we tried to make this work presentation ready.
    presentation_ready_attempt = Column(DateTime, default=None, index=True)

    # This is the error that occured while trying to make this Work
    # presentation ready. Until this is cleared, no further attempt
    # will be made to make the Work presentation ready.
    presentation_ready_exception = Column(Unicode, default=None, index=True)

    # A precalculated OPDS entry containing all metadata about this
    # work that would be relevant to display to a library patron.
    simple_opds_entry = Column(Unicode, default=None)

    # A precalculated OPDS entry containing all metadata about this
    # work that would be relevant to display in a machine-to-machine
    # integration context.
    verbose_opds_entry = Column(Unicode, default=None)

    @property
    def title(self):
        if self.presentation_edition:
            return self.presentation_edition.title
        return None

    @property
    def sort_title(self):
        if not self.presentation_edition:
            return None
        return self.presentation_edition.sort_title or self.presentation_edition.title

    @property
    def subtitle(self):
        if not self.presentation_edition:
            return None
        return self.presentation_edition.subtitle

    @property
    def series(self):
        if not self.presentation_edition:
            return None
        return self.presentation_edition.series

    @property
    def series_position(self):
        if not self.presentation_edition:
            return None
        return self.presentation_edition.series_position

    @property
    def author(self):
        if self.presentation_edition:
            return self.presentation_edition.author
        return None

    @property
    def sort_author(self):
        if not self.presentation_edition:
            return None
        return self.presentation_edition.sort_author or self.presentation_edition.author

    @property
    def language(self):
        if self.presentation_edition:
            return self.presentation_edition.language
        return None

    @property
    def language_code(self):
        if not self.presentation_edition:
            return None
        return self.presentation_edition.language_code

    @property
    def publisher(self):
        if not self.presentation_edition:
            return None
        return self.presentation_edition.publisher

    @property
    def imprint(self):
        if not self.presentation_edition:
            return None
        return self.presentation_edition.imprint

    @property
    def cover_full_url(self):
        if not self.presentation_edition:
            return None
        return self.presentation_edition.cover_full_url

    @property
    def cover_thumbnail_url(self):
        if not self.presentation_edition:
            return None
        return self.presentation_edition.cover_thumbnail_url

    @property
    def target_age_string(self):
        if not self.target_age:
            return ""
        lower = self.target_age.lower
        upper = self.target_age.upper
        if not upper and not lower:
            return ""
        if lower and upper is None:
            return str(lower)
        if upper and lower is None:
            return str(upper)
        return "%s-%s" % (lower,upper)

    @property
    def has_open_access_license(self):
        return any(x.open_access for x in self.license_pools)

    @property
    def complaints(self):
        complaints = list()
        [complaints.extend(pool.complaints) for pool in self.license_pools]
        return complaints

    def __repr__(self):
        return (u'<Work #%s "%s" (by %s) %s lang=%s (%s lp)>' % (
                self.id, self.title, self.author, ", ".join([g.name for g in self.genres]), self.language,
                len(self.license_pools))).encode("utf8")

    @classmethod
    def missing_coverage_from(
            cls, _db, operation=None, count_as_covered=None,
            count_as_missing_before=None
    ):
        """Find Works which have no WorkCoverageRecord for the given
        `operation`.
        """

        clause = and_(Work.id==WorkCoverageRecord.work_id,
                      WorkCoverageRecord.operation==operation)
        q = _db.query(Work).outerjoin(WorkCoverageRecord, clause)

        missing = WorkCoverageRecord.not_covered(
            count_as_covered, count_as_missing_before
        )
        q2 = q.filter(missing)
        return q2

    @classmethod
    def for_unchecked_subjects(cls, _db):
        """Find all Works whose LicensePools have an Identifier that
        is classified under an unchecked Subject.

        This is a good indicator that the Work needs to be
        reclassified.
        """
        qu = _db.query(Work).join(Work.license_pools).join(
            LicensePool.identifier).join(
                Identifier.classifications).join(
                    Classification.subject)
        return qu.filter(Subject.checked==False).distinct()

    @classmethod
    def open_access_for_permanent_work_id(cls, _db, pwid, medium):
        """Find or create the Work encompassing all open-access LicensePools
        whose presentation Editions have the given permanent work ID and
        the given medium.

        This may result in the consolidation or splitting of Works, if
        a book's permanent work ID has changed without
        calculate_work() being called, or if the data is in an
        inconsistent state for any other reason.
        """
        is_new = False

        # Find all open-access LicensePools whose presentation
        # Editions have the given permanent work ID and medium.
        qu = _db.query(LicensePool).join(
            LicensePool.presentation_edition).filter(
                Edition.permanent_work_id==pwid
            ).filter(
                LicensePool.open_access==True
            ).filter(
                Edition.medium==medium
            )

        licensepools = qu.all()
        if not licensepools:
            # There are no LicensePools for this PWID. Do nothing.
            return None, is_new

        # Tally up how many LicensePools are associated with each
        # Work.
        licensepools_for_work = Counter()
        for lp in qu:
            if lp.work and not licensepools_for_work[lp.work]:
                licensepools_for_work[lp.work] = len(lp.work.license_pools)

        work = None
        if len(licensepools_for_work) == 0:
            # None of these LicensePools have a Work. Create a new one.
            work = Work()
            is_new = True
        else:
            # Pick the Work with the most LicensePools.
            work, count = licensepools_for_work.most_common(1)[0]

            # In the simple case, there will only be the one Work.
            if len(licensepools_for_work) > 1:
                # But in this case, for whatever reason (probably bad
                # data caused by a bug) there's more than one
                # Work. Merge the other Works into the one we chose
                # earlier.  (This is why we chose the work with the
                # most LicensePools--it minimizes the disruption
                # here.)

                # First, make sure this Work is the exclusive
                # open-access work for its permanent work ID.
                # Otherwise the merge may fail.
                work.make_exclusive_open_access_for_permanent_work_id(
                    pwid, medium
                )
                for needs_merge in licensepools_for_work.keys():
                    if needs_merge != work:

                        # Make sure that Work we're about to merge has
                        # nothing but LicensePools whose permanent
                        # work ID matches the permanent work ID of the
                        # Work we're about to merge into.
                        needs_merge.make_exclusive_open_access_for_permanent_work_id(pwid, medium)
                        needs_merge.merge_into(work)

        # At this point we have one, and only one, Work for this
        # permanent work ID. Assign it to every LicensePool whose
        # presentation Edition has that permanent work ID.
        for lp in licensepools:
            lp.work = work
        return work, is_new

    def make_exclusive_open_access_for_permanent_work_id(self, pwid, medium):
        """Ensure that every open-access LicensePool associated with this Work
        has the given PWID and medium. Any non-open-access
        LicensePool, and any LicensePool with a different PWID or a
        different medium, is kicked out and assigned to a different
        Work. LicensePools with no presentation edition or no PWID
        are kicked out.

        In most cases this Work will be the _only_ work for this PWID,
        but inside open_access_for_permanent_work_id this is called as
        a preparatory step for merging two Works, and after the call
        (but before the merge) there may be two Works for a given PWID.
        """
        _db = Session.object_session(self)
        for pool in list(self.license_pools):
            other_work = is_new = None
            if not pool.open_access:
                # This needs to have its own Work--we don't mix
                # open-access and commercial versions of the same book.
                pool.work = None
                if pool.presentation_edition:
                    pool.presentation_edition.work = None
                other_work, is_new = pool.calculate_work()
            elif not pool.presentation_edition:
                # A LicensePool with no presentation edition
                # cannot have an associated Work.
                logging.warn(
                    "LicensePool %r has no presentation edition, setting .work to None.",
                    pool
                )
                pool.work = None
            else:
                e = pool.presentation_edition
                this_pwid = e.permanent_work_id
                if not this_pwid:
                    # A LicensePool with no permanent work ID
                    # cannot have an associated Work.
                    logging.warn(
                        "Presentation edition for LicensePool %r has no PWID, setting .work to None.",
                        pool
                    )
                    e.work = None
                    pool.work = None
                    continue
                if this_pwid != pwid or e.medium != medium:
                    # This LicensePool should not belong to this Work.
                    # Make sure it gets its own Work, creating a new one
                    # if necessary.
                    pool.work = None
                    pool.presentation_edition.work = None
                    other_work, is_new = Work.open_access_for_permanent_work_id(
                        _db, this_pwid, pool.presentation_edition.medium
                    )
            if other_work and is_new:
                other_work.calculate_presentation()

    @property
    def pwids(self):
        """Return the set of permanent work IDs associated with this Work.

        There should only be one permanent work ID associated with a
        given work, but if there is more than one, this will find all
        of them.
        """
        pwids = set()
        for pool in self.license_pools:
            if pool.presentation_edition and pool.presentation_edition.permanent_work_id:
                pwids.add(pool.presentation_edition.permanent_work_id)
        return pwids

    def merge_into(self, other_work):
        """Merge this Work into another Work and delete it."""

        # Neither the source nor the destination work may have any
        # non-open-access LicensePools.
        for w in self, other_work:
            for pool in w.license_pools:
                if not pool.open_access:
                    raise ValueError(

                        "Refusing to merge %r into %r because it would put an open-access LicensePool into the same work as a non-open-access LicensePool." %
                        (self, other_work)
                        )

        my_pwids = self.pwids
        other_pwids = other_work.pwids
        if not my_pwids == other_pwids:
            raise ValueError(
                "Refusing to merge %r into %r because permanent work IDs don't match: %s vs. %s" % (
                    self, other_work, ",".join(sorted(my_pwids)),
                    ",".join(sorted(other_pwids))
                )
            )

        # Every LicensePool associated with this work becomes
        # associated instead with the other work.
        for pool in self.license_pools:
            other_work.license_pools.append(pool)

        # All WorkGenres and WorkCoverageRecords for this Work are
        # deleted. (WorkGenres are deleted via cascade.)
        _db = Session.object_session(self)
        for cr in self.coverage_records:
            _db.delete(cr)
        _db.delete(self)

        other_work.calculate_presentation()

    def set_summary(self, resource):
        self.summary = resource
        # TODO: clean up the content
        if resource and resource.representation:
            self.summary_text = resource.representation.unicode_content
        else:
            self.summary_text = ""
        WorkCoverageRecord.add_for(
            self, operation=WorkCoverageRecord.SUMMARY_OPERATION
        )

    @classmethod
    def with_genre(cls, _db, genre):
        """Find all Works classified under the given genre."""
        if isinstance(genre, basestring):
            genre, ignore = Genre.lookup(_db, genre)
        return _db.query(Work).join(WorkGenre).filter(WorkGenre.genre==genre)

    @classmethod
    def with_no_genres(self, q):
        """Modify a query so it finds only Works that are not classified under
        any genre."""
        q = q.outerjoin(Work.work_genres)
        q = q.options(contains_eager(Work.work_genres))
        q = q.filter(WorkGenre.genre==None)
        return q

    @classmethod
    def from_identifiers(cls, _db, identifiers, base_query=None):
        """Returns all of the works that have one or more license_pools
        associated with either an identifier in the given list or an
        identifier considered equivalent to one of those listed
        """
        identifier_ids = [identifier.id for identifier in identifiers]
        if not identifier_ids:
            return None

        if not base_query:
            # A raw base query that makes no accommodations for works that are
            # suppressed or otherwise undeliverable.
            base_query = _db.query(Work).join(Work.license_pools).\
                join(LicensePool.identifier)

        identifier_ids_subquery = Identifier.recursively_equivalent_identifier_ids_query(
            Identifier.id, levels=1, threshold=0.999)
        identifier_ids_subquery = identifier_ids_subquery.where(Identifier.id.in_(identifier_ids))

        query = base_query.filter(Identifier.id.in_(identifier_ids_subquery))
        return query

    @classmethod
    def reject_covers(cls, _db, works_or_identifiers,
                        search_index_client=None):
        """Suppresses the currently visible covers of a number of Works"""

        works = list(set(works_or_identifiers))
        if not isinstance(works[0], cls):
            # This assumes that everything in the provided list is the
            # same class: either Work or Identifier.
            works = cls.from_identifiers(_db, works_or_identifiers).all()
        work_ids = [w.id for w in works]

        if len(works) == 1:
            logging.info("Suppressing cover for %r", works[0])
        else:
            logging.info("Supressing covers for %i Works", len(works))

        cover_urls = list()
        for work in works:
            # Create a list of the URLs of the works' active cover images.
            edition = work.presentation_edition
            if edition:
                if edition.cover_full_url:
                    cover_urls.append(edition.cover_full_url)
                if edition.cover_thumbnail_url:
                    cover_urls.append(edition.cover_thumbnail_url)

        if not cover_urls:
            # All of the target Works have already had their
            # covers suppressed. Nothing to see here.
            return

        covers = _db.query(Resource).join(Hyperlink.identifier).\
            join(Identifier.licensed_through).filter(
                Resource.url.in_(cover_urls),
                LicensePool.work_id.in_(work_ids)
            )

        editions = list()
        for cover in covers:
            # Record a downvote that will dismiss the Resource.
            cover.reject()
            if len(cover.cover_editions) > 1:
                editions += cover.cover_editions
        flush(_db)

        editions = list(set(editions))
        if editions:
            # More Editions and Works have been impacted by this cover
            # suppression.
            works += [ed.work for ed in editions if ed.work]
            editions = [ed for ed in editions if not ed.work]

        # Remove the cover from the Work and its Edition and reset
        # cached OPDS entries.
        policy = PresentationCalculationPolicy.reset_cover()
        for work in works:
            work.calculate_presentation(
                policy=policy, search_index_client=search_index_client
            )
        for edition in editions:
            edition.calculate_presentation(policy=policy)
        _db.commit()

    def reject_cover(self, search_index_client=None):
        """Suppresses the current cover of the Work"""
        _db = Session.object_session(self)
        self.suppress_covers(
            _db, [self], search_index_client=search_index_client
        )

    def all_editions(self, recursion_level=5):
        """All Editions identified by an Identifier equivalent to
        the identifiers of this Work's license pools.

        `recursion_level` controls how far to go when looking for equivalent
        Identifiers.
        """
        _db = Session.object_session(self)
        identifier_ids_subquery = Identifier.recursively_equivalent_identifier_ids_query(
            LicensePool.identifier_id, levels=recursion_level)
        identifier_ids_subquery = identifier_ids_subquery.where(LicensePool.work_id==self.id)

        q = _db.query(Edition).filter(
            Edition.primary_identifier_id.in_(identifier_ids_subquery)
        )
        return q

    def all_identifier_ids(self, recursion_level=5):
        _db = Session.object_session(self)
        primary_identifier_ids = [
            lp.identifier.id for lp in self.license_pools
            if lp.identifier
        ]
        # Get a dict that maps identifier ids to lists of their equivalents.
        equivalent_lists = Identifier.recursively_equivalent_identifier_ids(
            _db, primary_identifier_ids, recursion_level)

        identifier_ids = set()
        for equivs in equivalent_lists.values():
            identifier_ids.update(equivs)
        return identifier_ids

    @property
    def language_code(self):
        """A single 2-letter language code for display purposes."""
        if not self.language:
            return None
        language = self.language
        if language in LanguageCodes.three_to_two:
            language = LanguageCodes.three_to_two[language]
        return language

    def all_cover_images(self):
        identifier_ids = self.all_identifier_ids()
        return Identifier.resources_for_identifier_ids(
            _db, identifier_ids, Hyperlink.IMAGE).join(
            Resource.representation).filter(
                Representation.mirrored_at!=None).filter(
                Representation.scaled_at!=None).order_by(
                Resource.quality.desc())

    def all_descriptions(self):
        identifier_ids = self.all_identifier_ids()
        return Identifier.resources_for_identifier_ids(
            _db, identifier_ids, Hyperlink.DESCRIPTION).filter(
                Resource.content != None).order_by(
                Resource.quality.desc())


    def set_presentation_edition(self, new_presentation_edition):
        """ Sets presentation edition and lets owned pools and editions know.
            Raises exception if edition to set to is None.
        """
        # only bother if something changed, or if were explicitly told to
        # set (useful for setting to None)
        if not new_presentation_edition:
            error_message = "Trying to set presentation_edition to None on Work [%s]" % self.id
            raise ValueError(error_message)

        self.presentation_edition = new_presentation_edition

        # if the edition is the presentation edition for any license
        # pools, let them know they have a Work.
        for pool in self.presentation_edition.is_presentation_for:
            pool.work = self

    def calculate_presentation_edition(self, policy=None):
        """ Which of this Work's Editions should be used as the default?

        First, every LicensePool associated with this work must have
        its presentation edition set.

        Then, we go through the pools, see which has the best presentation edition,
        and make it our presentation edition.
        """
        changed = False
        policy = policy or PresentationCalculationPolicy()
        if not policy.choose_edition:
            return changed

        # For each owned edition, see if its LicensePool was superceded or suppressed
        # if yes, the edition is unlikely to be the best.
        # An open access pool may be "superceded", if there's a better-quality
        # open-access pool available.
        self.mark_licensepools_as_superceded()
        edition_metadata_changed = False
        old_presentation_edition = self.presentation_edition
        new_presentation_edition = None

        for pool in self.license_pools:
            # a superceded pool's composite edition is not good enough
            # Note:  making the assumption here that we won't have a situation
            # where we marked all of the work's pools as superceded or suppressed.
            if pool.superceded or pool.suppressed:
                continue

            # make sure the pool has most up-to-date idea of its presentation edition,
            # and then ask what it is.
            pool_edition_changed = pool.set_presentation_edition()
            edition_metadata_changed = (
                edition_metadata_changed or
                pool_edition_changed
            )
            potential_presentation_edition = pool.presentation_edition

            # We currently have no real way to choose between
            # competing presentation editions. But it doesn't matter much
            # because in the current system there should never be more
            # than one non-superceded license pool per Work.
            #
            # So basically we pick the first available edition and
            # make it the presentation edition.
            if (not new_presentation_edition
                or (potential_presentation_edition is old_presentation_edition and old_presentation_edition)):
                # We would prefer not to change the Work's presentation
                # edition unnecessarily, so if the current presentation
                # edition is still an option, choose it.
                new_presentation_edition = potential_presentation_edition

        if ((self.presentation_edition != new_presentation_edition) and new_presentation_edition != None):
            # did we find a pool whose presentation edition was better than the work's?
            self.set_presentation_edition(new_presentation_edition)

        # tell everyone else we tried to set work's presentation edition
        WorkCoverageRecord.add_for(
            self, operation=WorkCoverageRecord.CHOOSE_EDITION_OPERATION
        )

        changed = (
            edition_metadata_changed or
            old_presentation_edition != self.presentation_edition
        )
        return changed


    def calculate_presentation(
        self, policy=None, search_index_client=None, exclude_search=False,
        default_fiction=False, default_audience=Classifier.AUDIENCE_ADULT
    ):
        """Make a Work ready to show to patrons.

        Call calculate_presentation_edition() to find the best-quality presentation edition
        that could represent this work.

        Then determine the following information, global to the work:

        * Subject-matter classifications for the work.
        * Whether or not the work is fiction.
        * The intended audience for the work.
        * The best available summary for the work.
        * The overall popularity of the work.
        """

        # Gather information up front so we can see if anything
        # actually changed.
        changed = False
        edition_changed = False
        classification_changed = False

        policy = policy or PresentationCalculationPolicy()

        edition_changed = self.calculate_presentation_edition(policy)

        if policy.choose_cover:
            cover_changed = self.presentation_edition.calculate_presentation(policy)
            edition_changed = edition_changed or cover_changed

        summary = self.summary
        summary_text = self.summary_text
        quality = self.quality

        # If we find a cover or description that comes direct from a
        # license source, it may short-circuit the process of finding
        # a good cover or description.
        licensed_data_sources = set()
        for pool in self.license_pools:
            # Descriptions from Gutenberg are useless, so we
            # specifically exclude it from being a privileged data
            # source.
            if pool.data_source.name != DataSource.GUTENBERG:
                licensed_data_sources.add(pool.data_source)

        if policy.classify or policy.choose_summary or policy.calculate_quality:
            # Find all related IDs that might have associated descriptions,
            # classifications, or measurements.
            _db = Session.object_session(self)

            identifier_ids = self.all_identifier_ids()
        else:
            identifier_ids = []

        if policy.classify:
            classification_changed = self.assign_genres(identifier_ids,
                                                        default_fiction=default_fiction,
                                                        default_audience=default_audience)
            WorkCoverageRecord.add_for(
                self, operation=WorkCoverageRecord.CLASSIFY_OPERATION
            )

        if policy.choose_summary:
            staff_data_source = DataSource.lookup(_db, DataSource.LIBRARY_STAFF)
            summary, summaries = Identifier.evaluate_summary_quality(
                _db, identifier_ids, [staff_data_source, licensed_data_sources]
            )
            # TODO: clean up the content
            self.set_summary(summary)

        if policy.calculate_quality:
            # In the absense of other data, we will make a rough
            # judgement as to the quality of a book based on the
            # license source. Commercial data sources have higher
            # default quality, because it's presumed that a librarian
            # put some work into deciding which books to buy.
            default_quality = None
            for source in licensed_data_sources:
                q = self.default_quality_by_data_source.get(
                    source.name, None
                )
                if q is None:
                    continue
                if default_quality is None or q > default_quality:
                    default_quality = q

            if not default_quality:
                # if we still haven't found anything of a quality measurement,
                # then at least make it an integer zero, not none.
                default_quality = 0
            self.calculate_quality(identifier_ids, default_quality)

        if self.summary_text:
            if isinstance(self.summary_text, unicode):
                new_summary_text = self.summary_text
            else:
                new_summary_text = self.summary_text.decode("utf8")
        else:
            new_summary_text = self.summary_text

        changed = (
            edition_changed or
            classification_changed or
            summary != self.summary or
            summary_text != new_summary_text or
            float(quality) != float(self.quality)
        )

        if changed:
            # last_update_time tracks the last time the data actually
            # changed, not the last time we checked whether or not to
            # change it.
            self.last_update_time = datetime.datetime.utcnow()

        if changed or policy.regenerate_opds_entries:
            self.calculate_opds_entries()

        if (changed or policy.update_search_index) and not exclude_search:
            self.external_index_needs_updating()

        # Now that everything's calculated, print it out.
        if policy.verbose:
            if changed:
                changed = "changed"
                representation = self.detailed_representation
            else:
                # TODO: maybe change changed to a boolean, and return it as method result
                changed = "unchanged"
                representation = repr(self)
            logging.info("Presentation %s for work: %s", changed, representation)

    @property
    def detailed_representation(self):
        """A description of this work more detailed than repr()"""
        l = ["%s (by %s)" % (self.title, self.author)]
        l.append(" language=%s" % self.language)
        l.append(" quality=%s" % self.quality)

        if self.presentation_edition and self.presentation_edition.primary_identifier:
            primary_identifier = self.presentation_edition.primary_identifier
        else:
            primary_identifier=None
        l.append(" primary id=%s" % primary_identifier)
        if self.fiction:
            fiction = "Fiction"
        elif self.fiction == False:
            fiction = "Nonfiction"
        else:
            fiction = "???"
        if self.target_age and (self.target_age.upper or self.target_age.lower):
            target_age = " age=" + self.target_age_string
        else:
            target_age = ""
        l.append(" %(fiction)s a=%(audience)s%(target_age)r" % (
                dict(fiction=fiction,
                     audience=self.audience, target_age=target_age)))
        l.append(" " + ", ".join(repr(wg) for wg in self.work_genres))

        if self.cover_full_url:
            l.append(" Full cover: %s" % self.cover_full_url)
        else:
            l.append(" No full cover.")

        if self.cover_thumbnail_url:
            l.append(" Cover thumbnail: %s" % self.cover_thumbnail_url)
        else:
            l.append(" No thumbnail cover.")

        downloads = []
        expect_downloads = False
        for pool in self.license_pools:
            if pool.superceded:
                continue
            if pool.open_access:
                expect_downloads = True
            for lpdm in pool.delivery_mechanisms:
                if lpdm.resource and lpdm.resource.final_url:
                    downloads.append(lpdm.resource)

        if downloads:
            l.append(" Open-access downloads:")
            for r in downloads:
                l.append("  " + r.final_url)
        elif expect_downloads:
            l.append(" Expected open-access downloads but found none.")
        def _ensure(s):
            if not s:
                return ""
            elif isinstance(s, unicode):
                return s
            else:
                return s.decode("utf8", "replace")

        if self.summary and self.summary.representation:
            snippet = _ensure(self.summary.representation.content)[:100]
            d = " Description (%.2f) %s" % (self.summary.quality, snippet)
            l.append(d)

        l = [_ensure(s) for s in l]
        return u"\n".join(l)

    def calculate_opds_entries(self, verbose=True):
        from opds import (
            AcquisitionFeed,
            Annotator,
            VerboseAnnotator,
        )
        _db = Session.object_session(self)
        simple = AcquisitionFeed.single_entry(_db, self, Annotator,
                                              force_create=True)
        if simple is not None:
            self.simple_opds_entry = unicode(etree.tostring(simple))
        verbose = AcquisitionFeed.single_entry(_db, self, VerboseAnnotator,
                                               force_create=True)
        if verbose is not None:
            self.verbose_opds_entry = unicode(etree.tostring(verbose))
        WorkCoverageRecord.add_for(
            self, operation=WorkCoverageRecord.GENERATE_OPDS_OPERATION
        )

    def external_index_needs_updating(self):
        """Mark this work as needing to have its search document reindexed.

        This is a more efficient alternative to reindexing immediately,
        since these WorkCoverageRecords are handled in large batches.
        """
        _db = Session.object_session(self)
        operation = WorkCoverageRecord.UPDATE_SEARCH_INDEX_OPERATION
        record, is_new = WorkCoverageRecord.add_for(
            self, operation=operation, status=CoverageRecord.REGISTERED
        )
        return record

    def update_external_index(self, client, add_coverage_record=True):
        """Create a WorkCoverageRecord so that this work's
        entry in the search index can be modified or deleted.

        This method is deprecated -- call
        external_index_needs_updating() instead.
        """
        self.external_index_needs_updating()

    def set_presentation_ready(
        self, as_of=None, search_index_client=None, exclude_search=False
    ):
        as_of = as_of or datetime.datetime.utcnow()
        self.presentation_ready = True
        self.presentation_ready_exception = None
        self.presentation_ready_attempt = as_of
        self.random = random.random()
        if not exclude_search:
            self.external_index_needs_updating()

    def set_presentation_ready_based_on_content(self, search_index_client=None):
        """Set this work as presentation ready, if it appears to
        be ready based on its data.

        Presentation ready means the book is ready to be shown to
        patrons and (pending availability) checked out. It doesn't
        necessarily mean the presentation is complete.

        The absolute minimum data necessary is a title, a language,
        and a fiction/nonfiction status. We don't need a cover or an
        author -- we can fill in that info later if it exists.
        """

        if (not self.presentation_edition
            or not self.license_pools
            or not self.title
            or not self.language
            or self.fiction is None
        ):
            self.presentation_ready = False
            # The next time the search index WorkCoverageRecords are
            # processed, this work will be removed from the search
            # index.
            self.external_index_needs_updating()
        else:
            self.set_presentation_ready(search_index_client=search_index_client)

    def calculate_quality(self, identifier_ids, default_quality=0):
        _db = Session.object_session(self)
        quantities = [Measurement.POPULARITY, Measurement.RATING,
                      Measurement.DOWNLOADS, Measurement.QUALITY]
        measurements = _db.query(Measurement).filter(
            Measurement.identifier_id.in_(identifier_ids)).filter(
                Measurement.is_most_recent==True).filter(
                    Measurement.quantity_measured.in_(quantities)).all()

        self.quality = Measurement.overall_quality(
            measurements, default_value=default_quality)
        WorkCoverageRecord.add_for(
            self, operation=WorkCoverageRecord.QUALITY_OPERATION
        )

    def assign_genres(self, identifier_ids, default_fiction=False, default_audience=Classifier.AUDIENCE_ADULT):
        """Set classification information for this work based on the
        subquery to get equivalent identifiers.

        :return: A boolean explaining whether or not any data actually
        changed.
        """
        classifier = WorkClassifier(self)

        old_fiction = self.fiction
        old_audience = self.audience
        old_target_age = self.target_age

        _db = Session.object_session(self)
        classifications = Identifier.classifications_for_identifier_ids(
            _db, identifier_ids
        )
        for classification in classifications:
            classifier.add(classification)

        (genre_weights, self.fiction, self.audience,
         target_age) = classifier.classify(default_fiction=default_fiction,
                                           default_audience=default_audience)
        self.target_age = tuple_to_numericrange(target_age)

        workgenres, workgenres_changed = self.assign_genres_from_weights(
            genre_weights
        )

        classification_changed = (
            workgenres_changed or
            old_fiction != self.fiction or
            old_audience != self.audience or
            numericrange_to_tuple(old_target_age) != target_age
        )

        return classification_changed

    def assign_genres_from_weights(self, genre_weights):
        # Assign WorkGenre objects to the remainder.
        changed = False
        _db = Session.object_session(self)
        total_genre_weight = float(sum(genre_weights.values()))
        workgenres = []
        current_workgenres = _db.query(WorkGenre).filter(WorkGenre.work==self)
        by_genre = dict()
        for wg in current_workgenres:
            by_genre[wg.genre] = wg
        for g, score in genre_weights.items():
            affinity = score / total_genre_weight
            if not isinstance(g, Genre):
                g, ignore = Genre.lookup(_db, g.name)
            if g in by_genre:
                wg = by_genre[g]
                is_new = False
                del by_genre[g]
            else:
                wg, is_new = get_one_or_create(
                    _db, WorkGenre, work=self, genre=g)
            if is_new or round(wg.affinity,2) != round(affinity, 2):
                changed = True
            wg.affinity = affinity
            workgenres.append(wg)

        # Any WorkGenre objects left over represent genres the Work
        # was once classified under, but is no longer. Delete them.
        for wg in by_genre.values():
            _db.delete(wg)
            changed = True

        # ensure that work_genres is up to date without having to read from database again
        self.work_genres = workgenres

        return workgenres, changed


    def assign_appeals(self, character, language, setting, story,
                       cutoff=0.20):
        """Assign the given appeals to the corresponding database fields,
        as well as calculating the primary and secondary appeal.
        """
        self.appeal_character = character
        self.appeal_language = language
        self.appeal_setting = setting
        self.appeal_story = story

        c = Counter()
        c[self.CHARACTER_APPEAL] = character
        c[self.LANGUAGE_APPEAL] = language
        c[self.SETTING_APPEAL] = setting
        c[self.STORY_APPEAL] = story
        primary, secondary = c.most_common(2)
        if primary[1] > cutoff:
            self.primary_appeal = primary[0]
        else:
            self.primary_appeal = self.UNKNOWN_APPEAL

        if secondary[1] > cutoff:
            self.secondary_appeal = secondary[0]
        else:
            self.secondary_appeal = self.NO_APPEAL

    @classmethod
    def to_search_documents(cls, works):
        """Generate search documents for these Works.

        This is done by constructing an extremely complicated
        SQL query. The code is ugly, but it's about 100 times
        faster than using python to create documents for
        each work individually. When working on the search
        index, it's very important for this to be fast.
        """

        if not works:
            return []

        _db = Session.object_session(works[0])

        # If this is a batch of search documents, postgres needs extra working
        # memory to process the query quickly.
        if len(works) > 50:
            _db.execute("set work_mem='200MB'")

        # This query gets relevant columns from Work and Edition for the Works we're
        # interested in. The work_id, edition_id, and identifier_id columns are used
        # by other subqueries to filter, and the remaining columns are used directly
        # to create the json document.
        works_alias = select(
            [Work.id.label('work_id'),
             Edition.id.label('edition_id'),
             Edition.primary_identifier_id.label('identifier_id'),
             Edition.title,
             Edition.subtitle,
             Edition.series,
             Edition.language,
             Edition.sort_title,
             Edition.author,
             Edition.sort_author,
             Edition.medium,
             Edition.publisher,
             Edition.imprint,
             Edition.permanent_work_id,
             Work.fiction,
             Work.audience,
             Work.summary_text,
             Work.quality,
             Work.rating,
             Work.popularity,
            ],
            Work.id.in_((w.id for w in works))
        ).select_from(
            join(
                Work, Edition,
                Work.presentation_edition_id==Edition.id
            )
        ).alias('works_alias')

        # This subquery gets Collection IDs for collections
        # that own more than zero licenses for this book.
        collections = select(
            [LicensePool.collection_id]
        ).where(
            and_(
                LicensePool.work_id==literal_column(works_alias.name + '.' + works_alias.c.work_id.name),
                or_(LicensePool.open_access, LicensePool.licenses_owned>0)
            )
        ).alias("collections_subquery")

        # Create a json array from the set of Collections.
        collections_json = select(
            [func.array_to_json(
                    func.array_agg(
                        func.row_to_json(
                            literal_column(collections.name)
                        )))]
        ).select_from(collections)

        # This subquery gets Contributors, filtered on edition_id.
        contributors = select(
            [Contributor.sort_name,
             Contributor.family_name,
             Contribution.role,
            ]
        ).where(
            Contribution.edition_id==literal_column(works_alias.name + "." + works_alias.c.edition_id.name)
        ).select_from(
            join(
                Contributor, Contribution,
                Contributor.id==Contribution.contributor_id
            )
        ).alias("contributors_subquery")

        # Create a json array from the set of Contributors.
        contributors_json = select(
            [func.array_to_json(
                    func.array_agg(
                        func.row_to_json(
                            literal_column(contributors.name)
                        )))]
        ).select_from(contributors)


        # For Classifications, use a subquery to get recursively equivalent Identifiers
        # for the Edition's primary_identifier_id.
        identifiers = Identifier.recursively_equivalent_identifier_ids_query(
            literal_column(works_alias.name + "." + works_alias.c.identifier_id.name),
            levels=5, threshold=0.5)

        # Map our constants for Subject type to their URIs.
        scheme_column = case(
            [(Subject.type==key, literal_column("'%s'" % val)) for key, val in Subject.uri_lookup.items()]
        )

        # If the Subject has a name, use that, otherwise use the Subject's identifier.
        # Also, 3M's classifications have slashes, e.g. "FICTION/Adventure". Make sure
        # we get separated words for search.
        term_column = func.replace(case([(Subject.name != None, Subject.name)], else_=Subject.identifier), "/", " ")

        # Normalize by dividing each weight by the sum of the weights for that Identifier's Classifications.
        weight_column = func.sum(Classification.weight) / func.sum(func.sum(Classification.weight)).over()

        # The subquery for Subjects, with those three columns. The labels will become keys in json objects.
        subjects = select(
            [scheme_column.label('scheme'),
             term_column.label('term'),
             weight_column.label('weight'),
            ],
            # Only include Subjects with terms that are useful for search.
            and_(Subject.type.in_(Subject.TYPES_FOR_SEARCH),
                 term_column != None)
        ).group_by(
            scheme_column, term_column
        ).where(
            Classification.identifier_id.in_(identifiers)
        ).select_from(
            join(Classification, Subject, Classification.subject_id==Subject.id)
        ).alias("subjects_subquery")

        # Create a json array for the set of Subjects.
        subjects_json = select(
            [func.array_to_json(
                    func.array_agg(
                        func.row_to_json(
                            literal_column(subjects.name)
                        )))]
        ).select_from(subjects)


        # Subquery for genres.
        genres = select(
            # All Genres have the same scheme - the simplified genre URI.
            [literal_column("'%s'" % Subject.SIMPLIFIED_GENRE).label('scheme'),
             Genre.name,
             Genre.id.label('term'),
             WorkGenre.affinity.label('weight'),
            ]
        ).where(
            WorkGenre.work_id==literal_column(works_alias.name + "." + works_alias.c.work_id.name)
        ).select_from(
            join(WorkGenre, Genre, WorkGenre.genre_id==Genre.id)
        ).alias("genres_subquery")

        # Create a json array for the set of Genres.
        genres_json = select(
            [func.array_to_json(
                    func.array_agg(
                        func.row_to_json(
                            literal_column(genres.name)
                        )))]
        ).select_from(genres)


        # When we set an inclusive target age range, the upper bound is converted to
        # exclusive and is 1 + our original upper bound, so we need to subtract 1.
        upper_column = func.upper(Work.target_age) - 1

        # Subquery for target age. This has to be a subquery so it can become a
        # nested object in the final json.
        target_age = select(
            [func.lower(Work.target_age).label('lower'),
             upper_column.label('upper'),
            ]
        ).where(
            Work.id==literal_column(works_alias.name + "." + works_alias.c.work_id.name)
        ).alias('target_age_subquery')
        # Create the target age json object.
        target_age_json = select(
            [func.row_to_json(literal_column(target_age.name))]
        ).select_from(target_age)


        # Now, create a query that brings together everything we need for the final
        # search document.
        search_data = select(
            [works_alias.c.work_id.label("_id"),
             works_alias.c.title,
             works_alias.c.subtitle,
             works_alias.c.series,
             works_alias.c.language,
             works_alias.c.sort_title,
             works_alias.c.author,
             works_alias.c.sort_author,
             works_alias.c.medium,
             works_alias.c.publisher,
             works_alias.c.imprint,
             works_alias.c.permanent_work_id,

             # Convert true/false to "Fiction"/"Nonfiction".
             case(
                    [(works_alias.c.fiction==True, literal_column("'Fiction'"))],
                    else_=literal_column("'Nonfiction'")
                    ).label("fiction"),

             # Replace "Young Adult" with "YoungAdult" and "Adults Only" with "AdultsOnly".
             func.replace(works_alias.c.audience, " ", "").label('audience'),

             works_alias.c.summary_text.label('summary'),
             works_alias.c.quality,
             works_alias.c.rating,
             works_alias.c.popularity,

             # Here are all the subqueries.
             collections_json.label("collections"),
             contributors_json.label("contributors"),
             subjects_json.label("classifications"),
             genres_json.label('genres'),
             target_age_json.label('target_age'),
            ]
        ).select_from(
            works_alias
        ).alias("search_data_subquery")

        # Finally, convert everything to json.
        search_json = select(
            [func.row_to_json(
                    literal_column(search_data.name)
                )]
        ).select_from(search_data)

        result = _db.execute(search_json)
        if result:
            return [r[0] for r in result]

    def to_search_document(self):
        """Generate a search document for this Work."""
        return Work.to_search_documents([self])[0]

    def mark_licensepools_as_superceded(self):
        """Make sure that all but the single best open-access LicensePool for
        this Work are superceded. A non-open-access LicensePool should
        never be superceded, and this method will mark them as
        un-superceded.
        """
        champion_open_access_license_pool = None
        for pool in self.license_pools:
            if not pool.open_access:
                pool.superceded = False
                continue
            if pool.better_open_access_pool_than(champion_open_access_license_pool):
                if champion_open_access_license_pool:
                    champion_open_access_license_pool.superceded = True
                champion_open_access_license_pool = pool
                pool.superceded = False
            else:
                pool.superceded = True

    @classmethod
    def restrict_to_custom_lists_from_data_source(
            cls, _db, base_query, data_source, on_list_as_of=None):
        """Annotate a query that joins Work against Edition to match only
        Works that are on a custom list from the given data source."""

        condition = CustomList.data_source==data_source
        return cls._restrict_to_customlist_subquery_condition(
            _db, base_query, condition, on_list_as_of)

    @classmethod
    def restrict_to_custom_lists(
            cls, _db, base_query, custom_lists, on_list_as_of=None):
        """Annotate a query that joins Work against Edition to match only
        Works that are on one of the given custom lists."""
        condition = CustomList.id.in_([x.id for x in custom_lists])
        return cls._restrict_to_customlist_subquery_condition(
            _db, base_query, condition, on_list_as_of)

    @classmethod
    def _restrict_to_customlist_subquery_condition(
            cls, _db, base_query, condition, on_list_as_of=None):
        """Annotate a query that joins Work against Edition to match only
        Works that are on a custom list from the given data source."""
        # Find works that are on a list that meets the given condition.
        qu = base_query.join(LicensePool.custom_list_entries).join(
            CustomListEntry.customlist)
        if on_list_as_of:
            qu = qu.filter(
                CustomListEntry.most_recent_appearance >= on_list_as_of)
        qu = qu.filter(condition)
        return qu

    def classifications_with_genre(self):
        _db = Session.object_session(self)
        identifier = self.presentation_edition.primary_identifier
        return _db.query(Classification) \
            .join(Subject) \
            .filter(Classification.identifier_id == identifier.id) \
            .filter(Subject.genre_id != None) \
            .order_by(Classification.weight.desc())

    def top_genre(self):
        _db = Session.object_session(self)
        genre = _db.query(Genre) \
            .join(WorkGenre) \
            .filter(WorkGenre.work_id == self.id) \
            .order_by(WorkGenre.affinity.desc()) \
            .first()
        return genre.name if genre else None


# Used for quality filter queries.
Index("ix_works_audience_target_age_quality_random", Work.audience, Work.target_age, Work.quality, Work.random)
Index("ix_works_audience_fiction_quality_random", Work.audience, Work.fiction, Work.quality, Work.random)

class Measurement(Base):
    """A  measurement of some numeric quantity associated with a
    Identifier.
    """
    __tablename__ = 'measurements'

    # Some common measurement types
    POPULARITY = u"http://librarysimplified.org/terms/rel/popularity"
    QUALITY = u"http://librarysimplified.org/terms/rel/quality"
    PUBLISHED_EDITIONS = u"http://librarysimplified.org/terms/rel/editions"
    HOLDINGS = u"http://librarysimplified.org/terms/rel/holdings"
    RATING = u"http://schema.org/ratingValue"
    DOWNLOADS = u"https://schema.org/UserDownloads"
    PAGE_COUNT = u"https://schema.org/numberOfPages"
    AWARDS = u"http://librarysimplified.org/terms/rel/awards"

    GUTENBERG_FAVORITE = u"http://librarysimplified.org/terms/rel/lists/gutenberg-favorite"

    # If a book's popularity measurement is found between index n and
    # index n+1 on this list, it is in the nth percentile for
    # popularity and its 'popularity' value should be n * 0.01.
    #
    # These values are empirically determined and may change over
    # time.
    POPULARITY_PERCENTILES = {
        DataSource.OVERDRIVE : [1, 1, 1, 2, 2, 2, 3, 3, 4, 4, 5, 5, 6, 6, 7, 7, 8, 9, 9, 10, 10, 11, 12, 13, 14, 15, 15, 16, 18, 19, 20, 21, 22, 24, 25, 26, 28, 30, 31, 33, 35, 37, 39, 41, 43, 46, 48, 51, 53, 56, 59, 63, 66, 70, 74, 78, 82, 87, 92, 97, 102, 108, 115, 121, 128, 135, 142, 150, 159, 168, 179, 190, 202, 216, 230, 245, 260, 277, 297, 319, 346, 372, 402, 436, 478, 521, 575, 632, 702, 777, 861, 965, 1100, 1248, 1428, 1665, 2020, 2560, 3535, 5805],
        DataSource.AMAZON : [14937330, 1974074, 1702163, 1553600, 1432635, 1327323, 1251089, 1184878, 1131998, 1075720, 1024272, 978514, 937726, 898606, 868506, 837523, 799879, 770211, 743194, 718052, 693932, 668030, 647121, 627642, 609399, 591843, 575970, 559942, 540713, 524397, 511183, 497576, 483884, 470850, 458438, 444475, 432528, 420088, 408785, 398420, 387895, 377244, 366837, 355406, 344288, 333747, 324280, 315002, 305918, 296420, 288522, 279185, 270824, 262801, 253865, 246224, 238239, 230537, 222611, 215989, 208641, 202597, 195817, 188939, 181095, 173967, 166058, 160032, 153526, 146706, 139981, 133348, 126689, 119201, 112447, 106795, 101250, 96534, 91052, 85837, 80619, 75292, 69957, 65075, 59901, 55616, 51624, 47598, 43645, 39403, 35645, 31795, 27990, 24496, 20780, 17740, 14102, 10498, 7090, 3861],

        # This is as measured by the criteria defined in
        # ContentCafeSOAPClient.estimate_popularity(), in which
        # popularity is the maximum of a) the largest number of books
        # ordered in a single month within the last year, or b)
        # one-half the largest number of books ever ordered in a
        # single month.
        DataSource.CONTENT_CAFE : [0, 1, 1, 1, 1, 1, 1, 1, 1, 1, 1, 1, 1, 1, 1, 1, 1, 1, 1, 1, 1, 1, 1, 1, 1, 1, 1, 1, 1, 1, 1, 1, 1, 1, 1, 1, 1, 1, 1, 1, 1, 1, 1, 1, 1, 1, 1, 1, 2, 2, 2, 2, 2, 2, 2, 2, 2, 2, 2, 2, 2, 2, 2, 2, 2, 2, 2, 2, 3, 3, 3, 3, 3, 3, 3, 3, 3, 4, 4, 4, 4, 4, 4, 5, 5, 5, 5, 6, 6, 7, 8, 9, 10, 11, 14, 18, 25, 41, 125, 387]

        # This is a percentile list of OCLC Work IDs and OCLC Numbers
        # associated with Project Gutenberg texts via OCLC Linked
        # Data.
        #
        # TODO: Calculate a separate distribution for more modern works.
        # DataSource.OCLC_LINKED_DATA : [1, 1, 1, 1, 1, 1, 1, 1, 1, 1, 1, 1, 1, 1, 1, 1, 1, 1, 1, 1, 1, 1, 1, 1, 1, 1, 1, 1, 1, 1, 1, 1, 1, 1, 1, 1, 1, 1, 1, 1, 1, 1, 1, 1, 1, 1, 1, 1, 1, 2, 2, 2, 2, 2, 2, 2, 2, 2, 2, 2, 2, 2, 2, 2, 2, 2, 2, 3, 3, 3, 3, 3, 3, 3, 3, 4, 4, 4, 4, 5, 5, 5, 5, 6, 6, 7, 7, 8, 8, 9, 10, 11, 12, 14, 15, 18, 21, 29, 41, 81],
    }

    DOWNLOAD_PERCENTILES = {
        DataSource.GUTENBERG : [0, 1, 2, 3, 4, 5, 5, 6, 7, 7, 8, 8, 9, 9, 10, 10, 11, 12, 12, 12, 13, 14, 14, 15, 15, 16, 16, 17, 18, 18, 19, 19, 20, 21, 21, 22, 23, 23, 24, 25, 26, 27, 28, 28, 29, 30, 32, 33, 34, 35, 36, 37, 38, 40, 41, 43, 45, 46, 48, 50, 52, 55, 57, 60, 62, 65, 69, 72, 76, 79, 83, 87, 93, 99, 106, 114, 122, 130, 140, 152, 163, 179, 197, 220, 251, 281, 317, 367, 432, 501, 597, 658, 718, 801, 939, 1065, 1286, 1668, 2291, 4139]
    }

    RATING_SCALES = {
        DataSource.OVERDRIVE : [1, 5],
        DataSource.AMAZON : [1, 5],
        DataSource.UNGLUE_IT: [1, 5],
        DataSource.NOVELIST: [0, 5]
    }

    id = Column(Integer, primary_key=True)

    # A Measurement is always associated with some Identifier.
    identifier_id = Column(
        Integer, ForeignKey('identifiers.id'), index=True)

    # A Measurement always comes from some DataSource.
    data_source_id = Column(
        Integer, ForeignKey('datasources.id'), index=True)

    # The quantity being measured.
    quantity_measured = Column(Unicode, index=True)

    # The measurement itself.
    value = Column(Float)

    # The measurement normalized to a 0...1 scale.
    _normalized_value = Column(Float, name="normalized_value")

    # How much weight should be assigned this measurement, relative to
    # other measurements of the same quantity from the same source.
    weight = Column(Float, default=1)

    # When the measurement was taken
    taken_at = Column(DateTime, index=True)

    # True if this is the most recent measurement of this quantity for
    # this Identifier.
    #
    is_most_recent = Column(Boolean, index=True)

    def __repr__(self):
        return "%s(%r)=%s (norm=%.2f)" % (
            self.quantity_measured, self.identifier, self.value,
            self.normalized_value or 0)

    @classmethod
    def overall_quality(cls, measurements, popularity_weight=0.3,
                        rating_weight=0.7, default_value=0):
        """Turn a bunch of measurements into an overall measure of quality."""
        if popularity_weight + rating_weight != 1.0:
            raise ValueError(
                "Popularity weight and rating weight must sum to 1! (%.2f + %.2f)" % (
                    popularity_weight, rating_weight)
        )
        popularities = []
        ratings = []
        qualities = []
        for m in measurements:
            l = None
            if m.quantity_measured in (cls.POPULARITY, cls.DOWNLOADS):
                l = popularities
            elif m.quantity_measured == cls.RATING:
                l = ratings
            elif m.quantity_measured == cls.QUALITY:
                l = qualities
            if l is not None:
                l.append(m)
        popularity = cls._average_normalized_value(popularities)
        rating = cls._average_normalized_value(ratings)
        quality = cls._average_normalized_value(qualities)
        if popularity is None and rating is None and quality is None:
            # We have absolutely no idea about the quality of this work.
            return default_value
        if popularity is not None and rating is None and quality is None:
            # Our idea of the quality depends entirely on the work's popularity.
            return popularity
        if rating is not None and popularity is None and quality is None:
            # Our idea of the quality depends entirely on the work's rating.
            return rating
        if quality is not None and rating is None and popularity is None:
            # Our idea of the quality depends entirely on the work's quality scores.
            return quality

        # We have at least two of the three... but which two?
        if popularity is None:
            # We have rating and quality but not popularity.
            final = rating
        elif rating is None:
            # We have quality and popularity but not rating.
            final = popularity
        else:
            # We have popularity and rating but not quality.
            final = (popularity * popularity_weight) + (rating * rating_weight)
            logging.debug(
                "(%.2f * %.2f) + (%.2f * %.2f) = %.2f",
                popularity, popularity_weight, rating, rating_weight, final
            )
        if quality:
            logging.debug("Popularity+Rating: %.2f, Quality: %.2f" % (final, quality))
            final = (final / 2) + (quality / 2)
            logging.debug("Final value: %.2f" % final)
        return final

    @classmethod
    def _average_normalized_value(cls, measurements):
        num_measurements = 0
        measurement_total = 0
        for m in measurements:
            v = m.normalized_value
            if v is None:
                continue
            num_measurements += m.weight
            measurement_total += (v * m.weight)
        if num_measurements:
            return measurement_total / num_measurements
        else:
            return None

    @property
    def normalized_value(self):
        if self._normalized_value:
            pass
        elif not self.value:
            return None
        elif (self.quantity_measured == self.POPULARITY
              and self.data_source.name in self.POPULARITY_PERCENTILES):
            d = self.POPULARITY_PERCENTILES[self.data_source.name]
            position = bisect.bisect_left(d, self.value)
            self._normalized_value = position * 0.01
        elif (self.quantity_measured == self.DOWNLOADS
              and self.data_source.name in self.DOWNLOAD_PERCENTILES):
            d = self.DOWNLOAD_PERCENTILES[self.data_source.name]
            position = bisect.bisect_left(d, self.value)
            self._normalized_value = position * 0.01
        elif (self.quantity_measured == self.RATING
              and self.data_source.name in self.RATING_SCALES):
            scale_min, scale_max = self.RATING_SCALES[self.data_source.name]
            width = float(scale_max-scale_min)
            value = self.value-scale_min
            self._normalized_value = value / width
        elif self.data_source.name == DataSource.METADATA_WRANGLER:
            # Data from the metadata wrangler comes in pre-normalized.
            self._normalized_value = self.value

        return self._normalized_value


class LicensePoolDeliveryMechanism(Base):
    """A mechanism for delivering a specific book from a specific
    distributor.

    It's presumed that all LicensePools for a given DataSource and
    Identifier have the same set of LicensePoolDeliveryMechanisms.

    This is mostly an association class between DataSource, Identifier and
    DeliveryMechanism, but it also may incorporate a specific Resource
    (i.e. a static link to a downloadable file) which explains exactly
    where to go for delivery.
    """
    __tablename__ = 'licensepooldeliveries'

    id = Column(Integer, primary_key=True)

    data_source_id = Column(
        Integer, ForeignKey('datasources.id'), index=True, nullable=False
    )

    identifier_id = Column(
        Integer, ForeignKey('identifiers.id'), index=True, nullable=False
    )

    delivery_mechanism_id = Column(
        Integer, ForeignKey('deliverymechanisms.id'),
        index=True,
        nullable=False
    )

    resource_id = Column(Integer, ForeignKey('resources.id'), nullable=True)

    # One LicensePoolDeliveryMechanism may fulfill many Loans.
    fulfills = relationship("Loan", backref="fulfillment")

    # One LicensePoolDeliveryMechanism may be associated with one RightsStatus.
    rightsstatus_id = Column(
        Integer, ForeignKey('rightsstatus.id'), index=True)

    @classmethod
    def set(cls, data_source, identifier, content_type, drm_scheme, rights_uri,
            resource=None):
        """Register the fact that a distributor makes a title available in a
        certain format.

        :param data_source: A DataSource identifying the distributor.
        :param identifier: An Identifier identifying the title.
        :param content_type: The title is available in this media type.
        :param drm_scheme: Access to the title is confounded by this
            DRM scheme.
        :param rights_uri: A URI representing the public's rights to the
            title.
        :param resource: A Resource representing the book itself in
            a freely redistributable form.
        """
        _db = Session.object_session(data_source)
        delivery_mechanism, ignore = DeliveryMechanism.lookup(
            _db, content_type, drm_scheme
        )
        rights_status = RightsStatus.lookup(_db, rights_uri)
        lpdm, ignore = get_one_or_create(
            _db, LicensePoolDeliveryMechanism,
            identifier=identifier,
            data_source=data_source,
            delivery_mechanism=delivery_mechanism,
            resource=resource
        )
        lpdm.rights_status = rights_status

        # Creating or modifying a LPDM might change the open-access status
        # of all LicensePools for that DataSource/Identifier.
        for pool in lpdm.license_pools:
            pool.set_open_access_status()
        return lpdm

    @property
    def is_open_access(self):
        """Is this an open-access delivery mechanism?"""
        return (self.rights_status
                and self.rights_status.uri in RightsStatus.OPEN_ACCESS)

    def delete(self):
        """Delete a LicensePoolDeliveryMechanism."""
        _db = Session.object_session(self)
        pools = list(self.license_pools)
        _db.delete(self)
        # The deletion of a LicensePoolDeliveryMechanism might affect
        # the open-access status of its associated LicensePools.
        for pool in pools:
            pool.set_open_access_status()

    def set_rights_status(self, uri):
        _db = Session.object_session(self)
        status = RightsStatus.lookup(_db, uri)
        self.rights_status = status
        # A change to a LicensePoolDeliveryMechanism's rights status
        # might affect the open-access status of its associated
        # LicensePools.
        for pool in self.license_pools:
            pool.set_open_access_status()
        return status

    @property
    def license_pools(self):
        """Find all LicensePools for this LicensePoolDeliveryMechanism.
        """
        _db = Session.object_session(self)
        return _db.query(LicensePool).filter(
            LicensePool.data_source==self.data_source).filter(
                LicensePool.identifier==self.identifier)

    def __repr__(self):
        return "<LicensePoolDeliveryMechanism: data_source=%s, identifier=%r, mechanism=%r>" % (self.data_source, self.identifier, self.delivery_mechanism)

    __table_args__ = (
        UniqueConstraint('data_source_id', 'identifier_id',
                         'delivery_mechanism_id', 'resource_id'),
    )

Index(
    "ix_licensepooldeliveries_datasource_identifier_mechanism",
    LicensePoolDeliveryMechanism.data_source_id,
    LicensePoolDeliveryMechanism.identifier_id,
    LicensePoolDeliveryMechanism.delivery_mechanism_id,
    LicensePoolDeliveryMechanism.resource_id,
)


class Hyperlink(Base):
    """A link between an Identifier and a Resource."""

    __tablename__ = 'hyperlinks'

    # Some common link relations.
    CANONICAL = u"canonical"
    GENERIC_OPDS_ACQUISITION = u"http://opds-spec.org/acquisition"
    OPEN_ACCESS_DOWNLOAD = u"http://opds-spec.org/acquisition/open-access"
    IMAGE = u"http://opds-spec.org/image"
    THUMBNAIL_IMAGE = u"http://opds-spec.org/image/thumbnail"
    SAMPLE = u"http://opds-spec.org/acquisition/sample"
    ILLUSTRATION = u"http://librarysimplified.org/terms/rel/illustration"
    REVIEW = u"http://schema.org/Review"
    DESCRIPTION = u"http://schema.org/description"
    SHORT_DESCRIPTION = u"http://librarysimplified.org/terms/rel/short-description"
    AUTHOR = u"http://schema.org/author"
    ALTERNATE = u"alternate"

    # TODO: Is this the appropriate relation?
    DRM_ENCRYPTED_DOWNLOAD = u"http://opds-spec.org/acquisition/"

    CIRCULATION_ALLOWED = [OPEN_ACCESS_DOWNLOAD, DRM_ENCRYPTED_DOWNLOAD, GENERIC_OPDS_ACQUISITION]
    METADATA_ALLOWED = [CANONICAL, IMAGE, THUMBNAIL_IMAGE, ILLUSTRATION, REVIEW,
        DESCRIPTION, SHORT_DESCRIPTION, AUTHOR, ALTERNATE, SAMPLE]
    MIRRORED = [OPEN_ACCESS_DOWNLOAD, IMAGE, THUMBNAIL_IMAGE]

    id = Column(Integer, primary_key=True)

    # A Hyperlink is always associated with some Identifier.
    identifier_id = Column(
        Integer, ForeignKey('identifiers.id'), index=True, nullable=False)

    # The DataSource through which this link was discovered.
    data_source_id = Column(
        Integer, ForeignKey('datasources.id'), index=True, nullable=False)

    # The link relation between the Identifier and the Resource.
    rel = Column(Unicode, index=True, nullable=False)

    # The Resource on the other end of the link.
    resource_id = Column(
        Integer, ForeignKey('resources.id'), index=True, nullable=False)

    @classmethod
    def generic_uri(cls, data_source, identifier, rel, content=None):
        """Create a generic URI for the other end of this hyperlink.

        This is useful for resources that are obtained through means
        other than fetching a single URL via HTTP. It lets us get a
        URI that's most likely unique, so we can create a Resource
        object without violating the uniqueness constraint.

        If the output of this method isn't unique in your situation
        (because the data source provides more than one link with a
        given link relation for a given identifier), you'll need some
        other way of coming up with generic URIs.

        """
        l = [identifier.urn, urllib.quote(data_source.name), urllib.quote(rel)]
        if content:
            m = md5.new()
            if isinstance(content, unicode):
                content = content.encode("utf8")
            m.update(content)
            l.append(m.hexdigest())
        return ":".join(l)

    @classmethod
    def _default_filename(self, rel):
        if rel == self.OPEN_ACCESS_DOWNLOAD:
            return 'content'
        elif rel == self.IMAGE:
            return 'cover'
        elif rel == self.THUMBNAIL_IMAGE:
            return 'cover-thumbnail'

    @property
    def default_filename(self):
        return self._default_filename(self.rel)


class Resource(Base):
    """An external resource that may be mirrored locally.
    E.g: a cover image, an epub, a description.
    """

    __tablename__ = 'resources'

    # How many votes is the initial quality estimate worth?
    ESTIMATED_QUALITY_WEIGHT = 5

    # The point at which a generic geometric image is better
    # than a lousy cover we got from the Internet.
    MINIMUM_IMAGE_QUALITY = 0.25

    id = Column(Integer, primary_key=True)

    # A URI that uniquely identifies this resource. Most of the time
    # this will be an HTTP URL, which is why we're calling it 'url',
    # but it may also be a made-up URI.
    url = Column(Unicode, index=True)

    # Many Editions may choose this resource (as opposed to other
    # resources linked to them with rel="image") as their cover image.
    cover_editions = relationship("Edition", backref="cover", foreign_keys=[Edition.cover_id])

    # Many Works may use this resource (as opposed to other resources
    # linked to them with rel="description") as their summary.
    summary_works = relationship("Work", backref="summary", foreign_keys=[Work.summary_id])

    # Many LicensePools (but probably one at most) may use this
    # resource in a delivery mechanism.
    licensepooldeliverymechanisms = relationship(
        "LicensePoolDeliveryMechanism", backref="resource",
        foreign_keys=[LicensePoolDeliveryMechanism.resource_id]
    )

    links = relationship("Hyperlink", backref="resource")

    # The DataSource that is the controlling authority for this Resource.
    data_source_id = Column(Integer, ForeignKey('datasources.id'), index=True)

    # An archived Representation of this Resource.
    representation_id = Column(
        Integer, ForeignKey('representations.id'), index=True)

    # A calculated value for the quality of this resource, based on an
    # algorithmic treatment of its content.
    estimated_quality = Column(Float)

    # The average of human-entered values for the quality of this
    # resource.
    voted_quality = Column(Float, default=float(0))

    # How many votes contributed to the voted_quality value. This lets
    # us scale new votes proportionately while keeping only two pieces
    # of information.
    votes_for_quality = Column(Integer, default=0)

    # A combination of the calculated quality value and the
    # human-entered quality value.
    quality = Column(Float, index=True)

    # URL must be unique.
    __table_args__ = (
        UniqueConstraint('url'),
    )

    @property
    def final_url(self):
        """URL to the final, mirrored version of this resource, suitable
        for serving to the client.

        :return: A URL, or None if the resource has no mirrored
        representation.
        """
        if not self.representation:
            return None
        if not self.representation.mirror_url:
            return None
        return self.representation.mirror_url

    def set_mirrored_elsewhere(self, media_type):
        """We don't need our own copy of this resource's representation--
        a copy of it has been mirrored already.
        """
        _db = Session.object_session(self)
        if not self.representation:
            self.representation, is_new = get_one_or_create(
                _db, Representation, url=self.url, media_type=media_type)
        self.representation.mirror_url = self.url
        self.representation.set_as_mirrored()

    def set_fetched_content(self, media_type, content, content_path):
        """Simulate a successful HTTP request for a representation
        of this resource.

        This is used when the content of the representation is obtained
        through some other means.
        """
        _db = Session.object_session(self)

        if not (content or content_path):
            raise ValueError(
                "One of content and content_path must be specified.")
        if content and content_path:
            raise ValueError(
                "Only one of content and content_path may be specified.")
        representation, is_new = get_one_or_create(
            _db, Representation, url=self.url, media_type=media_type)
        self.representation = representation
        representation.set_fetched_content(content, content_path)

    def set_estimated_quality(self, estimated_quality):
        """Update the estimated quality."""
        self.estimated_quality = estimated_quality
        self.update_quality()

    def add_quality_votes(self, quality, weight=1):
        """Record someone's vote as to the quality of this resource."""
        self.voted_quality = self.voted_quality or 0
        self.votes_for_quality = self.votes_for_quality or 0

        total_quality = self.voted_quality * self.votes_for_quality
        total_quality += (quality * weight)
        self.votes_for_quality += weight
        self.voted_quality = total_quality / float(self.votes_for_quality)
        self.update_quality()

    def reject(self):
        """Reject a Resource by making its voted_quality negative.

        If the Resource is a cover, this rejection will render it unusable to
        all Editions and Identifiers. Even if the cover is later `approved`
        a rejection impacts the overall weight of the `vote_quality`.
        """
        if not self.voted_quality:
            self.add_quality_votes(-1)
            return

        if self.voted_quality < 0:
            # This Resource has already been rejected.
            return

        # Humans have voted positively on this Resource, and now it's
        # being rejected regardless.
        logging.warn("Rejecting Resource with positive votes: %r", self)

        # Make the voted_quality negative without impacting the weight
        # of existing votes so the value can be restored relatively
        # painlessly if necessary.
        self.voted_quality = -self.voted_quality

        # However, because `votes_for_quality` is incremented, a
        # rejection will impact the weight of all `voted_quality` votes
        # even if the Resource is later approved.
        self.votes_for_quality += 1
        self.update_quality()

    def approve(self):
        """Approve a rejected Resource by making its human-generated
        voted_quality positive while taking its rejection into account.
        """
        if self.voted_quality < 0:
            # This Resource has been rejected. Reset its value to be
            # positive.
            if self.voted_quality == -1 and self.votes_for_quality == 1:
                # We're undoing a single rejection.
                self.voted_quality = 0
            else:
                # An existing positive voted_quality was made negative.
                self.voted_quality = abs(self.voted_quality)
            self.votes_for_quality += 1
            self.update_quality()
            return

        self.add_quality_votes(1)

    def update_quality(self):
        """Combine computer-generated `estimated_quality` with
        human-generated `voted_quality` to form overall `quality`.
        """
        estimated_weight = self.ESTIMATED_QUALITY_WEIGHT
        votes_for_quality = self.votes_for_quality or 0
        total_weight = estimated_weight + votes_for_quality

        voted_quality = (self.voted_quality or 0) * votes_for_quality
        total_quality = (((self.estimated_quality or 0) * self.ESTIMATED_QUALITY_WEIGHT) +
                         voted_quality)

        if voted_quality < 0 and total_quality > 0:
            # If `voted_quality` is negative, the Resource has been
            # rejected by a human and should no longer be available.
            #
            # This human-generated negativity must be passed to the final
            # Resource.quality value.
            total_quality = -(total_quality)
        self.quality = total_quality / float(total_weight)

    @classmethod
    def image_type_priority(cls, media_type):
        """Where does the given image media type rank on our list of
        preferences?

        :return: A lower number is better. None means it's not an
        image type or we don't care about it at all.
        """
        if media_type in Representation.IMAGE_MEDIA_TYPES:
            return Representation.IMAGE_MEDIA_TYPES.index(media_type)
        return None

    @classmethod
    def best_covers_among(cls, resources):

        """Choose the best covers from a list of Resources."""
        champions = []
        champion_score = None
        champion_media_type_score = None

        for r in resources:
            rep = r.representation
            if not rep:
                # A Resource with no Representation is not usable, period
                continue
            media_priority = cls.image_type_priority(rep.media_type)

            # This method will set the quality if it hasn't been set before.
            r.quality_as_thumbnail_image
            # Now we can use it.
            quality = r.quality
            if not quality >= cls.MINIMUM_IMAGE_QUALITY:
                # A Resource below the minimum quality threshold is not
                # usable, period.
                continue
            if not champions or quality > champion_score:
                champions = [r]
                champion_score = r.quality
                champion_media_type_priority = media_priority
            elif quality == champion_score:
                # We have two images with the same score. One might be
                # in a format we prefer.
                if (champion_media_type_priority is None
                    or (media_priority is not None
                        and media_priority < champion_media_type_priority)):
                    champions = [r]
                    champion_score = r.quality
                    champion_media_type_priority = media_priority
                elif media_priority == champion_media_type_priority:
                    # Same score, same format. We have two champions.
                    champions.append(r)

        return champions

    @property
    def quality_as_thumbnail_image(self):
        """Determine this image's suitability for use as a thumbnail image.
        """
        rep = self.representation
        if not rep:
            return 0

        quality = 1
        # If the size of the image is known, that might affect
        # the quality.
        quality = quality * rep.thumbnail_size_quality_penalty

        # Scale the estimated quality by the source of the image.
        source_name = self.data_source.name
        if source_name==DataSource.GUTENBERG_COVER_GENERATOR:
            quality = quality * 0.60
        elif source_name==DataSource.GUTENBERG:
            quality = quality * 0.50
        elif source_name==DataSource.OPEN_LIBRARY:
            quality = quality * 0.25
        elif source_name in DataSource.PRESENTATION_EDITION_PRIORITY:
            # Covers from the data sources listed in
            # PRESENTATION_EDITION_PRIORITY (e.g. the metadata wrangler
            # and the administrative interface) are given priority
            # over all others, relative to their position in
            # PRESENTATION_EDITION_PRIORITY.
            i = DataSource.PRESENTATION_EDITION_PRIORITY.index(source_name)
            quality = quality * (i+2)
        self.set_estimated_quality(quality)
        return quality


class Genre(Base, HasFullTableCache):
    """A subject-matter classification for a book.

    Much, much more general than Classification.
    """
    __tablename__ = 'genres'
    id = Column(Integer, primary_key=True)
    name = Column(Unicode)

    # One Genre may have affinity with many Subjects.
    subjects = relationship("Subject", backref="genre")

    # One Genre may participate in many WorkGenre assignments.
    works = association_proxy('work_genres', 'work')

    work_genres = relationship("WorkGenre", backref="genre",
                               cascade="all, delete-orphan")

    _cache = HasFullTableCache.RESET
    _id_cache = HasFullTableCache.RESET

    def __repr__(self):
        if classifier.genres.get(self.name):
            length = len(classifier.genres[self.name].subgenres)
        else:
            length = 0
        return "<Genre %s (%d subjects, %d works, %d subcategories)>" % (
            self.name, len(self.subjects), len(self.works), length)

    def cache_key(self):
        return self.name

    @classmethod
    def lookup(cls, _db, name, autocreate=False, use_cache=True):
        if isinstance(name, GenreData):
            name = name.name

        def create():
            """Function called when a Genre is not found in cache and must be
            created."""
            new = False
            args = (_db, Genre)
            if autocreate:
                genre, new = get_one_or_create(*args, name=name)
            else:
                genre = get_one(*args, name=name)
                if genre is None:
                    logging.getLogger().error('"%s" is not a recognized genre.', name)
                    return None, False
            return genre, new

        if use_cache:
            return cls.by_cache_key(_db, name, create)
        else:
            return create()

    @property
    def genredata(self):
        if classifier.genres.get(self.name):
            return classifier.genres[self.name]
        else:
            return GenreData(self.name, False)

    @property
    def subgenres(self):
        for genre in self.self_and_subgenres:
            if genre != self:
                yield genre

    @property
    def self_and_subgenres(self):
        _db = Session.object_session(self)
        genres = []
        for genre_data in self.genredata.self_and_subgenres:
            genres.append(self.lookup(_db, genre_data.name)[0])
        return genres

    @property
    def default_fiction(self):
        if self.name not in classifier.genres:
            return None
        return classifier.genres[self.name].is_fiction


class Subject(Base):
    """A subject under which books might be classified."""

    # Types of subjects.
    LCC = Classifier.LCC              # Library of Congress Classification
    LCSH = Classifier.LCSH            # Library of Congress Subject Headings
    FAST = Classifier.FAST
    DDC = Classifier.DDC              # Dewey Decimal Classification
    OVERDRIVE = Classifier.OVERDRIVE  # Overdrive's classification system
    RBDIGITAL = Classifier.RBDIGITAL  # RBdigital's genre system
    BISAC = Classifier.BISAC
    BIC = Classifier.BIC              # BIC Subject Categories
    TAG = Classifier.TAG              # Folksonomic tags.
    FREEFORM_AUDIENCE = Classifier.FREEFORM_AUDIENCE
    NYPL_APPEAL = Classifier.NYPL_APPEAL

    # Types with terms that are suitable for search.
    TYPES_FOR_SEARCH = [
        FAST, OVERDRIVE, BISAC, TAG
    ]

    AXIS_360_AUDIENCE = Classifier.AXIS_360_AUDIENCE
    RBDIGITAL_AUDIENCE = Classifier.RBDIGITAL_AUDIENCE
    GRADE_LEVEL = Classifier.GRADE_LEVEL
    AGE_RANGE = Classifier.AGE_RANGE
    LEXILE_SCORE = Classifier.LEXILE_SCORE
    ATOS_SCORE = Classifier.ATOS_SCORE
    INTEREST_LEVEL = Classifier.INTEREST_LEVEL

    GUTENBERG_BOOKSHELF = Classifier.GUTENBERG_BOOKSHELF
    TOPIC = Classifier.TOPIC
    PLACE = Classifier.PLACE
    PERSON = Classifier.PERSON
    ORGANIZATION = Classifier.ORGANIZATION
    SIMPLIFIED_GENRE = Classifier.SIMPLIFIED_GENRE
    SIMPLIFIED_FICTION_STATUS = Classifier.SIMPLIFIED_FICTION_STATUS

    by_uri = {
        SIMPLIFIED_GENRE : SIMPLIFIED_GENRE,
        SIMPLIFIED_FICTION_STATUS : SIMPLIFIED_FICTION_STATUS,
        "http://librarysimplified.org/terms/genres/Overdrive/" : OVERDRIVE,
        "http://librarysimplified.org/terms/genres/3M/" : BISAC,
        "http://id.worldcat.org/fast/" : FAST, # I don't think this is official.
        "http://purl.org/dc/terms/LCC" : LCC,
        "http://purl.org/dc/terms/LCSH" : LCSH,
        "http://purl.org/dc/terms/DDC" : DDC,
        "http://schema.org/typicalAgeRange" : AGE_RANGE,
        "http://schema.org/audience" : FREEFORM_AUDIENCE,
        "http://www.bisg.org/standards/bisac_subject/" : BISAC,
        # Feedbooks uses a modified BISAC which we know how to handle.
        "http://www.feedbooks.com/categories" : BISAC,
    }

    uri_lookup = dict()
    for k, v in by_uri.items():
        uri_lookup[v] = k

    __tablename__ = 'subjects'
    id = Column(Integer, primary_key=True)
    # Type should be one of the constants in this class.
    type = Column(Unicode, index=True)

    # Formal identifier for the subject (e.g. "300" for Dewey Decimal
    # System's Social Sciences subject.)
    identifier = Column(Unicode, index=True)

    # Human-readable name, if different from the
    # identifier. (e.g. "Social Sciences" for DDC 300)
    name = Column(Unicode, default=None, index=True)

    # Whether classification under this subject implies anything about
    # the fiction/nonfiction status of a book.
    fiction = Column(Boolean, default=None)

    # Whether classification under this subject implies anything about
    # the book's audience.
    audience = Column(
        Enum("Adult", "Young Adult", "Children", "Adults Only",
             name="audience"),
        default=None, index=True)

    # For children's books, the target age implied by this subject.
    target_age = Column(INT4RANGE, default=None, index=True)

    # Each Subject may claim affinity with one Genre.
    genre_id = Column(Integer, ForeignKey('genres.id'), index=True)

    # A locked Subject has been reviewed by a human and software will
    # not mess with it without permission.
    locked = Column(Boolean, default=False, index=True)

    # A checked Subject has been reviewed by software and will
    # not be checked again unless forced.
    checked = Column(Boolean, default=False, index=True)

    # One Subject may participate in many Classifications.
    classifications = relationship(
        "Classification", backref="subject"
    )

    # Type + identifier must be unique.
    __table_args__ = (
        UniqueConstraint('type', 'identifier'),
    )

    def __repr__(self):
        if self.name:
            name = u' ("%s")' % self.name
        else:
            name = u""
        if self.audience:
            audience = " audience=%s" % self.audience
        else:
            audience = ""
        if self.fiction:
            fiction = " (Fiction)"
        elif self.fiction == False:
            fiction = " (Nonfiction)"
        else:
            fiction = ""
        if self.genre:
            genre = ' genre="%s"' % self.genre.name
        else:
            genre = ""
        if (self.target_age is not None
            and (self.target_age.lower or self.target_age.upper)
        ):
            age_range= " " + self.target_age_string
        else:
            age_range = ""
        a = u'[%s:%s%s%s%s%s%s]' % (
            self.type, self.identifier, name, fiction, audience, genre, age_range)
        return a.encode("utf8")

    @property
    def target_age_string(self):
        lower = self.target_age.lower
        upper = self.target_age.upper
        if lower and upper is None:
            return str(lower)
        if upper and lower is None:
            return str(upper)
        if not self.target_age.upper_inc:
            upper -= 1
        if not self.target_age.lower_inc:
            lower += 1
        return "%s-%s" % (lower,upper)

    @property
    def describes_format(self):
        """Does this Subject describe a format of book rather than
        subject matter, audience, etc?

        If so, there are limitations on when we believe this Subject
        actually applies to a given book--it may describe a very
        different adaptation of the same underlying work.

        TODO: See note in assign_genres about the hacky way this is used.
        """
        if self.genre and self.genre.name==COMICS_AND_GRAPHIC_NOVELS:
            return True
        return False

    @classmethod
    def lookup(cls, _db, type, identifier, name, autocreate=True):
        """Turn a subject type and identifier into a Subject."""
        classifier = Classifier.lookup(type)
        if autocreate:
            subject, new = get_one_or_create(
                _db, Subject, type=type,
                identifier=identifier,
                create_method_kwargs=dict(name=name)
            )
        else:
            new = False
            subject = get_one(_db, Subject, type=type, identifier=identifier)
        if name and not subject.name:
            # We just discovered the name of a subject that previously
            # had only an ID.
            subject.name = name
        return subject, new

    @classmethod
    def common_but_not_assigned_to_genre(cls, _db, min_occurances=1000,
                                         type_restriction=None):
        q = _db.query(Subject).join(Classification).filter(Subject.genre==None)

        if type_restriction:
            q = q.filter(Subject.type==type_restriction)
        q = q.group_by(Subject.id).having(
            func.count(Subject.id) > min_occurances).order_by(
            func.count(Classification.id).desc())
        return q

    @classmethod
    def assign_to_genres(cls, _db, type_restriction=None, force=False,
                         batch_size=1000):
        """Find subjects that have not been checked yet, assign each a
        genre/audience/fiction status if possible, and mark each as
        checked.

        :param type_restriction: Only consider subjects of the given type.
        :param force: Assign a genre to all subjects not just the ones that
                      have been checked.
        :param batch_size: Perform a database commit every time this many
                           subjects have been checked.
        """
        q = _db.query(Subject).filter(Subject.locked==False)

        if type_restriction:
            q = q.filter(Subject.type==type_restriction)

        if not force:
            q = q.filter(Subject.checked==False)

        counter = 0
        for subject in q:
            subject.assign_to_genre()
            counter += 1
            if not counter % batch_size:
                _db.commit()
        _db.commit()

    def assign_to_genre(self):
        """Assign this subject to a genre."""
        classifier = Classifier.classifiers.get(self.type, None)
        if not classifier:
            return
        self.checked = True
        log = logging.getLogger("Subject-genre assignment")

        genredata, audience, target_age, fiction = classifier.classify(self)
        # If the genre is erotica, the audience will always be ADULTS_ONLY,
        # no matter what the classifier says.
        if genredata == Erotica:
            audience = Classifier.AUDIENCE_ADULTS_ONLY

        if audience in Classifier.AUDIENCES_ADULT:
            target_age = Classifier.default_target_age_for_audience(audience)
        if not audience:
            # We have no audience but some target age information.
            # Try to determine an audience based on that.
            audience = Classifier.default_audience_for_target_age(target_age)

        if genredata:
            _db = Session.object_session(self)
            genre, was_new = Genre.lookup(_db, genredata.name, True)
        else:
            genre = None
        if genre != self.genre:
            log.info(
                "%s:%s genre %r=>%r", self.type, self.identifier,
                self.genre, genre
            )
        self.genre = genre

        if audience:
            if self.audience != audience:
                log.info(
                    "%s:%s audience %s=>%s", self.type, self.identifier,
                    self.audience, audience
                )
        self.audience = audience

        if fiction is not None:
            if self.fiction != fiction:
                log.info(
                    "%s:%s fiction %s=>%s", self.type, self.identifier,
                    self.fiction, fiction
                )
        self.fiction = fiction

        if (numericrange_to_tuple(self.target_age) != target_age and 
            not (not self.target_age and not target_age)):
            log.info(
                "%s:%s target_age %r=>%r", self.type, self.identifier,
                self.target_age, tuple_to_numericrange(target_age)
            )
        self.target_age = tuple_to_numericrange(target_age)


class Classification(Base):
    """The assignment of a Identifier to a Subject."""
    __tablename__ = 'classifications'
    id = Column(Integer, primary_key=True)
    identifier_id = Column(
        Integer, ForeignKey('identifiers.id'), index=True)
    subject_id = Column(Integer, ForeignKey('subjects.id'), index=True)
    data_source_id = Column(Integer, ForeignKey('datasources.id'), index=True)

    # How much weight the data source gives to this classification.
    weight = Column(Integer)

    @property
    def scaled_weight(self):
        weight = self.weight
        if self.data_source.name == DataSource.OCLC_LINKED_DATA:
            weight = weight / 10.0
        elif self.data_source.name == DataSource.OVERDRIVE:
            weight = weight * 50
        return weight

    # These subject types are known to be problematic in that their
    # "Juvenile" classifications are applied indiscriminately to both
    # YA books and Children's books. As such, we need to split the
    # difference when weighing a classification whose subject is of
    # this type.
    #
    # This goes into Classification rather than Subject because it's
    # possible that one particular data source could use a certain
    # subject type in an unreliable way.
    _juvenile_subject_types = set([
        Subject.LCC
    ])

    _quality_as_indicator_of_target_age = {

        # Not all classifications are equally reliable as indicators
        # of a target age. This dictionary contains the coefficients
        # we multiply against the weights of incoming classifications
        # to reflect the overall reliability of that type of
        # classification.
        #
        # If we had a ton of information about target age this might
        # not be necessary--it doesn't seem necessary for genre
        # classifications. But we sometimes have very little
        # information about target age, so being careful about how
        # much we trust different data sources can become important.

        DataSource.MANUAL : 1.0,
        DataSource.LIBRARY_STAFF: 1.0,
        (DataSource.METADATA_WRANGLER, Subject.AGE_RANGE) : 1.0,

        Subject.AXIS_360_AUDIENCE : 0.9,
        (DataSource.OVERDRIVE, Subject.INTEREST_LEVEL) : 0.9,
        (DataSource.OVERDRIVE, Subject.OVERDRIVE) : 0.9, # But see below
        (DataSource.AMAZON, Subject.AGE_RANGE) : 0.85,
        (DataSource.AMAZON, Subject.GRADE_LEVEL) : 0.85,

        # Although Overdrive usually reserves Fiction and Nonfiction
        # for books for adults, it's not as reliable an indicator as
        # other Overdrive classifications.
        (DataSource.OVERDRIVE, Subject.OVERDRIVE, "Fiction") : 0.7,
        (DataSource.OVERDRIVE, Subject.OVERDRIVE, "Nonfiction") : 0.7,

        Subject.AGE_RANGE : 0.6,
        Subject.GRADE_LEVEL : 0.6,

        # There's no real way to know what this measures, since it
        # could be anything. If a tag mentions a target age or a grade
        # level, the accuracy seems to be... not terrible.
        Subject.TAG : 0.45,

        # Tags that come from OCLC Linked Data are of lower quality
        # because they sometimes talk about completely the wrong book.
        (DataSource.OCLC_LINKED_DATA, Subject.TAG) : 0.3,

        # These measure reading level, not age appropriateness.
        # However, if the book is a remedial work for adults we won't
        # be calculating a target age in the first place, so it's okay
        # to use reading level as a proxy for age appropriateness in a
        # pinch. (But not outside of a pinch.)
        (DataSource.OVERDRIVE, Subject.GRADE_LEVEL) : 0.35,
        Subject.LEXILE_SCORE : 0.1,
        Subject.ATOS_SCORE: 0.1,
    }

    @property
    def generic_juvenile_audience(self):
        """Is this a classification that mentions (e.g.) a Children's audience
        but is actually a generic 'Juvenile' classification?
        """
        return (
            self.subject.audience in Classifier.AUDIENCES_JUVENILE
            and self.subject.type in self._juvenile_subject_types
        )

    @property
    def quality_as_indicator_of_target_age(self):
        if not self.subject.target_age:
            return 0
        data_source = self.data_source.name
        subject_type = self.subject.type
        q = self._quality_as_indicator_of_target_age

        keys = [
            (data_source, subject_type, self.subject.identifier),
            (data_source, subject_type),
            data_source,
            subject_type
        ]
        for key in keys:
            if key in q:
                return q[key]
        return 0.1

    @property
    def weight_as_indicator_of_target_age(self):
        return self.weight * self.quality_as_indicator_of_target_age

    @property
    def comes_from_license_source(self):
        """Does this Classification come from a data source that also
        provided a license for this book?
        """
        if not self.identifier.licensed_through:
            return False
        for pool in self.identifier.licensed_through:
            if self.data_source == pool.data_source:
                return True
        return False


class WillNotGenerateExpensiveFeed(Exception):
    """This exception is raised when a feed is not cached, but it's too
    expensive to generate.
    """
    pass

class CachedFeed(Base):

    __tablename__ = 'cachedfeeds'
    id = Column(Integer, primary_key=True)

    # Every feed is associated with a lane. If null, this is a feed
    # for a WorkList. If work_id is also null, it's a feed for the
    # top-level.
    lane_id = Column(
        Integer, ForeignKey('lanes.id'),
        nullable=True, index=True)

    # Every feed has a timestamp reflecting when it was created.
    timestamp = Column(DateTime, nullable=True)

    # A feed is of a certain type--currently either 'page' or 'groups'.
    type = Column(Unicode, nullable=False)

    # A feed associated with a WorkList can have a unique key.
    # This should be null if the feed is associated with a Lane.
    unique_key = Column(Unicode, nullable=True)

    # A 'page' feed is associated with a set of values for the facet
    # groups.
    facets = Column(Unicode, nullable=True)

    # A 'page' feed is associated with a set of values for pagination.
    pagination = Column(Unicode, nullable=False)

    # The content of the feed.
    content = Column(Unicode, nullable=True)

    # Every feed is associated with a Library.
    library_id = Column(
        Integer, ForeignKey('libraries.id'), index=True
    )

    # A feed may be associated with a Work.
    work_id = Column(Integer, ForeignKey('works.id'),
        nullable=True, index=True)

    GROUPS_TYPE = u'groups'
    PAGE_TYPE = u'page'
    RECOMMENDATIONS_TYPE = u'recommendations'
    SERIES_TYPE = u'series'
    CONTRIBUTOR_TYPE = u'contributor'

    log = logging.getLogger("CachedFeed")

    @classmethod
    def fetch(cls, _db, lane, type, facets, pagination, annotator,
              force_refresh=False, max_age=None):
        from opds import AcquisitionFeed
        from lane import Lane, WorkList
        if max_age is None:
            if type == cls.GROUPS_TYPE:
                max_age = AcquisitionFeed.grouped_max_age(_db)
            elif type == cls.PAGE_TYPE:
                max_age = AcquisitionFeed.nongrouped_max_age(_db)
            elif hasattr(lane, 'MAX_CACHE_AGE'):
                max_age = lane.MAX_CACHE_AGE
            else:
                max_age = 0
        if isinstance(max_age, int):
            max_age = datetime.timedelta(seconds=max_age)
        if lane and isinstance(lane, Lane):
            lane_id = lane.id
            unique_key = None
        else:
            lane_id = None
            unique_key = "%s-%s-%s" % (lane.display_name, lane.language_key, lane.audience_key)
        work = None
        if lane:
            work = getattr(lane, 'work', None)
        library = None
        if lane and isinstance(lane, Lane):
            library = lane.library
        elif lane and isinstance(lane, WorkList):
            library = lane.get_library(_db)

        if facets:
            facets_key = unicode(facets.query_string)
        else:
            facets_key = u""

        if pagination:
            pagination_key = unicode(pagination.query_string)
        else:
            pagination_key = u""

        # Get a CachedFeed object. We will either return its .content,
        # or update its .content.
        constraint_clause = and_(cls.content!=None, cls.timestamp!=None)
        feed, is_new = get_one_or_create(
            _db, cls,
            on_multiple='interchangeable',
            constraint=constraint_clause,
            lane_id=lane_id,
            unique_key=unique_key,
            library=library,
            work=work,
            type=type,
            facets=facets_key,
            pagination=pagination_key)

        if force_refresh is True:
            # No matter what, we've been directed to treat this
            # cached feed as stale.
            return feed, False

        if max_age is AcquisitionFeed.CACHE_FOREVER:
            # This feed is so expensive to generate that it must be cached
            # forever (unless force_refresh is True).
            if not is_new and feed.content:
                # Cacheable!
                return feed, True
            else:
                # We're supposed to generate this feed, but as a group
                # feed, it's too expensive.
                #
                # Rather than generate an error (which will provide a
                # terrible user experience), fall back to generating a
                # default page-type feed, which should be cheap to fetch.
                identifier = None
                if isinstance(lane, Lane):
                    identifier = lane.id
                elif isinstance(lane, WorkList):
                    identifier = lane.display_name
                cls.log.warn(
                    "Could not generate a groups feed for %s, falling back to a page feed.",
                    identifier
                )
                return cls.fetch(
                    _db, lane, CachedFeed.PAGE_TYPE, facets, pagination,
                    annotator, force_refresh, max_age=None
                )
        else:
            # This feed is cheap enough to generate on the fly.
            cutoff = datetime.datetime.utcnow() - max_age
            fresh = False
            if feed.timestamp and feed.content:
                if feed.timestamp >= cutoff:
                    fresh = True
            return feed, fresh

        # Either there is no cached feed or it's time to update it.
        return feed, False

    def update(self, _db, content):
        self.content = content
        self.timestamp = datetime.datetime.utcnow()
        flush(_db)

    def __repr__(self):
        if self.content:
            length = len(self.content)
        else:
            length = "No content"
<<<<<<< HEAD
        return "<CachedFeed #%s %s %s %s %s %s %s >" % (
            self.id, self.lane_id, self.type, 
=======
        return "<CachedFeed #%s %s %s %s %s %s %s %s >" % (
            self.id, self.languages, self.lane_name, self.type,
>>>>>>> 5ba4b171
            self.facets, self.pagination,
            self.timestamp, length
        )


Index(
    "ix_cachedfeeds_library_id_lane_id_type_facets_pagination",
    CachedFeed.library_id, CachedFeed.lane_id, CachedFeed.type,
    CachedFeed.facets, CachedFeed.pagination
)


class LicensePool(Base):
    """A pool of undifferentiated licenses for a work from a given source.
    """

    __tablename__ = 'licensepools'
    id = Column(Integer, primary_key=True)

    # A LicensePool may be associated with a Work. (If it's not, no one
    # can check it out.)
    work_id = Column(Integer, ForeignKey('works.id'), index=True)

    # Each LicensePool is associated with one DataSource and one
    # Identifier.
    data_source_id = Column(Integer, ForeignKey('datasources.id'), index=True)
    identifier_id = Column(Integer, ForeignKey('identifiers.id'), index=True)

    # Each LicensePool belongs to one Collection.
    collection_id = Column(Integer, ForeignKey('collections.id'),
                           index=True, nullable=False)

    # Each LicensePool has an Edition which contains the metadata used
    # to describe this book.
    presentation_edition_id = Column(Integer, ForeignKey('editions.id'), index=True)

    # One LicensePool can have many Loans.
    loans = relationship('Loan', backref='license_pool')

    # One LicensePool can have many Holds.
    holds = relationship('Hold', backref='license_pool')

    # One LicensePool can have many CirculationEvents
    circulation_events = relationship(
        "CirculationEvent", backref="license_pool")

    # One LicensePool can be associated with many Complaints.
    complaints = relationship('Complaint', backref='license_pool')

    # The date this LicensePool was first created in our db
    # (the date we first discovered that ​we had that book in ​our collection).
    availability_time = Column(DateTime, index=True)

    # A LicensePool may be superceded by some other LicensePool
    # associated with the same Work. This may happen if it's an
    # open-access LicensePool and a better-quality version of the same
    # book is available from another Open-Access source.
    superceded = Column(Boolean, default=False)

    # A LicensePool that seemingly looks fine may be manually suppressed
    # to be temporarily or permanently removed from the collection.
    suppressed = Column(Boolean, default=False, index=True)

    # A textual description of a problem with this license pool
    # that caused us to suppress it.
    license_exception = Column(Unicode, index=True)

    open_access = Column(Boolean, index=True)
    last_checked = Column(DateTime, index=True)
    licenses_owned = Column(Integer,default=0)
    licenses_available = Column(Integer,default=0, index=True)
    licenses_reserved = Column(Integer,default=0)
    patrons_in_hold_queue = Column(Integer,default=0)

    # This lets us cache the work of figuring out the best open access
    # link for this LicensePool.
    _open_access_download_url = Column(Unicode, name="open_access_download_url")

    # A Collection can not have more than one LicensePool for a given
    # Identifier from a given DataSource.
    __table_args__ = (
        UniqueConstraint('identifier_id', 'data_source_id', 'collection_id'),
    )

    @property
    def delivery_mechanisms(self):
        """Find all LicensePoolDeliveryMechanisms for this LicensePool.
        """
        _db = Session.object_session(self)
        LPDM = LicensePoolDeliveryMechanism
        return _db.query(LPDM).filter(
            LPDM.data_source==self.data_source).filter(
                LPDM.identifier==self.identifier)

    def __repr__(self):
        if self.identifier:
            identifier = "%s/%s" % (self.identifier.type,
                                    self.identifier.identifier)
        else:
            identifier = "unknown identifier"
        return "<LicensePool #%s for %s: owned=%d available=%d reserved=%d holds=%d>" % (
            self.id, identifier, self.licenses_owned, self.licenses_available,
            self.licenses_reserved, self.patrons_in_hold_queue
        )

    @classmethod
    def for_foreign_id(self, _db, data_source, foreign_id_type, foreign_id,
                       rights_status=None, collection=None, autocreate=True):
        """Find or create a LicensePool for the given foreign ID."""

        if not collection:
            raise CollectionMissing()

        # Get the DataSource.
        if isinstance(data_source, basestring):
            data_source = DataSource.lookup(_db, data_source)

        # The type of the foreign ID must be the primary identifier
        # type for the data source.
        if (data_source.primary_identifier_type and
            foreign_id_type != data_source.primary_identifier_type
            and foreign_id_type != Identifier.DEPRECATED_NAMES.get(data_source.primary_identifier_type)
        ):
            raise ValueError(
                "License pools for data source '%s' are keyed to "
                "identifier type '%s' (not '%s', which was provided)" % (
                    data_source.name, data_source.primary_identifier_type,
                    foreign_id_type
                )
            )

        # Get the Identifier.
        identifier, ignore = Identifier.for_foreign_id(
            _db, foreign_id_type, foreign_id
            )

        kw = dict(data_source=data_source, identifier=identifier,
                  collection=collection)
        if rights_status:
            kw['rights_status'] = rights_status

        # Get the LicensePool that corresponds to the
        # DataSource/Identifier/Collection.
        if autocreate:
            license_pool, was_new = get_one_or_create(_db, LicensePool, **kw)
        else:
            license_pool = get_one(_db, LicensePool, **kw)
            was_new = False

        if was_new and not license_pool.availability_time:
            now = datetime.datetime.utcnow()
            license_pool.availability_time = now

        if was_new:
            # Set the LicensePool's initial values to indicate
            # that we don't actually know how many copies we own.
            license_pool.licenses_owned = 0
            license_pool.licenses_available = 0
            license_pool.licenses_reserved = 0
            license_pool.patrons_in_hold_queue = 0

        return license_pool, was_new

    @classmethod
    def with_no_work(cls, _db):
        """Find LicensePools that have no corresponding Work."""
        return _db.query(LicensePool).outerjoin(Work).filter(
            Work.id==None).all()

    @property
    def deliverable(self):
        """This LicensePool can actually be delivered to patrons.
        """
        return (
            (self.open_access or self.licenses_owned > 0)
            and any(
                [dm.delivery_mechanism.default_client_can_fulfill
                for dm in self.delivery_mechanisms]
            )
        )

    @classmethod
    def with_complaint(cls, library, resolved=False):
        """Return query for LicensePools that have at least one Complaint."""
        _db = Session.object_session(library)
        subquery = _db.query(
                LicensePool.id,
                func.count(LicensePool.id).label("complaint_count")
            ).select_from(LicensePool).join(
                LicensePool.collection).join(
                    Collection.libraries).filter(
                        Library.id==library.id
                    ).join(
                        LicensePool.complaints
                    ).group_by(
                        LicensePool.id
                    )

        if resolved == False:
            subquery = subquery.filter(Complaint.resolved == None)
        elif resolved == True:
            subquery = subquery.filter(Complaint.resolved != None)

        subquery = subquery.subquery()

        return _db.query(LicensePool).\
            join(subquery, LicensePool.id == subquery.c.id).\
            order_by(subquery.c.complaint_count.desc()).\
            add_columns(subquery.c.complaint_count)

    @property
    def open_access_source_priority(self):
        """What priority does this LicensePool's DataSource have in
        our list of open-access content sources?

        e.g. GITenberg books are prefered over Gutenberg books,
        because there's a defined process for fixing errors and they
        are more likely to have good cover art.
        """
        try:
            priority = DataSource.OPEN_ACCESS_SOURCE_PRIORITY.index(
                self.data_source.name
            )
        except ValueError, e:
            # The source of this download is not mentioned in our
            # priority list. Treat it as the lowest priority.
            priority = -1
        return priority

    def better_open_access_pool_than(self, champion):
        """ Is this open-access pool generally known for better-quality
        download files than the passed-in pool?
        """
        # A license pool with no identifier shouldn't happen, but it
        # definitely shouldn't be considered.
        if not self.identifier:
            return False

        # A suppressed license pool should never be used, even if there is
        # no alternative.
        if self.suppressed:
            return False

        # A non-open-access license pool is not eligible for consideration.
        if not self.open_access:
            return False

        # At this point we have a LicensePool that is at least
        # better than nothing.
        if not champion:
            return True

        challenger_resource = self.best_open_access_link
        if not challenger_resource:
            # This LicensePool is supposedly open-access but we don't
            # actually know where the book is. It will be chosen only
            # if there is no alternative.
            return False

        champion_priority = champion.open_access_source_priority
        challenger_priority = self.open_access_source_priority

        if challenger_priority > champion_priority:
            return True

        if challenger_priority < champion_priority:
            return False

        if (self.data_source.name == DataSource.GUTENBERG
            and champion.data_source == self.data_source):
            # These two LicensePools are both from Gutenberg, and
            # normally this wouldn't matter, but higher Gutenberg
            # numbers beat lower Gutenberg numbers.
            champion_id = int(champion.identifier.identifier)
            challenger_id = int(self.identifier.identifier)

            if challenger_id > champion_id:
                logging.info(
                    "Gutenberg %d beats Gutenberg %d",
                    challenger_id, champion_id
                )
                return True
        return False

    def set_open_access_status(self):
        """Set .open_access based on whether there is currently
        an open-access LicensePoolDeliveryMechanism for this LicensePool.
        """
        for dm in self.delivery_mechanisms:
            if dm.is_open_access:
                self.open_access = True
                break
        else:
            self.open_access = False

    def set_presentation_edition(self, equivalent_editions=None):
        """Create or update the presentation Edition for this LicensePool.

        The presentation Edition is made of metadata from all Editions
        associated with the LicensePool's identifier.

        :param equivalent_editions: An optional list of Edition objects
        that don't share this LicensePool's identifier but are associated
        with its equivalent identifiers in some way. This option is used
        to create Works on the Metadata Wrangler.

        :return: A boolean explaining whether any of the presentation
        information associated with this LicensePool actually changed.
        """
        _db = Session.object_session(self)
        old_presentation_edition = self.presentation_edition
        changed = False

        editions = equivalent_editions
        if not editions:
            editions = self.identifier.primarily_identifies
        all_editions = list(Edition.sort_by_priority(editions))

        # Note: We can do a cleaner solution, if we refactor to not use metadata's
        # methods to update editions.  For now, we're choosing to go with the below approach.
        from metadata_layer import (
            Metadata,
            IdentifierData,
            ReplacementPolicy,
        )

        if len(all_editions) == 1:
            # There's only one edition associated with this
            # LicensePool. Use it as the presentation edition rather
            # than creating an identical composite.
            self.presentation_edition = all_editions[0]
        else:
            edition_identifier = IdentifierData(self.identifier.type, self.identifier.identifier)
            metadata = Metadata(data_source=DataSource.PRESENTATION_EDITION, primary_identifier=edition_identifier)

            for edition in all_editions:
                if (edition.data_source.name != DataSource.PRESENTATION_EDITION):
                    metadata.update(Metadata.from_edition(edition))

            # Note: Since this is a presentation edition it does not have a
            # license data source, even if one of the editions it was
            # created from does have a license data source.
            metadata._license_data_source = None
            metadata.license_data_source_obj = None
            edition, is_new = metadata.edition(_db)

            policy = ReplacementPolicy.from_metadata_source()
            self.presentation_edition, edition_core_changed = metadata.apply(
                edition, collection=self.collection, replace=policy
            )
            changed = changed or edition_core_changed

        presentation_changed = self.presentation_edition.calculate_presentation()
        changed = changed or presentation_changed

        # if the license pool is associated with a work, and the work currently has no presentation edition,
        # then do a courtesy call to the work, and tell it about the presentation edition.
        if self.work and not self.work.presentation_edition:
            self.work.set_presentation_edition(self.presentation_edition)

        return (
            self.presentation_edition != old_presentation_edition
            or changed
        )

    def add_link(self, rel, href, data_source, media_type=None,
                 content=None, content_path=None):
        """Add a link between this LicensePool and a Resource.

        :param rel: The relationship between this LicensePool and the resource
               on the other end of the link.
        :param href: The URI of the resource on the other end of the link.
        :param media_type: Media type of the representation associated
               with the resource.
        :param content: Content of the representation associated with the
               resource.
        :param content_path: Path (relative to DATA_DIRECTORY) of the
               representation associated with the resource.
        """
        return self.identifier.add_link(
            rel, href, data_source, media_type, content, content_path)

    def needs_update(self):
        """Is it time to update the circulation info for this license pool?"""
        now = datetime.datetime.utcnow()
        if not self.last_checked:
            # This pool has never had its circulation info checked.
            return True
        maximum_stale_time = self.data_source.extra.get(
            'circulation_refresh_rate_seconds')
        if maximum_stale_time is None:
            # This pool never needs to have its circulation info checked.
            return False
        age = now - self.last_checked
        return age > maximum_stale_time

    def update_availability(
            self, new_licenses_owned, new_licenses_available,
            new_licenses_reserved, new_patrons_in_hold_queue,
            analytics=None, as_of=None):
        """Update the LicensePool with new availability information.
        Log the implied changes with the analytics provider.
        """
        changes_made = False
        _db = Session.object_session(self)
        if not as_of:
            as_of = datetime.datetime.utcnow()
        elif as_of == CirculationEvent.NO_DATE:
            # The caller explicitly does not want
            # LicensePool.last_checked to be updated.
            as_of = None

        old_licenses_owned = self.licenses_owned
        old_licenses_available = self.licenses_available
        old_licenses_reserved = self.licenses_reserved
        old_patrons_in_hold_queue = self.patrons_in_hold_queue

        for old_value, new_value, more_event, fewer_event in (
                [self.patrons_in_hold_queue,  new_patrons_in_hold_queue,
                 CirculationEvent.DISTRIBUTOR_HOLD_PLACE, CirculationEvent.DISTRIBUTOR_HOLD_RELEASE],
                [self.licenses_available, new_licenses_available,
                 CirculationEvent.DISTRIBUTOR_CHECKIN, CirculationEvent.DISTRIBUTOR_CHECKOUT],
                [self.licenses_reserved, new_licenses_reserved,
                 CirculationEvent.DISTRIBUTOR_AVAILABILITY_NOTIFY, None],
                [self.licenses_owned, new_licenses_owned,
                 CirculationEvent.DISTRIBUTOR_LICENSE_ADD,
                 CirculationEvent.DISTRIBUTOR_LICENSE_REMOVE]):
            if new_value is None:
                continue
            if old_value == new_value:
                continue
            changes_made = True

            if old_value < new_value:
                event_name = more_event
            else:
                event_name = fewer_event

            if not event_name:
                continue

            self.collect_analytics_event(
                analytics, event_name, as_of, old_value, new_value
            )

        # Update the license pool with the latest information.
        any_data = False
        if new_licenses_owned is not None:
            self.licenses_owned = new_licenses_owned
            any_data = True
        if new_licenses_available is not None:
            self.licenses_available = new_licenses_available
            any_data = True
        if new_licenses_reserved is not None:
            self.licenses_reserved = new_licenses_reserved
            any_data = True
        if new_patrons_in_hold_queue is not None:
            self.patrons_in_hold_queue = new_patrons_in_hold_queue
            any_data = True

        if as_of and (any_data or changes_made):
            # Sometimes update_availability is called with no actual
            # numbers, but that's not the case this time. We got
            # numbers and they may have even changed our view of the
            # LicensePool.
            self.last_checked = as_of
            if self.work:
                self.work.last_update_time = as_of

        if changes_made:
            message, args = self.circulation_changelog(
                old_licenses_owned, old_licenses_available,
                old_licenses_reserved, old_patrons_in_hold_queue
            )
            logging.info(message, *args)

        return changes_made

    def collect_analytics_event(self, analytics, event_name, as_of,
                                old_value, new_value):
        if not analytics:
            return
        for library in self.collection.libraries:
            analytics.collect_event(
                library, self, event_name, as_of,
                old_value=old_value, new_value=new_value
            )

    def update_availability_from_delta(self, event_type, event_date, delta, analytics=None):
        """Call update_availability based on a single change seen in the
        distributor data, rather than a complete snapshot of
        distributor information as of a certain time.

        This information is unlikely to be completely accurate, but it
        should suffice until more accurate information can be
        obtained.

        No CirculationEvent is created until `update_availability` is
        called.

        Events must be processed in chronological order. Any event
        that happened than `LicensePool.last_checked` is ignored, and
        calling this method will update `LicensePool.last_checked` to
        the time of the event.

        :param event_type: A CirculationEvent constant representing the
        type of change that was seen.

        :param event_date: A datetime corresponding to when the
        change was seen.

        :param delta: The magnitude of the change that was seen.

        """
        ignore = False
        if event_date != CirculationEvent.NO_DATE and self.last_checked and event_date < self.last_checked:
            # This is an old event and its effect on availability has
            # already been taken into account.
            ignore = True

        elif self.last_checked and event_date == CirculationEvent.NO_DATE:
            # We have a history for this LicensePool and we don't know
            # where this event fits into that history. Ignore the
            # event.
            ignore = True

        if not ignore:
            (new_licenses_owned, new_licenses_available,
             new_licenses_reserved,
             new_patrons_in_hold_queue) = self._calculate_change_from_one_event(
                 event_type, delta
             )

            changes_made = self.update_availability(
                new_licenses_owned, new_licenses_available,
                new_licenses_reserved, new_patrons_in_hold_queue,
                analytics=analytics, as_of=event_date
            )
        if ignore or not changes_made:
            # Even if the event was ignored or didn't actually change
            # availability, we want to record receipt of the event
            # in the analytics.
            self.collect_analytics_event(
                analytics, event_type, event_date, 0, 0
            )

    def _calculate_change_from_one_event(self, type, delta):
        new_licenses_owned = self.licenses_owned
        new_licenses_available = self.licenses_available
        new_licenses_reserved = self.licenses_reserved
        new_patrons_in_hold_queue = self.patrons_in_hold_queue

        def deduct(value):
            # It's impossible for any of these numbers to be
            # negative.
            return max(value-delta, 0)

        CE = CirculationEvent
        added = False
        if type == CE.DISTRIBUTOR_HOLD_PLACE:
            new_patrons_in_hold_queue += delta
            if new_licenses_available:
                # If someone has put a book on hold, it must not be
                # immediately available.
                new_licenses_available = 0
        elif type == CE.DISTRIBUTOR_HOLD_RELEASE:
            new_patrons_in_hold_queue = deduct(new_patrons_in_hold_queue)
        elif type == CE.DISTRIBUTOR_CHECKIN:
            if self.patrons_in_hold_queue == 0:
                new_licenses_available += delta
            else:
                # When there are patrons in the hold queue, checking
                # in a single book does not make new licenses
                # available.  Checking in more books than there are
                # patrons in the hold queue _does_ make books
                # available.  However, in neither case do patrons
                # leave the hold queue. That will happen in the near
                # future as DISTRIBUTOR_AVAILABILITY_NOTIFICATION events
                # are sent out.
                if delta > new_patrons_in_hold_queue:
                    new_licenses_available += (delta-new_patrons_in_hold_queue)
        elif type == CE.DISTRIBUTOR_CHECKOUT:
            if new_licenses_available == 0:
                # The only way to borrow books while there are no
                # licenses available is to borrow reserved copies.
                new_licenses_reserved = deduct(new_licenses_reserved)
            else:
                # We don't know whether this checkout came from
                # licenses available or from a lingering reserved
                # copy, but in most cases it came from licenses
                # available.
                new_licenses_available = deduct(new_licenses_available)
        elif type == CE.DISTRIBUTOR_LICENSE_ADD:
            new_licenses_owned += delta
            # Newly added licenses start out as available, unless there
            # are patrons in the holds queue.
            if new_patrons_in_hold_queue == 0:
                new_licenses_available += delta
        elif type == CE.DISTRIBUTOR_LICENSE_REMOVE:
            new_licenses_owned = deduct(new_licenses_owned)
            # We can't say whether or not the removed licenses should
            # be deducted from the list of available licenses, because they
            # might already be checked out.
        elif type == CE.DISTRIBUTOR_AVAILABILITY_NOTIFY:
            new_patrons_in_hold_queue = deduct(new_patrons_in_hold_queue)
            new_licenses_reserved += delta
        if new_licenses_owned < new_licenses_available:
            # It's impossible to have more licenses available than
            # owned. We don't know whether this means there are some
            # extra licenses we never heard about, or whether some
            # licenses expired without us being notified, but the
            # latter is more likely.
            new_licenses_available = new_licenses_owned

        return (new_licenses_owned, new_licenses_available,
                new_licenses_reserved, new_patrons_in_hold_queue)

    def circulation_changelog(self, old_licenses_owned, old_licenses_available,
                              old_licenses_reserved, old_patrons_in_hold_queue):
        """Generate a log message describing a change to the circulation.

        :return: a 2-tuple (message, args) suitable for passing into
        logging.info or a similar method
        """
        edition = self.presentation_edition
        message = u'CHANGED '
        args = []
        if self.identifier:
            identifier_template = '%s/%s'
            identifier_args = [self.identifier.type, self.identifier.identifier]
        else:
            identifier_template = '%s'
            identifier_args = [self.identifier]
        if edition:
            message += u'%s "%s" %s (' + identifier_template + ')'
            args.extend([edition.medium,
                         edition.title or "[NO TITLE]",
                         edition.author or "[NO AUTHOR]"]
                    )
            args.extend(identifier_args)
        else:
            message += identifier_template
            args.extend(identifier_args)

        def _part(message, args, string, old_value, new_value):
            if old_value != new_value:
                args.extend([string, old_value, new_value])
                message += ' %s: %s=>%s'
            return message, args

        message, args = _part(
            message, args, "OWN", old_licenses_owned, self.licenses_owned
        )

        message, args = _part(
            message, args, "AVAIL", old_licenses_available,
            self.licenses_available
        )

        message, args = _part(
            message, args, "RSRV", old_licenses_reserved,
            self.licenses_reserved
        )

        message, args =_part(
            message, args, "HOLD", old_patrons_in_hold_queue,
            self.patrons_in_hold_queue
        )
        return message, tuple(args)

    def loan_to(self, patron, start=None, end=None, fulfillment=None, external_identifier=None):
        _db = Session.object_session(patron)
        kwargs = dict(start=start or datetime.datetime.utcnow(),
                      end=end)
        loan, is_new = get_one_or_create(
            _db, Loan, patron=patron, license_pool=self,
            create_method_kwargs=kwargs)
        if fulfillment:
            loan.fulfillment = fulfillment
        if external_identifier:
            loan.external_identifier = external_identifier
        return loan, is_new

    def on_hold_to(self, patron, start=None, end=None, position=None):
        _db = Session.object_session(patron)
        if not patron.library.allow_holds:
            raise PolicyException("Holds are disabled for this library.")
        start = start or datetime.datetime.utcnow()
        hold, new = get_one_or_create(
            _db, Hold, patron=patron, license_pool=self)
        hold.update(start, end, position)
        return hold, new

    @classmethod
    def consolidate_works(cls, _db, calculate_work_even_if_no_author=False,
                          batch_size=10):
        """Assign a (possibly new) Work to every unassigned LicensePool."""
        a = 0
        lps = cls.with_no_work(_db)
        logging.info(
            "Assigning Works to %d LicensePools with no Work.", len(lps)
        )
        for unassigned in lps:
            etext, new = unassigned.calculate_work(
                even_if_no_author=calculate_work_even_if_no_author)
            if not etext:
                # We could not create a work for this LicensePool,
                # most likely because it does not yet have any
                # associated Edition.
                continue
            a += 1
            logging.info("When consolidating works, created %r", etext)
            if a and not a % batch_size:
                _db.commit()
        _db.commit()


    def calculate_work(
        self, even_if_no_author=False, known_edition=None, exclude_search=False
    ):
        """Find or create a Work for this LicensePool.

        A pool that is not open-access will always have its own
        Work. Open-access LicensePools will be grouped together with
        other open-access LicensePools based on the permanent work ID
        of the LicensePool's presentation edition.

        :param even_if_no_author: Ordinarily this method will refuse
        to create a Work for a LicensePool whose Edition has no title
        or author. But sometimes a book just has no known author. If
        that's really the case, pass in even_if_no_author=True and the
        Work will be created.

        TODO: I think known_edition is mostly useless. We should
        either remove it or replace it with a boolean that stops us
        from calling set_presentation_edition() and assumes we've
        already done that work.
        """
        if not self.identifier:
            # A LicensePool with no Identifier should never have a Work.
            self.work = None
            return None, False

        if known_edition:
            presentation_edition = known_edition
        else:
            self.set_presentation_edition()
            presentation_edition = self.presentation_edition

        if presentation_edition:
            if self not in presentation_edition.is_presentation_for:
                raise ValueError(
                    "Alleged presentation edition is not the presentation edition for the license pool for which work is being calculated!"
                )

        logging.info("Calculating work for %r", presentation_edition)
        if not presentation_edition:
            # We don't have any information about the identifier
            # associated with this LicensePool, so we can't create a work.
            logging.warn("NO EDITION for %s, cowardly refusing to create work.",
                     self.identifier)

            # If there was a work associated with this LicensePool,
            # it was by mistake. Remove it.
            self.work = None
            return None, False

        if not presentation_edition.title or not presentation_edition.author:
            presentation_edition.calculate_presentation()

        if not presentation_edition.title:
            if presentation_edition.work:
                logging.warn(
                    "Edition %r has no title but has a Work assigned. This will not stand.", presentation_edition
                )
            else:
                logging.info("Edition %r has no title and it will not get a Work.", presentation_edition)
            self.work = None
            self.work_id = None
            return None, False

        if (not presentation_edition.work
            and presentation_edition.author in (None, Edition.UNKNOWN_AUTHOR)
            and not even_if_no_author
        ):
            logging.warn(
                "Edition %r has no author, not assigning Work to Edition.",
                presentation_edition
            )
            # If there was a work associated with this LicensePool,
            # it was by mistake. Remove it.
            self.work = None
            self.work_id = None
            return None, False

        presentation_edition.calculate_permanent_work_id()

        _db = Session.object_session(self)
        work = None
        is_new = False
        licensepools_changed = False
        if self.open_access and presentation_edition.permanent_work_id:
            # This is an open-access book. Use the Work for all
            # open-access books associated with this book's permanent
            # work ID.
            #
            # If the dataset is in an inconsistent state, calling
            # Work.open_access_for_permanent_work_id may result in works being
            # merged.
            work, is_new = Work.open_access_for_permanent_work_id(
                _db, presentation_edition.permanent_work_id,
                presentation_edition.medium
            )

            # Run a sanity check to make sure every LicensePool
            # associated with this Work actually belongs there. This
            # may result in new Works being created.
            #
            # This could go into Work.for_permanent_work_id, but that
            # could conceivably lead to an infinite loop, or at least
            # a very long recursive call, so I've put it here.
            work.make_exclusive_open_access_for_permanent_work_id(
                presentation_edition.permanent_work_id,
                presentation_edition.medium
            )
            self.work = work
            licensepools_changed = True

        # All LicensePools with a given Identifier must share a work.
        existing_works = set([x.work for x in self.identifier.licensed_through])
        if len(existing_works) > 1:
            logging.warn(
                "LicensePools for %r have more than one Work between them. Removing them all and starting over."
            )
            for lp in self.identifier.licensed_through:
                lp.work = None
                if lp.presentation_edition:
                    lp.presentation_edition.work = None
        else:
            # There is a consensus Work for this Identifier.
            [self.work] = existing_works

        if self.work:
            # This pool is already associated with a Work. Use that
            # Work.
            work = self.work
        elif presentation_edition.work:
            # This pool's presentation edition is already associated with
            # a Work. Use that Work.
            work = presentation_edition.work
            self.work = work

        if work:
            # There is already a Work associated with this LicensePool,
            # but we need to run a sanity check because occasionally
            # LicensePools get mis-grouped due to bugs.
            #
            # A commercially-licensed book should have a Work to
            # itself. All other LicensePools need to be kicked out and
            # associated with some other work.
            #
            # This won't cause an infinite recursion because we're
            # setting pool.work to None before calling
            # pool.calculate_work(), and the recursive call only
            # happens if self.work is set.
            for pool in list(work.license_pools):
                if pool is self:
                    continue
                if not (self.open_access and pool.open_access):
                    pool.work = None
                    pool.calculate_work(exclude_search=exclude_search)
                    licensepools_changed = True

        else:
            # There is no better choice than creating a brand new Work.
            is_new = True
            logging.info(
                "Creating a new work for %r" % presentation_edition.title
            )
            work = Work()
            _db = Session.object_session(self)
            _db.add(work)
            flush(_db)
            licensepools_changed = True

        # Associate this LicensePool and its Edition with the work we
        # chose or created.
        if not self in work.license_pools:
            work.license_pools.append(self)
            licensepools_changed = True

        # Recalculate the display information for the Work, since the
        # associated LicensePools have changed, which may have caused
        # the Work's presentation Edition to change.
        #
        # TODO: In theory we can speed things up by only calling
        # calculate_presentation if licensepools_changed is
        # True. However, some bits of other code call calculate_work()
        # under the assumption that it always calls
        # calculate_presentation(), so we'd need to evaluate those
        # call points first.
        work.calculate_presentation(exclude_search=exclude_search)

        # Ensure that all LicensePools with this Identifier share
        # the same Work. (We may have wiped out their .work earlier
        # in this method.)
        for lp in self.identifier.licensed_through:
            lp.work = work

        if is_new:
            logging.info("Created a new work: %r", work)

        # All done!
        return work, is_new


    @property
    def open_access_links(self):
        """Yield all open-access Resources for this LicensePool."""

        open_access = Hyperlink.OPEN_ACCESS_DOWNLOAD
        _db = Session.object_session(self)
        if not self.identifier:
            return
        q = Identifier.resources_for_identifier_ids(
            _db, [self.identifier.id], open_access
        )
        for resource in q:
            yield resource

    @property
    def open_access_download_url(self):
        """Alias for best_open_access_link.

        If _open_access_download_url is currently None, this will set
        to a good value if possible.
        """
        return self.best_open_access_link

    @property
    def best_open_access_link(self):
        """Find the best open-access link for this LicensePool.

        Cache it so that the next access will be faster.
        """
        if not self.open_access:
            return None
        if not self._open_access_download_url:
            url = None
            resource = self.best_open_access_resource
            if resource and resource.representation:
                url = resource.representation.mirror_url
            self._open_access_download_url = url
        return self._open_access_download_url

    @property
    def best_open_access_resource(self):
        """Determine the best open-access Resource currently provided by this
        LicensePool.
        """
        best = None
        best_priority = -1
        for resource in self.open_access_links:
            if not any(
                    [resource.representation and
                     resource.representation.media_type and
                     resource.representation.media_type.startswith(x)
                     for x in Representation.SUPPORTED_BOOK_MEDIA_TYPES]):
                # This representation is not in a media type we
                # support. We can't serve it, so we won't consider it.
                continue

            data_source_priority = self.open_access_source_priority
            if not best or data_source_priority > best_priority:
                # Something is better than nothing.
                best = resource
                best_priority = data_source_priority
                continue

            if (best.data_source.name==DataSource.GUTENBERG
                and resource.data_source.name==DataSource.GUTENBERG
                and 'noimages' in best.representation.mirror_url
                and not 'noimages' in resource.representation.mirror_url):
                # A Project Gutenberg-ism: an epub without 'noimages'
                # in the filename is better than an epub with
                # 'noimages' in the filename.
                best = resource
                best_priority = data_source_priority
                continue

        return best

    @property
    def best_license_link(self):
        """Find the best available licensing link for the work associated
        with this LicensePool.

        # TODO: This needs work and may not be necessary anymore.
        """
        edition = self.edition
        if not edition:
            return self, None
        link = edition.best_open_access_link
        if link:
            return self, link

        # Either this work is not open-access, or there was no epub
        # link associated with it.
        work = self.work
        for pool in work.license_pools:
            edition = pool.edition
            link = edition.best_open_access_link
            if link:
                return pool, link
        return self, None

    def set_delivery_mechanism(self, *args, **kwargs):
        """Ensure that this LicensePool (and any other LicensePools for the same
        book) have a LicensePoolDeliveryMechanism for this media type,
        DRM scheme, rights status, and resource.
        """
        return LicensePoolDeliveryMechanism.set(
            self.data_source, self.identifier, *args, **kwargs
        )

Index("ix_licensepools_data_source_id_identifier_id_collection_id", LicensePool.collection_id, LicensePool.data_source_id, LicensePool.identifier_id, unique=True)


class RightsStatus(Base):

    """The terms under which a book has been made available to the general
    public.

    This will normally be 'in copyright', or 'public domain', or a
    Creative Commons license.
    """

    # Currently in copyright.
    IN_COPYRIGHT = u"http://librarysimplified.org/terms/rights-status/in-copyright"

    # Public domain in the USA.
    PUBLIC_DOMAIN_USA = u"http://librarysimplified.org/terms/rights-status/public-domain-usa"

    # Public domain in some unknown territory
    PUBLIC_DOMAIN_UNKNOWN = u"http://librarysimplified.org/terms/rights-status/public-domain-unknown"

    # Creative Commons Public Domain Dedication (No rights reserved)
    CC0 = u"https://creativecommons.org/publicdomain/zero/1.0/"

    # Creative Commons Attribution (CC BY)
    CC_BY = u"http://creativecommons.org/licenses/by/4.0/"

    # Creative Commons Attribution-ShareAlike (CC BY-SA)
    CC_BY_SA = u"https://creativecommons.org/licenses/by-sa/4.0"

    # Creative Commons Attribution-NoDerivs (CC BY-ND)
    CC_BY_ND = u"https://creativecommons.org/licenses/by-nd/4.0"

    # Creative Commons Attribution-NonCommercial (CC BY-NC)
    CC_BY_NC = u"https://creativecommons.org/licenses/by-nc/4.0"

    # Creative Commons Attribution-NonCommercial-ShareAlike (CC BY-NC-SA)
    CC_BY_NC_SA = u"https://creativecommons.org/licenses/by-nc-sa/4.0"

    # Creative Commons Attribution-NonCommercial-NoDerivs (CC BY-NC-ND)
    CC_BY_NC_ND = u"https://creativecommons.org/licenses/by-nc-nd/4.0"

    # Open access download but no explicit license
    GENERIC_OPEN_ACCESS = u"http://librarysimplified.org/terms/rights-status/generic-open-access"

    # Unknown copyright status.
    UNKNOWN = u"http://librarysimplified.org/terms/rights-status/unknown"

    OPEN_ACCESS = [
        PUBLIC_DOMAIN_USA,
        CC0,
        CC_BY,
        CC_BY_SA,
        CC_BY_ND,
        CC_BY_NC,
        CC_BY_NC_SA,
        CC_BY_NC_ND,
        GENERIC_OPEN_ACCESS,
    ]

    NAMES = {
        IN_COPYRIGHT: "In Copyright",
        PUBLIC_DOMAIN_USA: "Public domain in the USA",
        CC0: "Creative Commons Public Domain Dedication (CC0)",
        CC_BY: "Creative Commons Attribution (CC BY)",
        CC_BY_SA: "Creative Commons Attribution-ShareAlike (CC BY-SA)",
        CC_BY_ND: "Creative Commons Attribution-NoDerivs (CC BY-ND)",
        CC_BY_NC: "Creative Commons Attribution-NonCommercial (CC BY-NC)",
        CC_BY_NC_SA: "Creative Commons Attribution-NonCommercial-ShareAlike (CC BY-NC-SA)",
        CC_BY_NC_ND: "Creative Commons Attribution-NonCommercial-NoDerivs (CC BY-NC-ND)",
        GENERIC_OPEN_ACCESS: "Open access with no specific license",
        UNKNOWN: "Unknown",
    }

    DATA_SOURCE_DEFAULT_RIGHTS_STATUS = {
        DataSource.GUTENBERG: PUBLIC_DOMAIN_USA,
        DataSource.PLYMPTON: CC_BY_NC,
        # workaround for opds-imported license pools with 'content server' as data source
        DataSource.OA_CONTENT_SERVER : GENERIC_OPEN_ACCESS,

        DataSource.OVERDRIVE: IN_COPYRIGHT,
        DataSource.BIBLIOTHECA: IN_COPYRIGHT,
        DataSource.AXIS_360: IN_COPYRIGHT,
    }

    __tablename__ = 'rightsstatus'
    id = Column(Integer, primary_key=True)

    # A URI unique to the license. This may be a URL (e.g. Creative
    # Commons)
    uri = Column(String, index=True, unique=True)

    # Human-readable name of the license.
    name = Column(String, index=True)

    # One RightsStatus may apply to many LicensePoolDeliveryMechanisms.
    licensepooldeliverymechanisms = relationship("LicensePoolDeliveryMechanism", backref="rights_status")

    @classmethod
    def lookup(cls, _db, uri):
        if not uri in cls.NAMES.keys():
            uri = cls.UNKNOWN
        name = cls.NAMES.get(uri)
        create_method_kwargs = dict(name=name)
        status, ignore = get_one_or_create(
            _db, RightsStatus, uri=uri,
            create_method_kwargs=create_method_kwargs
        )
        return status

    @classmethod
    def rights_uri_from_string(cls, rights):
        rights = rights.lower()
        if rights == 'public domain in the usa.':
            return RightsStatus.PUBLIC_DOMAIN_USA
        elif rights == 'public domain in the united states.':
            return RightsStatus.PUBLIC_DOMAIN_USA
        elif rights == 'pd-us':
            return RightsStatus.PUBLIC_DOMAIN_USA
        elif rights.startswith('public domain'):
            return RightsStatus.PUBLIC_DOMAIN_UNKNOWN
        elif rights.startswith('copyrighted.'):
            return RightsStatus.IN_COPYRIGHT
        elif rights == 'cc0':
            return RightsStatus.CC0
        elif rights == 'cc by':
            return RightsStatus.CC_BY
        elif rights == 'cc by-sa':
            return RightsStatus.CC_BY_SA
        elif rights == 'cc by-nd':
            return RightsStatus.CC_BY_ND
        elif rights == 'cc by-nc':
            return RightsStatus.CC_BY_NC
        elif rights == 'cc by-nc-sa':
            return RightsStatus.CC_BY_NC_SA
        elif rights == 'cc by-nc-nd':
            return RightsStatus.CC_BY_NC_ND
        elif (rights in RightsStatus.OPEN_ACCESS
              or rights == RightsStatus.IN_COPYRIGHT):
            return rights
        else:
            return RightsStatus.UNKNOWN


class CirculationEvent(Base):

    """Changes to a license pool's circulation status.

    We log these so we can measure things like the velocity of
    individual books.
    """
    __tablename__ = 'circulationevents'

    # Used to explicitly tag an event as happening at an unknown time.
    NO_DATE = object()

    id = Column(Integer, primary_key=True)

    # One LicensePool can have many circulation events.
    license_pool_id = Column(
        Integer, ForeignKey('licensepools.id'), index=True)

    type = Column(String(32), index=True)
    start = Column(DateTime, index=True)
    end = Column(DateTime)
    old_value = Column(Integer)
    delta = Column(Integer)
    new_value = Column(Integer)
    foreign_patron_id = Column(String)

    # A given license pool can only have one event of a given type for
    # a given patron at a given time.
    __table_args__ = (UniqueConstraint('license_pool_id', 'type', 'start',
                                       'foreign_patron_id'),)

    # Constants for use in logging circulation events to JSON
    SOURCE = u"source"
    TYPE = u"event"

    # The names of the circulation events we recognize.
    # They may be sent to third-party analytics services
    # as well as used locally.

    # Events that happen in a circulation manager.
    NEW_PATRON = u"circulation_manager_new_patron"
    CM_CHECKOUT = u"circulation_manager_check_out"
    CM_CHECKIN = u"circulation_manager_check_in"
    CM_HOLD_PLACE = u"circulation_manager_hold_place"
    CM_HOLD_RELEASE = u"circulation_manager_hold_release"
    CM_FULFILL = u"circulation_manager_fulfill"

    # Events that we hear about from a distributor.
    DISTRIBUTOR_CHECKOUT = u"distributor_check_out"
    DISTRIBUTOR_CHECKIN = u"distributor_check_in"
    DISTRIBUTOR_HOLD_PLACE = u"distributor_hold_place"
    DISTRIBUTOR_HOLD_RELEASE = u"distributor_hold_release"
    DISTRIBUTOR_LICENSE_ADD = u"distributor_license_add"
    DISTRIBUTOR_LICENSE_REMOVE = u"distributor_license_remove"
    DISTRIBUTOR_AVAILABILITY_NOTIFY = u"distributor_availability_notify"
    DISTRIBUTOR_TITLE_ADD = u"distributor_title_add"
    DISTRIBUTOR_TITLE_REMOVE = u"distributor_title_remove"

    # Events that we hear about from a client app.
    OPEN_BOOK = u"open_book"

    CLIENT_EVENTS = [
        OPEN_BOOK,
    ]


    # The time format used when exporting to JSON.
    TIME_FORMAT = "%Y-%m-%dT%H:%M:%S+00:00"

    @classmethod
    def log(cls, _db, license_pool, event_name, old_value, new_value,
            start=None, end=None, foreign_patron_id=None):
        if new_value is None or old_value is None:
            delta = None
        else:
            delta = new_value - old_value
        if not start:
            start = datetime.datetime.utcnow()
        if not end:
            end = start
        logging.info("EVENT %s %s=>%s", event_name, old_value, new_value)
        event, was_new = get_one_or_create(
            _db, CirculationEvent, license_pool=license_pool,
            type=event_name, start=start, foreign_patron_id=foreign_patron_id,
            create_method_kwargs=dict(
                old_value=old_value,
                new_value=new_value,
                delta=delta,
                end=end)
            )
        return event, was_new


Index("ix_circulationevents_start_desc_nullslast", CirculationEvent.start.desc().nullslast())


class Credential(Base):
    """A place to store credentials for external services."""
    __tablename__ = 'credentials'
    id = Column(Integer, primary_key=True)
    data_source_id = Column(Integer, ForeignKey('datasources.id'), index=True)
    patron_id = Column(Integer, ForeignKey('patrons.id'), index=True)
    type = Column(String(255), index=True)
    credential = Column(String)
    expires = Column(DateTime)

    # One Credential can have many associated DRMDeviceIdentifiers.
    drm_device_identifiers = relationship(
        "DRMDeviceIdentifier", backref=backref("credential", lazy='joined')
    )

    __table_args__ = (
        UniqueConstraint('data_source_id', 'patron_id', 'type'),
    )


    # A meaningless identifier used to identify this patron (and no other)
    # to a remote service.
    IDENTIFIER_TO_REMOTE_SERVICE = "Identifier Sent To Remote Service"

    # An identifier used by a remote service to identify this patron.
    IDENTIFIER_FROM_REMOTE_SERVICE = "Identifier Received From Remote Service"

    @classmethod
    def lookup(self, _db, data_source, type, patron, refresher_method,
               allow_persistent_token=False):
        if isinstance(data_source, basestring):
            data_source = DataSource.lookup(_db, data_source)
        credential, is_new = get_one_or_create(
            _db, Credential, data_source=data_source, type=type, patron=patron)
        if (is_new or (not credential.expires and not allow_persistent_token)
            or (credential.expires
                and credential.expires <= datetime.datetime.utcnow())):
            if refresher_method:
                refresher_method(credential)
        return credential

    @classmethod
    def lookup_by_token(self, _db, data_source, type, token,
                               allow_persistent_token=False):
        """Look up a unique token.

        Lookup will fail on expired tokens. Unless persistent tokens
        are specifically allowed, lookup will fail on persistent tokens.
        """

        credential = get_one(
            _db, Credential, data_source=data_source, type=type,
            credential=token)

        if not credential:
            # No matching token.
            return None

        if not credential.expires:
            if allow_persistent_token:
                return credential
            else:
                # It's an error that this token never expires. It's invalid.
                return None
        elif credential.expires > datetime.datetime.utcnow():
            return credential
        else:
            # Token has expired.
            return None

    @classmethod
    def lookup_and_expire_temporary_token(cls, _db, data_source, type, token):
        """Look up a temporary token and expire it immediately."""
        credential = cls.lookup_by_token(_db, data_source, type, token)
        if not credential:
            return None
        credential.expires = datetime.datetime.utcnow() - datetime.timedelta(
            seconds=5)
        return credential

    @classmethod
    def temporary_token_create(
            self, _db, data_source, type, patron, duration, value=None
    ):
        """Create a temporary token for the given data_source/type/patron.

        The token will be good for the specified `duration`.
        """
        expires = datetime.datetime.utcnow() + duration
        token_string = value or str(uuid.uuid1())
        credential, is_new = get_one_or_create(
            _db, Credential, data_source=data_source, type=type, patron=patron)
        # If there was already a token of this type for this patron,
        # the new one overwrites the old one.
        credential.credential=token_string
        credential.expires=expires
        return credential, is_new

    @classmethod
    def persistent_token_create(self, _db, data_source, type, patron):
        """Create or retrieve a persistent token for the given
        data_source/type/patron.
        """
        token_string = str(uuid.uuid1())
        credential, is_new = get_one_or_create(
            _db, Credential, data_source=data_source, type=type, patron=patron,
            create_method_kwargs=dict(credential=token_string)
        )
        credential.expires=None
        return credential, is_new

    # A Credential may have many associated DRMDeviceIdentifiers.
    def register_drm_device_identifier(self, device_identifier):
        _db = Session.object_session(self)
        return get_one_or_create(
            _db, DRMDeviceIdentifier,
            credential=self,
            device_identifier=device_identifier
        )

    def deregister_drm_device_identifier(self, device_identifier):
        _db = Session.object_session(self)
        device_id_obj = get_one(
            _db, DRMDeviceIdentifier,
            credential=self,
            device_identifier=device_identifier
        )
        if device_id_obj:
            _db.delete(device_id_obj)


# Index to make lookup_by_token() fast.
Index("ix_credentials_data_source_id_type_token", Credential.data_source_id, Credential.type, Credential.credential, unique=True)


class DelegatedPatronIdentifier(Base):
    """This library is in charge of coming up with, and storing,
    identifiers associated with the patrons of some other library.

    e.g. NYPL provides Adobe IDs for patrons of all libraries that use
    the SimplyE app.

    Those identifiers are stored here.
    """
    ADOBE_ACCOUNT_ID = u'Adobe Account ID'

    __tablename__ = 'delegatedpatronidentifiers'
    id = Column(Integer, primary_key=True)
    type = Column(String(255), index=True)
    library_uri = Column(String(255), index=True)

    # This is the ID the foreign library gives us when referring to
    # this patron.
    patron_identifier = Column(String(255), index=True)

    # This is the identifier we made up for the patron. This is what the
    # foreign library is trying to look up.
    delegated_identifier = Column(String)

    __table_args__ = (
        UniqueConstraint('type', 'library_uri', 'patron_identifier'),
    )

    @classmethod
    def get_one_or_create(
            cls, _db, library_uri, patron_identifier, identifier_type,
            create_function
    ):
        """Look up the delegated identifier for the given patron. If there is
        none, create one.

        :param library_uri: A URI identifying the patron's library.

        :param patron_identifier: An identifier used by that library to
         distinguish between this patron and others. This should be
         an identifier created solely for the purpose of identifying the
         patron with _this_ library, and not (e.g.) the patron's barcode.

        :param identifier_type: The type of the delegated identifier
         to look up. (probably ADOBE_ACCOUNT_ID)

        :param create_function: If this patron does not have a
         DelegatedPatronIdentifier, one will be created, and this
         function will be called to determine the value of
         DelegatedPatronIdentifier.delegated_identifier.

        :return: A 2-tuple (DelegatedPatronIdentifier, is_new)
        """
        identifier, is_new = get_one_or_create(
            _db, DelegatedPatronIdentifier, library_uri=library_uri,
            patron_identifier=patron_identifier, type=identifier_type
        )
        if is_new:
            identifier.delegated_identifier = create_function()
        return identifier, is_new


class DRMDeviceIdentifier(Base):
    """A device identifier for a particular DRM scheme.

    Associated with a Credential, most commonly a patron's "Identifier
    for Adobe account ID purposes" Credential.
    """
    __tablename__ = 'drmdeviceidentifiers'
    id = Column(Integer, primary_key=True)
    credential_id = Column(Integer, ForeignKey('credentials.id'), index=True)
    device_identifier = Column(String(255), index=True)


class Timestamp(Base):
    """A general-purpose timestamp for Monitors."""

    __tablename__ = 'timestamps'
    id = Column(Integer, primary_key=True)
    service = Column(String(255), index=True, nullable=False)
    collection_id = Column(Integer, ForeignKey('collections.id'),
                           index=True, nullable=True)
    timestamp = Column(DateTime)
    counter = Column(Integer)

    def __repr__(self):
        if self.timestamp:
            timestamp = self.timestamp.strftime('%b %d, %Y at %H:%M')
        else:
            timestamp = None
        if self.counter:
            timestamp += (' %d' % self.counter)
        if self.collection:
            collection = self.collection.name
        else:
            collection = None

        message = u"<Timestamp %s: collection=%s, timestamp=%s>" % (
            self.service, collection, timestamp
        )
        return message.encode("utf8")

    @classmethod
    def value(cls, _db, service, collection):
        """Return the current value of the given Timestamp, if it exists.
        """
        stamp = get_one(_db, Timestamp, service=service, collection=collection)
        if not stamp:
            return None
        return stamp.timestamp

    @classmethod
    def stamp(cls, _db, service, collection, date=None):
        date = date or datetime.datetime.utcnow()
        stamp, was_new = get_one_or_create(
            _db, Timestamp,
            service=service,
            collection=collection,
            create_method_kwargs=dict(timestamp=date))
        if not was_new:
            stamp.timestamp = date
        # Committing immediately reduces the risk of contention.
        _db.commit()
        return stamp

    __table_args__ = (
        UniqueConstraint('service', 'collection_id'),
    )


class Representation(Base):
    """A cached document obtained from (and possibly mirrored to) the Web
    at large.

    Sometimes this is a DataSource's representation of a specific
    book.

    Sometimes it's associated with a database Resource (which has a
    well-defined relationship to one specific book).

    Sometimes it's just a web page that we need a cached local copy
    of.
    """

    EPUB_MEDIA_TYPE = u"application/epub+zip"
    PDF_MEDIA_TYPE = u"application/pdf"
    MOBI_MEDIA_TYPE = u"application/x-mobipocket-ebook"
    TEXT_XML_MEDIA_TYPE = u"text/xml"
    TEXT_HTML_MEDIA_TYPE = u"text/html"
    APPLICATION_XML_MEDIA_TYPE = u"application/xml"
    JPEG_MEDIA_TYPE = u"image/jpeg"
    PNG_MEDIA_TYPE = u"image/png"
    GIF_MEDIA_TYPE = u"image/gif"
    SVG_MEDIA_TYPE = u"image/svg+xml"
    MP3_MEDIA_TYPE = u"audio/mpeg"
<<<<<<< HEAD
=======
    MP4_MEDIA_TYPE = u"video/mp4"
    WMV_MEDIA_TYPE = u"video/x-ms-wmv"
    SCORM_MEDIA_TYPE = u"application/vnd.librarysimplified.scorm+zip"
>>>>>>> 5ba4b171
    ZIP_MEDIA_TYPE = u"application/zip"
    OCTET_STREAM_MEDIA_TYPE = u"application/octet-stream"
    TEXT_PLAIN = u"text/plain"
    AUDIOBOOK_MANIFEST_MEDIA_TYPE = u"application/audiobook+json"

    BOOK_MEDIA_TYPES = [
        EPUB_MEDIA_TYPE,
        PDF_MEDIA_TYPE,
        MOBI_MEDIA_TYPE,
        MP3_MEDIA_TYPE,
    ]

    # These media types are in the order we would prefer to use them.
    # e.g. all else being equal, we would prefer a PNG to a JPEG.
    IMAGE_MEDIA_TYPES = [
        PNG_MEDIA_TYPE,
        JPEG_MEDIA_TYPE,
        GIF_MEDIA_TYPE,
        SVG_MEDIA_TYPE,
    ]

    SUPPORTED_BOOK_MEDIA_TYPES = [
        EPUB_MEDIA_TYPE
    ]

    # Most of the time, if you believe a resource to be media type A,
    # but then you make a request and get media type B, then the
    # actual media type (B) takes precedence over what you thought it
    # was (A). These media types are the exceptions: they are so
    # generic that they don't tell you anything, so it's more useful
    # to stick with A.
    GENERIC_MEDIA_TYPES = [OCTET_STREAM_MEDIA_TYPE]

    FILE_EXTENSIONS = {
        EPUB_MEDIA_TYPE: "epub",
        MOBI_MEDIA_TYPE: "mobi",
        PDF_MEDIA_TYPE: "pdf",
        MP3_MEDIA_TYPE: "mp3",
        MP4_MEDIA_TYPE: "mp4",
        WMV_MEDIA_TYPE: "wmv",
        JPEG_MEDIA_TYPE: "jpg",
        PNG_MEDIA_TYPE: "png",
        SVG_MEDIA_TYPE: "svg",
        GIF_MEDIA_TYPE: "gif",
        ZIP_MEDIA_TYPE: "zip",
        TEXT_PLAIN: "txt",
        TEXT_HTML_MEDIA_TYPE: "html",
        APPLICATION_XML_MEDIA_TYPE: "xml",
        AUDIOBOOK_MANIFEST_MEDIA_TYPE: "audiobook-manifest",
        SCORM_MEDIA_TYPE: "zip"
    }

    # Invert FILE_EXTENSIONS and add some extra guesses.
    MEDIA_TYPE_FOR_EXTENSION = {
        ".htm" : TEXT_HTML_MEDIA_TYPE,
        ".jpeg" : JPEG_MEDIA_TYPE,
    }
    for media_type, extension in FILE_EXTENSIONS.items():
        MEDIA_TYPE_FOR_EXTENSION['.' + extension] = media_type

    __tablename__ = 'representations'
    id = Column(Integer, primary_key=True)

    # URL from which the representation was fetched.
    url = Column(Unicode, index=True)

    # The media type of the representation.
    media_type = Column(Unicode)

    resource = relationship("Resource", backref="representation", uselist=False)

    ### Records of things we tried to do with this representation.

    # When the representation was last fetched from `url`.
    fetched_at = Column(DateTime, index=True)

    # A textual description of the error encountered the last time
    # we tried to fetch the representation
    fetch_exception = Column(Unicode, index=True)

    # A URL under our control to which this representation will be
    # mirrored.
    mirror_url = Column(Unicode, index=True)

    # When the representation was last pushed to `mirror_url`.
    mirrored_at = Column(DateTime, index=True)

    # An exception that happened while pushing this representation
    # to `mirror_url.
    mirror_exception = Column(Unicode, index=True)

    # If this image is a scaled-down version of some other image,
    # `scaled_at` is the time it was last generated.
    scaled_at = Column(DateTime, index=True)

    # If this image is a scaled-down version of some other image,
    # this is the exception that happened the last time we tried
    # to scale it down.
    scale_exception = Column(Unicode, index=True)

    ### End records of things we tried to do with this representation.

    # An image Representation may be a thumbnail version of another
    # Representation.
    thumbnail_of_id = Column(
        Integer, ForeignKey('representations.id'), index=True)

    thumbnails = relationship(
        "Representation",
        backref=backref("thumbnail_of", remote_side = [id]),
        lazy="joined", post_update=True)

    # The HTTP status code from the last fetch.
    status_code = Column(Integer)

    # A textual representation of the HTTP headers sent along with the
    # representation.
    headers = Column(Unicode)

    # The Location header from the last representation.
    location = Column(Unicode)

    # The Last-Modified header from the last representation.
    last_modified = Column(Unicode)

    # The Etag header from the last representation.
    etag = Column(Unicode)

    # The size of the representation, in bytes.
    file_size = Column(Integer)

    # If this representation is an image, the height of the image.
    image_height = Column(Integer, index=True)

    # If this representation is an image, the width of the image.
    image_width = Column(Integer, index=True)

    # The content of the representation itself.
    content = Column(Binary)

    # Instead of being stored in the database, the content of the
    # representation may be stored on a local file relative to the
    # data root.
    local_content_path = Column(Unicode)

    # At any given time, we will have a single representation for a
    # given URL and media type.
    __table_args__ = (
        UniqueConstraint('url', 'media_type'),
    )

    # A User-Agent to use when acting like a web browser.
    # BROWSER_USER_AGENT = "Mozilla/5.0 (Windows NT 6.3; Win64; x64) AppleWebKit/537.36 (KHTML, like Gecko) Chrome/37.0.2049.0 Safari/537.36 (Simplified)"
    BROWSER_USER_AGENT = "Mozilla/5.0 (X11; Ubuntu; Linux x86_64; rv:37.0) Gecko/20100101 Firefox/37.0"

    @property
    def age(self):
        if not self.fetched_at:
            return 1000000
        return (datetime.datetime.utcnow() - self.fetched_at).total_seconds()

    @property
    def has_content(self):
        if self.content and self.status_code == 200 and self.fetch_exception is None:
            return True
        if self.local_content_path and os.path.exists(self.local_content_path) and self.fetch_exception is None:
            return True
        return False

    @property
    def is_usable(self):
        """Returns True if the Representation has some data or received
        a status code that's not in the 5xx series.
        """
        if not self.fetch_exception and (
            self.content or self.local_path or self.status_code
            and self.status_code / 100 != 5
        ):
            return True
        return False

    @classmethod
    def is_media_type(cls, s):
        """Return true if the given string looks like a media type."""
        if not s:
            return False
        s = s.lower()
        return any(s.startswith(x) for x in [
                   'application/',
                   'audio/',
                   'example/',
                   'image/',
                   'message/',
                   'model/',
                   'multipart/',
                   'text/',
                   'video/'
        ])

    @classmethod
    def guess_media_type(cls, filename):
        """Guess a likely media type from a filename."""
        if not filename:
            return None
        filename = filename.lower()
        for extension, media_type in cls.MEDIA_TYPE_FOR_EXTENSION.items():
            if filename.endswith(extension):
                return media_type
        return None

    def is_fresher_than(self, max_age):
        # Convert a max_age timedelta to a number of seconds.
        if isinstance(max_age, datetime.timedelta):
            max_age = max_age.total_seconds()

        if not self.is_usable:
            return False
        return (max_age is None or max_age > self.age)

    @classmethod
    def get(cls, _db, url, do_get=None, extra_request_headers=None,
            accept=None, max_age=None, pause_before=0, allow_redirects=True,
            presumed_media_type=None, debug=True, response_reviewer=None,
            exception_handler=None):
        """Retrieve a representation from the cache if possible.

        If not possible, retrieve it from the web and store it in the
        cache.

        :param do_get: A function that takes arguments (url, headers)
        and retrieves a representation over the network.

        :param max_age: A timedelta object representing the maximum
        time to consider a cached representation fresh. (We ignore the
        caching directives from web servers because they're usually
        far too conservative for our purposes.)

        :return: A 2-tuple (representation, obtained_from_cache)

        """
        representation = None
        do_get = do_get or cls.simple_http_get

        exception_handler = exception_handler or cls.record_exception

        # TODO: We allow representations of the same URL in different
        # media types, but we don't have a good solution here for
        # doing content negotiation (letting the caller ask for a
        # specific set of media types and matching against what we
        # have cached). Fortunately this isn't an issue with any of
        # the data sources we currently use, so for now we can treat
        # different representations of a URL as interchangeable.

        a = dict(url=url)
        if accept:
            a['media_type'] = accept
        representation = get_one(_db, Representation, 'interchangeable', **a)

        usable_representation = fresh_representation = False
        if representation:
            # Do we already have a usable representation?
            usable_representation = representation.is_usable

            # Assuming we have a usable representation, is it fresh?
            fresh_representation = representation.is_fresher_than(max_age)

        if debug is True:
            debug_level = logging.DEBUG
        elif debug is False:
            debug_level = None
        else:
            debug_level = debug

        if fresh_representation:
            if debug_level is not None:
                logging.info("Cached %s", url)
            return representation, True

        # We have a representation that is either not fresh or not usable.
        # We must make an HTTP request.
        if debug_level is not None:
            logging.log(debug_level, "Fetching %s", url)
        headers = {}
        if extra_request_headers:
            headers.update(extra_request_headers)
        if accept:
            headers['Accept'] = accept

        if usable_representation:
            # We have a representation but it's not fresh. We will
            # be making a conditional HTTP request to see if there's
            # a new version.
            if representation.last_modified:
                headers['If-Modified-Since'] = representation.last_modified
            if representation.etag:
                headers['If-None-Match'] = representation.etag

        fetched_at = datetime.datetime.utcnow()
        if pause_before:
            time.sleep(pause_before)
        media_type = None
        fetch_exception = None
        exception_traceback = None
        try:
            status_code, headers, content = do_get(url, headers)
            if response_reviewer:
                # An optional function passed to raise errors if the
                # post response isn't worth caching.
                response_reviewer((status_code, headers, content))
            exception = None
            media_type = cls._best_media_type(headers, presumed_media_type)
            if isinstance(content, unicode):
                content = content.encode("utf8")
        except Exception, fetch_exception:
            # This indicates there was a problem with making the HTTP
            # request, not that the HTTP request returned an error
            # condition.
            logging.error("Error making HTTP request to %s", url, exc_info=fetch_exception)
            exception_traceback = traceback.format_exc()

            status_code = None
            headers = None
            content = None
            media_type = None

        # At this point we can create/fetch a Representation object if
        # we don't have one already, or if the URL or media type we
        # actually got from the server differs from what we thought
        # we had.
        if (not usable_representation
            or media_type != representation.media_type
            or url != representation.url):
            representation, is_new = get_one_or_create(
                _db, Representation, url=url, media_type=unicode(media_type))

        if fetch_exception:
            exception_handler(
                representation, fetch_exception, exception_traceback
            )
        representation.fetched_at = fetched_at

        if status_code == 304:
            # The representation hasn't changed since we last checked.
            # Set its fetched_at property and return the cached
            # version as though it were new.
            representation.fetched_at = fetched_at
            representation.status_code = status_code
            return representation, False

        if status_code:
            status_code_series = status_code / 100
        else:
            status_code_series = None

        if status_code_series in (2,3) or status_code in (404, 410):
            # We have a new, good representation. Update the
            # Representation object and return it as fresh.
            representation.status_code = status_code
            representation.content = content
            representation.media_type = media_type

            for header, field in (
                    ('etag', 'etag'),
                    ('last-modified', 'last_modified'),
                    ('location', 'location')):
                if header in headers:
                    value = headers[header]
                else:
                    value = None
                setattr(representation, field, value)

            representation.headers = cls.headers_to_string(headers)
            representation.content = content
            representation.update_image_size()
            return representation, False

        # Okay, things didn't go so well.
        date_string = fetched_at.strftime("%Y-%m-%d %H:%M:%S")
        representation.fetch_exception = representation.fetch_exception or (
            "Most recent fetch attempt (at %s) got status code %s" % (
                date_string, status_code))
        if usable_representation:
            # If we have a usable (but stale) representation, we'd
            # rather return the cached data than destroy the information.
            return representation, True

        # We didn't have a usable representation before, and we still don't.
        # At this point we're just logging an error.
        representation.status_code = status_code
        representation.headers = cls.headers_to_string(headers)
        representation.content = content
        return representation, False

    @classmethod
    def _best_media_type(cls, headers, default):
        """Determine the most likely media type for the given HTTP headers.

        Almost all the time, this is the value of the content-type
        header, if present. However, if the content-type header has a
        really generic value like "application/octet-stream" (as often
        happens with binary files hosted on Github), we'll privilege
        the default value.
        """
        if not headers or not 'content-type' in headers:
            return default
        headers_type = headers['content-type'].lower()
        clean = cls._clean_media_type(headers_type)
        if clean in Representation.GENERIC_MEDIA_TYPES and default:
            return default
        return headers_type

    @classmethod
    def reraise_exception(cls, representation, exception, traceback):
        """Deal with a fetch exception by re-raising it."""
        raise exception

    @classmethod
    def record_exception(cls, representation, exception, traceback):
        """Deal with a fetch exception by recording it
        and moving on.
        """
        representation.fetch_exception = traceback

    @classmethod
    def post(cls, _db, url, data, max_age=None, response_reviewer=None):
        """Finds or creates POST request as a Representation"""

        def do_post(url, headers, **kwargs):
            kwargs.update({'data' : data})
            return cls.simple_http_post(url, headers, **kwargs)

        return cls.get(
            _db, url, do_get=do_post, max_age=max_age,
            response_reviewer=response_reviewer
        )

    @property
    def mirrorable_media_type(self):
        """Does this Representation look like the kind of thing we
        create mirrors of?

        Basically, images and books.
        """
        return any(
            self.media_type in x for x in
            (Representation.BOOK_MEDIA_TYPES,
             Representation.IMAGE_MEDIA_TYPES)
        )

    def update_image_size(self):
        """Make sure .image_height and .image_width are up to date.

        Clears .image_height and .image_width if the representation
        is not an image.
        """
        if self.media_type and self.media_type.startswith('image/'):
            image = self.as_image()
            self.image_width, self.image_height = image.size
        else:
            self.image_width = self.image_height = None

    @classmethod
    def normalize_content_path(cls, content_path, base=None):
        if not content_path:
            return None
        base = base or Configuration.data_directory()
        if content_path.startswith(base):
            content_path = content_path[len(base):]
            if content_path.startswith('/'):
                content_path = content_path[1:]
        return content_path

    @property
    def unicode_content(self):
        """Attempt to convert the content into Unicode.

        If all attempts fail, we will return None rather than raise an exception.
        """
        content = None
        for encoding in ('utf-8', 'windows-1252'):
            try:
                content = self.content.decode(encoding)
                break
            except UnicodeDecodeError, e:
                pass
        return content

    def set_fetched_content(self, content, content_path=None):
        """Simulate a successful HTTP request for this representation.

        This is used when the content of the representation is obtained
        through some other means.
        """
        if isinstance(content, unicode):
            content = content.encode("utf8")
        self.content = content

        self.local_content_path = self.normalize_content_path(content_path)
        self.status_code = 200
        self.fetched_at = datetime.datetime.utcnow()
        self.fetch_exception = None
        self.update_image_size()

    def set_as_mirrored(self):
        """Record the fact that the representation has been mirrored
        to its .mirror_url.
        """
        self.mirrored_at = datetime.datetime.utcnow()
        self.mirror_exception = None

    @classmethod
    def headers_to_string(cls, d):
        if d is None:
            return None
        return json.dumps(dict(d))

    @classmethod
    def simple_http_get(cls, url, headers, **kwargs):
        """The most simple HTTP-based GET."""
        if not 'allow_redirects' in kwargs:
            kwargs['allow_redirects'] = True
        response = HTTP.get_with_timeout(url, headers=headers, **kwargs)
        return response.status_code, response.headers, response.content

    @classmethod
    def simple_http_post(cls, url, headers, **kwargs):
        """The most simple HTTP-based POST."""
        data = kwargs.get('data')
        if 'data' in kwargs:
            del kwargs['data']
        response = HTTP.post_with_timeout(url, data, headers=headers, **kwargs)
        return response.status_code, response.headers, response.content

    @classmethod
    def http_get_no_timeout(cls, url, headers, **kwargs):
        return Representation.simple_http_get(url, headers, timeout=None, **kwargs)

    @classmethod
    def http_get_no_redirect(cls, url, headers, **kwargs):
        """HTTP-based GET with no redirects."""
        return cls.simple_http_get(url, headers, allow_redirects=False, **kwargs)

    @classmethod
    def browser_http_get(cls, url, headers, **kwargs):
        """GET the representation that would be displayed to a web browser.
        """
        headers = dict(headers)
        headers['User-Agent'] = cls.BROWSER_USER_AGENT
        return cls.simple_http_get(url, headers, **kwargs)

    @property
    def is_image(self):
        return self.media_type and self.media_type.startswith("image/")

    @property
    def local_path(self):
        """Return the full local path to the representation on disk."""
        if not self.local_content_path:
            return None
        return os.path.join(Configuration.data_directory(),
                            self.local_content_path)

    @property
    def clean_media_type(self):
        """The most basic version of this representation's media type.

        No profiles or anything.
        """
        return self._clean_media_type(self.media_type)

    @property
    def url_extension(self):
        """The file extension in this representation's original url."""

        url_path = urlparse.urlparse(self.url).path

        # Known extensions can be followed by a version number (.epub3)
        # or an additional extension (.epub.noimages)
        known_extensions = "|".join(self.FILE_EXTENSIONS.values())
        known_extension_re = re.compile("\.(%s)\d?\.?[\w\d]*$" % known_extensions, re.I)

        known_match = known_extension_re.search(url_path)

        if known_match:
            return known_match.group()

        else:
            any_extension_re = re.compile("\.[\w\d]*$", re.I)

            any_match = any_extension_re.search(url_path)

            if any_match:
                return any_match.group()
        return None

    def extension(self, destination_type=None):
        """Try to come up with a good file extension for this representation."""
        if destination_type:
            return self._extension(destination_type)

        # We'd like to use url_extension because it has some extra
        # features for preserving information present in the original
        # URL. But if we're going to be changing the media type of the
        # resource when mirroring it, the original URL is irrelevant
        # and we need to use an extension associated with the
        # outward-facing media type.
        internal = self.clean_media_type
        external = self._clean_media_type(self.external_media_type)
        if internal != external:
            # External media type overrides any information that might
            # be present in the URL.
            return self._extension(external)

        # If there is information in the URL, use it.
        extension = self.url_extension
        if extension:
            return extension

        # Take a guess based on the internal media type.
        return self._extension(internal)

    @classmethod
    def _clean_media_type(cls, media_type):
        if not media_type:
            return media_type
        if ';' in media_type:
            media_type = media_type[:media_type.index(';')].strip()
        return media_type

    @classmethod
    def _extension(cls, media_type):
        value = cls.FILE_EXTENSIONS.get(media_type, '')
        if not value:
            return value
        return '.' + value

    def default_filename(self, link=None, destination_type=None):
        """Try to come up with a good filename for this representation."""

        scheme, netloc, path, query, fragment = urlparse.urlsplit(self.url)
        path_parts = path.split("/")
        filename = None
        if path_parts:
            filename = path_parts[-1]

        if not filename and link:
            filename = link.default_filename
        if not filename:
            # This is the absolute last-ditch filename solution, and
            # it's basically only used when we try to mirror the root
            # URL of a domain.
            filename = 'resource'

        default_extension = self.extension()
        extension = self.extension(destination_type)
        if default_extension and default_extension != extension and filename.endswith(default_extension):
            filename = filename[:-len(default_extension)] + extension
        elif extension and not filename.endswith(extension):
            filename += extension
        return filename

    @property
    def external_media_type(self):
        if self.clean_media_type == self.SVG_MEDIA_TYPE:
            return self.PNG_MEDIA_TYPE
        return self.media_type

    def external_content(self):
        """Return a filehandle to the representation's contents, as they
        should be mirrored externally, and the media type to be used
        when mirroring.
        """
        if not self.is_image or self.clean_media_type != self.SVG_MEDIA_TYPE:
            # Passthrough
            return self.content_fh()

        # This representation is an SVG image. We want to mirror it as
        # PNG.
        image = self.as_image()
        output = StringIO()
        image.save(output, format='PNG')
        output.seek(0)
        return output

    def content_fh(self):
        """Return an open filehandle to the representation's contents.

        This works whether the representation is kept in the database
        or in a file on disk.
        """
        if self.content:
            return StringIO(self.content)
        elif self.local_path:
            if not os.path.exists(self.local_path):
                raise ValueError("%s does not exist." % self.local_path)
            return open(self.local_path)
        return None

    def as_image(self):
        """Load this Representation's contents as a PIL image."""
        if not self.is_image:
            raise ValueError(
                "Cannot load non-image representation as image: type %s."
                % self.media_type)
        if not self.content and not self.local_path:
            raise ValueError("Image representation has no content.")

        fh = self.content_fh()
        if not fh:
            return None
        if self.clean_media_type == self.SVG_MEDIA_TYPE:
            # Transparently convert the SVG to a PNG.
            png_data = cairosvg.svg2png(fh.read())
            fh = StringIO(png_data)
        return Image.open(fh)

    pil_format_for_media_type = {
        "image/gif": "gif",
        "image/png": "png",
        "image/jpeg": "jpeg",
    }

    def scale(self, max_height, max_width,
              destination_url, destination_media_type, force=False):
        """Return a Representation that's a scaled-down version of this
        Representation, creating it if necessary.

        :param destination_url: The URL the scaled-down resource will
        (eventually) be uploaded to.

        :return: A 2-tuple (Representation, is_new)

        """
        _db = Session.object_session(self)

        if not destination_media_type in self.pil_format_for_media_type:
            raise ValueError("Unsupported destination media type: %s" % destination_media_type)

        pil_format = self.pil_format_for_media_type[destination_media_type]

        # Make sure we actually have an image to scale.
        try:
            image = self.as_image()
        except Exception, e:
            self.scale_exception = traceback.format_exc()
            self.scaled_at = None
            # This most likely indicates an error during the fetch
            # phrase.
            self.fetch_exception = "Error found while scaling: %s" % (
                self.scale_exception)
            logging.error("Error found while scaling %r", self, exc_info=e)
            return self, False

        # Now that we've loaded the image, take the opportunity to set
        # the image size of the original representation.
        self.image_width, self.image_height = image.size

        # If the image is already a thumbnail-size bitmap, don't bother.
        if (self.clean_media_type != Representation.SVG_MEDIA_TYPE
            and self.image_height <= max_height
            and self.image_width <= max_width):
            self.thumbnails = []
            return self, False

        # Do we already have a representation for the given URL?
        thumbnail, is_new = get_one_or_create(
            _db, Representation, url=destination_url,
            media_type=destination_media_type
        )
        if thumbnail not in self.thumbnails:
            thumbnail.thumbnail_of = self

        if not is_new and not force:
            # We found a preexisting thumbnail and we're allowed to
            # use it.
            return thumbnail, is_new

        # At this point we have a parent Representation (self), we
        # have a Representation that will contain a thumbnail
        # (thumbnail), and we know we need to actually thumbnail the
        # parent into the thumbnail.
        #
        # Because the representation of this image is being
        # changed, it will need to be mirrored later on.
        now = datetime.datetime.utcnow()
        thumbnail.mirror_url = thumbnail.url
        thumbnail.mirrored_at = None
        thumbnail.mirror_exception = None

        args = [(max_width, max_height),
                Image.ANTIALIAS]
        try:
            image.thumbnail(*args)
        except IOError, e:
            # I'm not sure why, but sometimes just trying
            # it again works.
            original_exception = traceback.format_exc()
            try:
                image.thumbnail(*args)
            except IOError, e:
                self.scale_exception = original_exception
                self.scaled_at = None
                return self, False

        # Save the thumbnail image to the database under
        # thumbnail.content.
        output = StringIO()
        if image.mode != 'RGB':
            image = image.convert('RGB')
        try:
            image.save(output, pil_format)
        except Exception, e:
            self.scale_exception = traceback.format_exc()
            self.scaled_at = None
            # This most likely indicates a problem during the fetch phase,
            # Set fetch_exception so we'll retry the fetch.
            self.fetch_exception = "Error found while scaling: %s" % (self.scale_exception)
            return self, False
        thumbnail.content = output.getvalue()
        thumbnail.image_width, thumbnail.image_height = image.size
        output.close()
        thumbnail.scale_exception = None
        thumbnail.scaled_at = now
        return thumbnail, True

    @property
    def thumbnail_size_quality_penalty(self):
        return self._thumbnail_size_quality_penalty(
            self.image_width, self.image_height
        )

    @classmethod
    def _thumbnail_size_quality_penalty(cls, width, height):
        """Measure a cover image's deviation from the ideal aspect ratio, and
        by its deviation (in the "too small" direction only) from the
        ideal thumbnail resolution.
        """

        quotient = 1

        if not width or not height:
            # In the absence of any information, assume the cover is
            # just dandy.
            #
            # This is obviously less than ideal, but this code is used
            # pretty rarely now that we no longer have hundreds of
            # covers competing for the privilege of representing a
            # public domain book, so I'm not too concerned about it.
            #
            # Look at it this way: this escape hatch only causes a
            # problem if we compare an image whose size we know
            # against an image whose size we don't know.
            #
            # In the circulation manager, we never know what size an
            # image is, and we must always trust that the cover
            # (e.g. Overdrive and the metadata wrangler) give us
            # "thumbnail" images that are approximately the right
            # size. So we always use this escape hatch.
            #
            # In the metadata wrangler and content server, we always
            # have access to the covers themselves, so we always have
            # size information and we never use this escape hatch.
            return quotient

        # Penalize an image for deviation from the ideal aspect ratio.
        aspect_ratio = width / float(height)
        ideal = Identifier.IDEAL_COVER_ASPECT_RATIO
        if aspect_ratio > ideal:
            deviation = ideal / aspect_ratio
        else:
            deviation = aspect_ratio/ideal
        if deviation != 1:
            quotient *= deviation

        # Penalize an image for not being wide enough.
        width_shortfall = (
            float(width - Identifier.IDEAL_IMAGE_WIDTH) / Identifier.IDEAL_IMAGE_WIDTH)
        if width_shortfall < 0:
            quotient *= (1+width_shortfall)

        # Penalize an image for not being tall enough.
        height_shortfall = (
            float(height - Identifier.IDEAL_IMAGE_HEIGHT) / Identifier.IDEAL_IMAGE_HEIGHT)
        if height_shortfall < 0:
            quotient *= (1+height_shortfall)
        return quotient


class DeliveryMechanism(Base, HasFullTableCache):
    """A technique for delivering a book to a patron.

    There are two parts to this: a DRM scheme and a content
    type. Either may be identified with a MIME media type
    (e.g. "application/vnd.adobe.adept+xml" or "application/epub+zip") or an
    informal name ("Kindle via Amazon").
    """
    KINDLE_CONTENT_TYPE = u"Kindle via Amazon"
    NOOK_CONTENT_TYPE = u"Nook via B&N"
    STREAMING_TEXT_CONTENT_TYPE = u"Streaming Text"
    STREAMING_AUDIO_CONTENT_TYPE = u"Streaming Audio"
    STREAMING_VIDEO_CONTENT_TYPE = u"Streaming Video"

    NO_DRM = None
    ADOBE_DRM = u"application/vnd.adobe.adept+xml"
    FINDAWAY_DRM = u"application/vnd.librarysimplified.findaway.license+json"
    KINDLE_DRM = u"Kindle DRM"
    NOOK_DRM = u"Nook DRM"
    STREAMING_DRM = u"Streaming"
    OVERDRIVE_DRM = u"Overdrive DRM"
    BEARER_TOKEN = u"application/vnd.librarysimplified.bearer-token+json"

    STREAMING_PROFILE = ";profile=http://librarysimplified.org/terms/profiles/streaming-media"
    MEDIA_TYPES_FOR_STREAMING = {
        STREAMING_TEXT_CONTENT_TYPE: Representation.TEXT_HTML_MEDIA_TYPE
    }

    __tablename__ = 'deliverymechanisms'
    id = Column(Integer, primary_key=True)
    content_type = Column(String, nullable=False)
    drm_scheme = Column(String)

    # Can the Library Simplified client fulfill a book with this
    # content type and this DRM scheme?
    default_client_can_fulfill = Column(Boolean, default=False, index=True)

    # These are the media type/DRM scheme combos known to be supported
    # by the default Library Simplified client.
    default_client_can_fulfill_lookup = set([
        (Representation.EPUB_MEDIA_TYPE, NO_DRM),
        (Representation.EPUB_MEDIA_TYPE, ADOBE_DRM),
    ])

    license_pool_delivery_mechanisms = relationship(
        "LicensePoolDeliveryMechanism",
        backref="delivery_mechanism"
    )

    _cache = HasFullTableCache.RESET
    _id_cache = HasFullTableCache.RESET

    @property
    def name(self):
        if self.drm_scheme is self.NO_DRM:
            drm_scheme = "DRM-free"
        else:
            drm_scheme = self.drm_scheme
        return "%s (%s)" % (self.content_type, drm_scheme)

    def cache_key(self):
        return (self.content_type, self.drm_scheme)

    def __repr__(self):

        if self.default_client_can_fulfill:
            fulfillable = "fulfillable"
        else:
            fulfillable = "not fulfillable"

        return "<Delivery mechanism: %s, %s)>" % (
            self.name, fulfillable
        )

    @classmethod
    def lookup(cls, _db, content_type, drm_scheme):
        def lookup_hook():
            return get_one_or_create(
                _db, DeliveryMechanism, content_type=content_type,
                drm_scheme=drm_scheme
            )
        return cls.by_cache_key(_db, (content_type, drm_scheme), lookup_hook)

    @property
    def implicit_medium(self):
        """What would be a good setting for Edition.MEDIUM for an edition
        available through this DeliveryMechanism?
        """
        if self.content_type in (
                Representation.EPUB_MEDIA_TYPE,
                Representation.PDF_MEDIA_TYPE,
                "Kindle via Amazon",
                "Streaming Text"):
            return Edition.BOOK_MEDIUM
        elif self.content_type in (
                "Streaming Video" or self.content_type.startswith('video/')
        ):
            return Edition.VIDEO_MEDIUM
        else:
            return None

    @classmethod
    def is_media_type(cls, x):
        "Does this string look like a media type?"
        if x is None:
            return False

        return any(x.startswith(prefix) for prefix in
                   ['vnd.', 'application', 'text', 'video', 'audio', 'image'])

    @property
    def is_streaming(self):
        return self.content_type in self.MEDIA_TYPES_FOR_STREAMING.keys()

    @property
    def drm_scheme_media_type(self):
        """Return the media type for this delivery mechanism's
        DRM scheme, assuming it's represented that way.
        """
        if self.is_media_type(self.drm_scheme):
            return self.drm_scheme
        return None

    @property
    def content_type_media_type(self):
        """Return the media type for this delivery mechanism's
        content type, assuming it's represented as a media type.
        """
        if self.is_media_type(self.content_type):
            return self.content_type

        media_type_for_streaming = self.MEDIA_TYPES_FOR_STREAMING.get(self.content_type)
        if media_type_for_streaming:
            return media_type_for_streaming + self.STREAMING_PROFILE

        return None


Index("ix_deliverymechanisms_drm_scheme_content_type",
      DeliveryMechanism.drm_scheme,
      DeliveryMechanism.content_type,
      unique=True)


class CustomList(Base):
    """A custom grouping of Editions."""

    STAFF_PICKS_NAME = u"Staff Picks"

    __tablename__ = 'customlists'
    id = Column(Integer, primary_key=True)
    primary_language = Column(Unicode, index=True)
    data_source_id = Column(Integer, ForeignKey('datasources.id'), index=True)
    foreign_identifier = Column(Unicode, index=True)
    name = Column(Unicode, index=True)
    description = Column(Unicode)
    created = Column(DateTime, index=True)
    updated = Column(DateTime, index=True)
    responsible_party = Column(Unicode)
    library_id = Column(Integer, ForeignKey('libraries.id'), index=True, nullable=True)

    entries = relationship(
        "CustomListEntry", backref="customlist", lazy="joined")

    __table_args__ = (
        UniqueConstraint('data_source_id', 'foreign_identifier'),
        UniqueConstraint('data_source_id', 'name', 'library_id'),
    )

    # TODO: It should be possible to associate a CustomList with an
    # audience, fiction status, and subject, but there is no planned
    # interface for managing this.

    def __repr__(self):
        return (u'<Custom List name="%s" foreign_identifier="%s" [%d entries]>' % (
            self.name, self.foreign_identifier, len(self.entries))).encode('utf8')

    @classmethod
    def all_from_data_sources(cls, _db, data_sources):
        """All custom lists from the given data sources."""
        if not isinstance(data_sources, list):
            data_sources = [data_sources]
        ids = []
        for ds in data_sources:
            if isinstance(ds, basestring):
                ds = DataSource.lookup(_db, ds)
            ids.append(ds.id)
        return _db.query(CustomList).filter(CustomList.data_source_id.in_(ids))

    @classmethod
    def find(cls, _db, source, foreign_identifier_or_name, library=None):
        """Finds a foreign list in the database by its foreign_identifier
        or its name.
        """
        source_name = source
        if isinstance(source, DataSource):
            source_name = source.name
        foreign_identifier = unicode(foreign_identifier_or_name)

        qu = _db.query(cls).join(CustomList.data_source).filter(
            DataSource.name==unicode(source_name),
            or_(CustomList.foreign_identifier==foreign_identifier,
                CustomList.name==foreign_identifier))
        if library:
            qu = qu.filter(CustomList.library_id==library.id)
        else:
            qu = qu.filter(CustomList.library_id==None)

        custom_lists = qu.all()

        if not custom_lists:
            return None
        return custom_lists[0]

    @property
    def featured_works(self):
        _db = Session.object_session(self)
        editions = [e.edition for e in self.entries if e.featured]
        if not editions:
            return None

        identifiers = [ed.primary_identifier for ed in editions]
        return Work.from_identifiers(_db, identifiers)

    def add_entry(self, work_or_edition, annotation=None, first_appearance=None,
                  featured=None):
        first_appearance = first_appearance or datetime.datetime.utcnow()
        _db = Session.object_session(self)

        edition = work_or_edition
        if isinstance(work_or_edition, Work):
            edition = work_or_edition.presentation_edition

        existing = list(self.entries_for_work(edition))
        if existing:
            was_new = False
            entry = existing[0]
            if len(existing) > 1:
                entry.update(_db, equivalent_entries=existing[1:])
            entry.edition = edition
            _db.commit()
        else:
            entry, was_new = get_one_or_create(
                _db, CustomListEntry,
                customlist=self, edition=edition,
                create_method_kwargs=dict(first_appearance=first_appearance)
            )

        if (not entry.most_recent_appearance
            or entry.most_recent_appearance < first_appearance):
            entry.most_recent_appearance = first_appearance
        if annotation:
            entry.annotation = unicode(annotation)
        if edition.work and not entry.work:
            entry.work = edition.work
        if featured is not None:
            entry.featured = featured

        if was_new:
            self.updated = datetime.datetime.utcnow()

        return entry, was_new

    def remove_entry(self, work_or_edition):
        """Remove the entry for a particular Work or Edition and/or any of its
        equivalent Editions.
        """
        _db = Session.object_session(self)

        edition = work_or_edition
        if isinstance(work_or_edition, Work):
            edition = work_or_edition.presentation_edition

        existing_entries = list(self.entries_for_work(edition))
        for entry in existing_entries:
            _db.delete(entry)

        if existing_entries:
            self.updated = datetime.datetime.utcnow()
        _db.commit()

    def entries_for_work(self, work_or_edition):
        """Find all of the entries in the list representing a particular
        Edition or Work.
        """
        edition = work_or_edition
        if isinstance(work_or_edition, Work):
            edition = work_or_edition.presentation_edition

        equivalents = edition.equivalent_editions().all()

        for entry in self.entries:
            if entry.edition in equivalents:
                yield entry


class CustomListEntry(Base):

    __tablename__ = 'customlistentries'
    id = Column(Integer, primary_key=True)
    list_id = Column(Integer, ForeignKey('customlists.id'), index=True)
    edition_id = Column(Integer, ForeignKey('editions.id'), index=True)
    work_id = Column(Integer, ForeignKey('works.id'), index=True)
    featured = Column(Boolean, nullable=False, default=False)
    annotation = Column(Unicode)

    # These two fields are for best-seller lists. Even after a book
    # drops off the list, the fact that it once was on the list is
    # still relevant.
    first_appearance = Column(DateTime, index=True)
    most_recent_appearance = Column(DateTime, index=True)

    def set_work(self, metadata=None, metadata_client=None):
        """If possible, identify a locally known Work that is the same
        title as the title identified by this CustomListEntry.
        """
        _db = Session.object_session(self)
        edition = self.edition
        if not self.edition:
            # This shouldn't happen, but no edition means no work
            self.work = None
            return self.work

        new_work = None
        if not metadata:
            from metadata_layer import Metadata
            metadata = Metadata.from_edition(edition)

        # Try to guess based on metadata, if we can get a high-quality
        # guess.
        potential_license_pools = metadata.guess_license_pools(
            _db, metadata_client)
        for lp, quality in sorted(
                potential_license_pools.items(), key=lambda x: -x[1]):
            if lp.deliverable and lp.work and quality >= 0.8:
                # This work has at least one deliverable LicensePool
                # associated with it, so it's likely to be real
                # data and not leftover junk.
                new_work = lp.work
                break

        if not new_work:
            # Try using the less reliable, more expensive method of
            # matching based on equivalent identifiers.
            equivalent_identifier_id_subquery = Identifier.recursively_equivalent_identifier_ids_query(
                self.edition.primary_identifier.id, levels=3, threshold=0.5)
            pool_q = _db.query(LicensePool).filter(
                LicensePool.identifier_id.in_(equivalent_identifier_id_subquery)).order_by(
                    LicensePool.licenses_available.desc(),
                    LicensePool.patrons_in_hold_queue.asc())
            pools = [x for x in pool_q if x.deliverable]
            for pool in pools:
                if pool.deliverable and pool.work:
                    new_work = pool.work
                    break

        old_work = self.work
        if old_work != new_work:
            if old_work:
                logging.info(
                    "Changing work for list entry %r to %r (was %r)",
                    self.edition, new_work, old_work
                )
            else:
                logging.info(
                    "Setting work for list entry %r to %r",
                    self.edition, new_work
                )
        self.work = new_work
        return self.work

    def update(self, _db, equivalent_entries=None):
        """Combines any number of equivalent entries into a single entry
        and updates the edition being used to represent the Work.
        """
        if not equivalent_entries:
            # There are no entries to compare against. Leave it be.
            return
        equivalent_entries += [self]
        equivalent_entries = list(set(equivalent_entries))

        # Confirm that all the entries are from the same CustomList.
        list_ids = set([e.list_id for e in equivalent_entries])
        if not len(list_ids)==1:
            raise ValueError("Cannot combine entries on different CustomLists.")

        # Confirm that all the entries are equivalent.
        error = "Cannot combine entries that represent different Works."
        equivalents = self.edition.equivalent_editions()
        for equivalent_entry in equivalent_entries:
            if equivalent_entry.edition not in equivalents:
                raise ValueError(error)

        # And get a Work if one exists.
        works = set([])
        for e in equivalent_entries:
            work = e.edition.work
            if work:
                works.add(work)
        works = [w for w in works if w]

        if works:
            if not len(works)==1:
                # This shouldn't happen, given all the Editions are equivalent.
                raise ValueError(error)
            [work] = works

        self.first_appearance = min(
            [e.first_appearance for e in equivalent_entries]
        )
        self.most_recent_appearance = max(
            [e.most_recent_appearance for e in equivalent_entries]
        )

        annotations = [unicode(e.annotation) for e in equivalent_entries
                       if e.annotation]
        if annotations:
            if len(annotations) > 1:
                # Just pick the longest one?
                self.annotation = max(annotations, key=lambda a: len(a))
            else:
                self.annotation = annotations[0]

        # Reset the entry's edition to be the Work's presentation edition.
        best_edition = work.presentation_edition
        if work and not best_edition:
            work.calculate_presentation()
            best_edition = work.presentation_edition
        if best_edition and not best_edition==self.edition:
            logging.info(
                "Changing edition for list entry %r to %r from %r",
                self, best_edition, self.edition
            )
            self.edition = best_edition

        self.set_work()

        for entry in equivalent_entries:
            if entry != self:
                _db.delete(entry)
        _db.commit


class Complaint(Base):
    """A complaint about a LicensePool (or, potentially, something else)."""

    __tablename__ = 'complaints'

    VALID_TYPES = set([
        u"http://librarysimplified.org/terms/problem/" + x
        for x in [
                'wrong-genre',
                'wrong-audience',
                'wrong-age-range',
                'wrong-title',
                'wrong-medium',
                'wrong-author',
                'bad-cover-image',
                'bad-description',
                'cannot-fulfill-loan',
                'cannot-issue-loan',
                'cannot-render',
                'cannot-return',
              ]
    ])

    LICENSE_POOL_TYPES = [
        'cannot-fulfill-loan',
        'cannot-issue-loan',
        'cannot-render',
        'cannot-return',
    ]

    id = Column(Integer, primary_key=True)

    # One LicensePool can have many complaints lodged against it.
    license_pool_id = Column(
        Integer, ForeignKey('licensepools.id'), index=True)

    # The type of complaint.
    type = Column(String, nullable=False, index=True)

    # The source of the complaint.
    source = Column(String, nullable=True, index=True)

    # Detailed information about the complaint.
    detail = Column(String, nullable=True)

    timestamp = Column(DateTime, nullable=False)

    # When the complaint was resolved.
    resolved = Column(DateTime, nullable=True)

    @classmethod
    def register(self, license_pool, type, source, detail, resolved=None):
        """Register a problem detail document as a Complaint against the
        given LicensePool.
        """
        if not license_pool:
            raise ValueError("No license pool provided")
        _db = Session.object_session(license_pool)
        if type not in self.VALID_TYPES:
            raise ValueError("Unrecognized complaint type: %s" % type)
        now = datetime.datetime.utcnow()
        if source:
            complaint, is_new = get_one_or_create(
                _db, Complaint,
                license_pool=license_pool,
                source=source, type=type,
                resolved=resolved,
                on_multiple='interchangeable',
                create_method_kwargs = dict(
                    timestamp=now,
                )
            )
            complaint.timestamp = now
            complaint.detail = detail
        else:
            complaint, is_new = create(
                _db,
                Complaint,
                license_pool=license_pool,
                source=source,
                type=type,
                timestamp=now,
                detail=detail,
                resolved=resolved
            )
        return complaint, is_new

    @property
    def for_license_pool(self):
        return any(self.type.endswith(t) for t in self.LICENSE_POOL_TYPES)

    def resolve(self):
        self.resolved = datetime.datetime.utcnow()
        return self.resolved


class Library(Base, HasFullTableCache):
    """A library that uses this circulation manager to authenticate
    its patrons and manage access to its content.

    A circulation manager may serve many libraries.
    """
    __tablename__ = 'libraries'

    id = Column(Integer, primary_key=True)

    # The human-readable name of this library. Used in the library's
    # Authentication for OPDS document.
    name = Column(Unicode, unique=True)

    # A short name of this library, to use when identifying it in
    # scripts. e.g. "NYPL" for NYPL.
    short_name = Column(Unicode, unique=True, nullable=False)

    # A UUID that uniquely identifies the library among all libraries
    # in the world. This is used to serve the library's Authentication
    # for OPDS document, and it also goes to the library registry.
    uuid = Column(Unicode, unique=True)

    # One, and only one, library may be the default. The default
    # library is the one chosen when an incoming request does not
    # designate a library.
    _is_default = Column(Boolean, index=True, default=False, name='is_default')

    # The name of this library to use when signing short client tokens
    # for consumption by the library registry. e.g. "NYNYPL" for NYPL.
    # This name must be unique across the library registry.
    _library_registry_short_name = Column(
        Unicode, unique=True, name='library_registry_short_name'
    )

    # The shared secret to use when signing short client tokens for
    # consumption by the library registry.
    library_registry_shared_secret = Column(Unicode, unique=True)

    # A library may have many Patrons.
    patrons = relationship(
        'Patron', backref='library', cascade="all, delete-orphan"
    )

    # A Library may have many CachedFeeds.
    cachedfeeds = relationship(
        "CachedFeed", backref="library",
        cascade="all, delete-orphan",
    )

    # A Library may have many CustomLists.
    custom_lists = relationship(
        "CustomList", backref="library", lazy='joined',
    )

    # A Library may have many ExternalIntegrations.
    integrations = relationship(
        "ExternalIntegration", secondary=lambda: externalintegrations_libraries,
        backref="libraries"
    )

    # Any additional configuration information is stored as
    # ConfigurationSettings.
    settings = relationship(
        "ConfigurationSetting", backref="library",
        lazy="joined", cascade="all, delete-orphan",
    )

    _cache = HasFullTableCache.RESET
    _id_cache = HasFullTableCache.RESET

    def __repr__(self):
        return '<Library: name="%s", short name="%s", uuid="%s", library registry short name="%s">' % (
            self.name, self.short_name, self.uuid, self.library_registry_short_name
        )

    def cache_key(self):
        return self.short_name

    @classmethod
    def lookup(cls, _db, short_name):
        """Look up a library by short name."""
        def _lookup():
            library = get_one(_db, Library, short_name=short_name)
            return library, False
        library, is_new = cls.by_cache_key(_db, short_name, _lookup)
        return library

    @classmethod
    def default(cls, _db):
        """Find the default Library."""
        # If for some reason there are multiple default libraries in
        # the database, they're not actually interchangeable, but
        # raising an error here might make it impossible to fix the
        # problem.
        defaults = _db.query(Library).filter(
            Library._is_default==True).order_by(Library.id.asc()).all()
        if len(defaults) == 1:
            # This is the normal case.
            return defaults[0]

        default_library = None
        if not defaults:
            # There is no current default. Find the library with the
            # lowest ID and make it the default.
            libraries = _db.query(Library).order_by(Library.id.asc()).limit(1)
            if not libraries.count():
                # There are no libraries in the system, so no default.
                return None
            [default_library] = libraries
            logging.warn(
                "No default library, setting %s as default." % (
                    default_library.short_name
                )
            )
        else:
            # There is more than one default, probably caused by a
            # race condition. Fix it by arbitrarily designating one
            # of the libraries as the default.
            default_library = defaults[0]
            logging.warn(
                "Multiple default libraries, setting %s as default." % (
                    default_library.short_name
                )
            )
        default_library.is_default = True
        return default_library

    @hybrid_property
    def library_registry_short_name(self):
        """Gets library_registry_short_name from database"""
        return self._library_registry_short_name

    @library_registry_short_name.setter
    def _set_library_registry_short_name(self, value):
        """Uppercase the library registry short name on the way in."""
        if value:
            value = value.upper()
            if '|' in value:
                raise ValueError(
                    "Library registry short name cannot contain the pipe character."
                )
            value = unicode(value)
        self._library_registry_short_name = value

    def setting(self, key):
        """Find or create a ConfigurationSetting on this Library.

        :param key: Name of the setting.
        :return: A ConfigurationSetting
        """
        return ConfigurationSetting.for_library(
            key, self
        )

    @property
    def all_collections(self):
        for collection in self.collections:
            yield collection
            for parent in collection.parents:
                yield parent

    # Some specific per-library configuration settings.

    # The name of the per-library regular expression used to derive a patron's
    # external_type from their authorization_identifier.
    EXTERNAL_TYPE_REGULAR_EXPRESSION = 'external_type_regular_expression'

    # The name of the per-library configuration policy that controls whether
    # books may be put on hold.
    ALLOW_HOLDS = Configuration.ALLOW_HOLDS

    # Each facet group has two associated per-library keys: one
    # configuring which facets are enabled for that facet group, and
    # one configuring which facet is the default.
    ENABLED_FACETS_KEY_PREFIX = Configuration.ENABLED_FACETS_KEY_PREFIX
    DEFAULT_FACET_KEY_PREFIX = Configuration.DEFAULT_FACET_KEY_PREFIX

    # Each library may set a minimum quality for the books that show
    # up in the 'featured' lanes that show up on the front page.
    MINIMUM_FEATURED_QUALITY = Configuration.MINIMUM_FEATURED_QUALITY

    # Each library may configure the maximum number of books in the
    # 'featured' lanes.
    FEATURED_LANE_SIZE = Configuration.FEATURED_LANE_SIZE

    @property
    def allow_holds(self):
        """Does this library allow patrons to put items on hold?"""
        value = self.setting(self.ALLOW_HOLDS).bool_value
        if value is None:
            # If the library has not set a value for this setting,
            # holds are allowed.
            value = True
        return value

    @property
    def minimum_featured_quality(self):
        """The minimum quality a book must have to be 'featured'."""
        value = self.setting(self.MINIMUM_FEATURED_QUALITY).float_value
        if value is None:
            value = 0.65
        return value

    @property
    def featured_lane_size(self):
        """The minimum quality a book must have to be 'featured'."""
        value = self.setting(self.FEATURED_LANE_SIZE).int_value
        if value is None:
            value = 15
        return value

    def enabled_facets(self, group_name):
        """Look up the enabled facets for a given facet group."""
        setting = self.enabled_facets_setting(group_name)
        try:
            value = setting.json_value
        except ValueError, e:
            logging.error("Invalid list of enabled facets for %s: %s",
                          group_name, setting.value)
        if value is None:
            value = list(
                FacetConstants.DEFAULT_ENABLED_FACETS.get(group_name, [])
            )
        return value

    def enabled_facets_setting(self, group_name):
        key = self.ENABLED_FACETS_KEY_PREFIX + group_name
        return self.setting(key)

    def restrict_to_ready_deliverable_works(
        self, query, work_model, show_suppressed=False, collection_ids=None
    ):
        """Restrict a query to show only presentation-ready works present in
        an appropriate collection which the default client can
        fulfill.

        Note that this assumes the query has an active join against
        LicensePool.

        :param query: The query to restrict.

        :param work_model: Either Work or one of the MaterializedWork
        materialized view classes.

        :param show_suppressed: Include titles that have nothing but
        suppressed LicensePools.

        :param collection_ids: Only include titles in the given
        collections.
        """
        collection_ids = collection_ids or [x.id for x in self.all_collections]
        # Only find presentation-ready works.
        #
        # Such works are automatically filtered out of
        # the materialized view, but we need to filter them out of Work.
        if work_model == Work:
            query = query.filter(
                work_model.presentation_ready == True,
            )

        # Only find books that have some kind of DeliveryMechanism.
        LPDM = LicensePoolDeliveryMechanism
        exists_clause = exists().where(
            and_(LicensePool.data_source_id==LPDM.data_source_id,
                LicensePool.identifier_id==LPDM.identifier_id)
        )
        query = query.filter(exists_clause)

        # Only find books with unsuppressed LicensePools.
        if not show_suppressed:
            query = query.filter(LicensePool.suppressed==False)

        # Only find books with available licenses.
        query = query.filter(
                or_(LicensePool.licenses_owned > 0, LicensePool.open_access)
        )

        # Only find books in an appropriate collection.
        query = query.filter(
            LicensePool.collection_id.in_(collection_ids)
        )

        # If we don't allow holds, hide any books with no available copies.
        if not self.allow_holds:
            query = query.filter(
                or_(LicensePool.licenses_available > 0, LicensePool.open_access)
            )
        return query

    def estimated_holdings_by_language(self, include_open_access=True):
        """Estimate how many titles this library has in various languages.

        The estimate is pretty good but should not be relied upon as
        exact.

        :return: A Counter mapping languages to the estimated number
        of titles in that language.
        """
        _db = Session.object_session(self)
        qu = _db.query(
            Edition.language, func.count(Work.id).label("work_count")
        ).select_from(Work).join(Work.license_pools).join(
            Work.presentation_edition
        ).filter(Edition.language != None).group_by(Edition.language)
        qu = self.restrict_to_ready_deliverable_works(qu, Work)
        if not include_open_access:
            qu = qu.filter(LicensePool.open_access==False)
        counter = Counter()
        for language, count in qu:
            counter[language] = count
        return counter

    def default_facet(self, group_name):
        """Look up the default facet for a given facet group."""
        value = self.default_facet_setting(group_name).value
        if not value:
            value = FacetConstants.DEFAULT_FACET.get(group_name)
        return value

    def default_facet_setting(self, group_name):
        key = self.DEFAULT_FACET_KEY_PREFIX + group_name
        return self.setting(key)

    def explain(self, include_secrets=False):
        """Create a series of human-readable strings to explain a library's
        settings.

        :param include_secrets: For security reasons, secrets are not
            displayed by default.

        :return: A list of explanatory strings.
        """
        lines = []
        if self.uuid:
            lines.append('Library UUID: "%s"' % self.uuid)
        if self.name:
            lines.append('Name: "%s"' % self.name)
        if self.short_name:
            lines.append('Short name: "%s"' % self.short_name)

        if self.library_registry_short_name:
            lines.append(
                'Short name (for library registry): "%s"' %
                self.library_registry_short_name
            )
        if (self.library_registry_shared_secret and include_secrets):
            lines.append(
                'Shared secret (for library registry): "%s"' %
                self.library_registry_shared_secret
            )

        # Find all ConfigurationSettings that are set on the library
        # itself and are not on the library + an external integration.
        settings = [x for x in self.settings if not x.external_integration]
        if settings:
            lines.append("")
            lines.append("Configuration settings:")
            lines.append("-----------------------")
        for setting in settings:
            if (include_secrets or not setting.is_secret) and setting.value is not None:
                lines.append("%s='%s'" % (setting.key, setting.value))

        integrations = list(self.integrations)
        if integrations:
            lines.append("")
            lines.append("External integrations:")
            lines.append("----------------------")
        for integration in integrations:
            lines.extend(
                integration.explain(self, include_secrets=include_secrets)
            )
            lines.append("")
        return lines

    @property
    def is_default(self):
        return self._is_default

    @is_default.setter
    def is_default(self, new_is_default):
        """Set this library, and only this library, as the default."""
        if self._is_default and not new_is_default:
            raise ValueError(
                "You cannot stop a library from being the default library; you must designate a different library as the default."
            )

        _db = Session.object_session(self)
        for library in _db.query(Library):
            if library == self:
                library._is_default = True
            else:
                library._is_default = False


class Admin(Base):

    __tablename__ = 'admins'

    id = Column(Integer, primary_key=True)
    email = Column(Unicode, unique=True, nullable=False)

    # Admins who log in with OAuth will have a credential.
    credential = Column(Unicode)

    # Admins can also log in with a local password.
    password_hashed = Column(Unicode, index=True)

    def update_credentials(self, _db, credential=None):
        if credential:
            self.credential = credential
        _db.commit()

    @hybrid_property
    def password(self):
        raise NotImplementedError("Password comparison is only with Admin.authenticate")

    @password.setter
    def password(self, value):
        self.password_hashed = unicode(bcrypt.hashpw(value, bcrypt.gensalt()))

    def has_password(self, password):
        return self.password_hashed == bcrypt.hashpw(password, self.password_hashed)

    @classmethod
    def authenticate(cls, _db, email, password):
        """Finds an authenticated Admin by email and password

        :return: Admin or None
        """
        match = get_one(_db, Admin, email=unicode(email))
        if match and not match.has_password(password):
            # Admin with this email was found, but password is invalid.
            match = None
        return match

    @classmethod
    def with_password(cls, _db):
        """Get Admins that have a password."""
        return _db.query(Admin).filter(Admin.password_hashed != None)


class ExternalIntegration(Base, HasFullTableCache):

    """An external integration contains configuration for connecting
    to a third-party API.
    """

    # Possible goals of ExternalIntegrations.
    #
    # These integrations are associated with external services such as
    # Google Enterprise which authenticate library administrators.
    ADMIN_AUTH_GOAL = u'admin_auth'

    # These integrations are associated with external services such as
    # SIP2 which authenticate library patrons. Other constants related
    # to this are defined in the circulation manager.
    PATRON_AUTH_GOAL = u'patron_auth'

    # These integrations are associated with external services such
    # as Overdrive which provide access to books.
    LICENSE_GOAL = u'licenses'

    # These integrations are associated with external services such as
    # the metadata wrangler, which provide information about books,
    # but not the books themselves.
    METADATA_GOAL = u'metadata'

    # These integrations are associated with external services such as
    # S3 that provide access to book covers.
    STORAGE_GOAL = u'storage'

    # These integrations are associated with external services like
    # Cloudfront or other CDNs that mirror and/or cache certain domains.
    CDN_GOAL = u'CDN'

    # These integrations are associated with external services such as
    # Elasticsearch that provide indexed search.
    SEARCH_GOAL = u'search'

    # These integrations are associated with external services such as
    # Google Analytics, which receive analytics events.
    ANALYTICS_GOAL = u'analytics'

    # These integrations are associated with external services such as
    # Adobe Vendor ID, which manage access to DRM-dependent content.
    DRM_GOAL = u'drm'

    # These integrations are associated with external services that
    # help patrons find libraries.
    DISCOVERY_GOAL = u'discovery'

    # These integrations are associated with external services that
    # collect logs of server-side events.
    LOGGING_GOAL = u'logging'

    # Supported protocols for ExternalIntegrations with LICENSE_GOAL.
    OPDS_IMPORT = u'OPDS Import'
    OVERDRIVE = DataSource.OVERDRIVE
    ODILO = DataSource.ODILO
    BIBLIOTHECA = DataSource.BIBLIOTHECA
    AXIS_360 = DataSource.AXIS_360
    RB_DIGITAL = DataSource.RB_DIGITAL
    ONE_CLICK = RB_DIGITAL
    OPDS_FOR_DISTRIBUTORS = u'OPDS for Distributors'
    ENKI = DataSource.ENKI

    # These protocols are only used on the Content Server when mirroring
    # content from a given directory or directly from Project
    # Gutenberg, respectively. These protocols aren't intended for use
    # with LicensePools on the Circulation Manager.
    DIRECTORY_IMPORT = u'Directory Import'
    GUTENBERG = DataSource.GUTENBERG

    LICENSE_PROTOCOLS = [
        OPDS_IMPORT, OVERDRIVE, ODILO, BIBLIOTHECA, AXIS_360, RB_DIGITAL,
        DIRECTORY_IMPORT, GUTENBERG, ENKI,
    ]

    # Some integrations with LICENSE_GOAL imply that the data and
    # licenses come from a specific data source.
    DATA_SOURCE_FOR_LICENSE_PROTOCOL = {
        OVERDRIVE : DataSource.OVERDRIVE,
        ODILO : DataSource.ODILO,
        BIBLIOTHECA : DataSource.BIBLIOTHECA,
        AXIS_360 : DataSource.AXIS_360,
        RB_DIGITAL : DataSource.RB_DIGITAL,
        ENKI : DataSource.ENKI,
    }

    # Integrations with METADATA_GOAL
    BIBBLIO = u'Bibblio'
    CONTENT_CAFE = u'Content Cafe'
    NOVELIST = u'NoveList Select'
    NYPL_SHADOWCAT = u'Shadowcat'
    NYT = u'New York Times'
    METADATA_WRANGLER = u'Metadata Wrangler'
    CONTENT_SERVER = u'Content Server'

    # Integrations with STORAGE_GOAL
    S3 = u'S3'

    # Integrations with CDN_GOAL
    CDN = u'CDN'

    # Integrations with SEARCH_GOAL
    ELASTICSEARCH = u'Elasticsearch'

    # Integrations with DRM_GOAL
    ADOBE_VENDOR_ID = u'Adobe Vendor ID'

    # Integrations with DISCOVERY_GOAL
    OPDS_REGISTRATION = u'OPDS Registration'

    # Integrations with ANALYTICS_GOAL
    GOOGLE_ANALYTICS = u'Google Analytics'

    # Integrations with ADMIN_AUTH_GOAL
    GOOGLE_OAUTH = u'Google OAuth'

    # List of such ADMIN_AUTH_GOAL integrations
    ADMIN_AUTH_PROTOCOLS = [GOOGLE_OAUTH]

    # Integrations with LOGGING_GOAL
    INTERNAL_LOGGING = u'Internal logging'
    LOGGLY = u"Loggly"

    # Keys for common configuration settings

    # If there is a special URL to use for access to this API,
    # put it here.
    URL = u"url"

    # If access requires authentication, these settings represent the
    # username/password or key/secret combination necessary to
    # authenticate. If there's a secret but no key, it's stored in
    # 'password'.
    USERNAME = u"username"
    PASSWORD = u"password"

    _cache = HasFullTableCache.RESET
    _id_cache = HasFullTableCache.RESET

    __tablename__ = 'externalintegrations'
    id = Column(Integer, primary_key=True)

    # Each integration should have a protocol (explaining what type of
    # code or network traffic we need to run to get things done) and a
    # goal (explaining the real-world goal of the integration).
    #
    # Basically, the protocol is the 'how' and the goal is the 'why'.
    protocol = Column(Unicode, nullable=False)
    goal = Column(Unicode, nullable=True)

    # A unique name for this ExternalIntegration. This is primarily
    # used to identify ExternalIntegrations from command-line scripts.
    name = Column(Unicode, nullable=True, unique=True)

    # Any additional configuration information goes into
    # ConfigurationSettings.
    settings = relationship(
        "ConfigurationSetting", backref="external_integration",
        lazy="joined", cascade="all, delete-orphan",
    )

    def __repr__(self):
        return u"<ExternalIntegration: protocol=%s goal='%s' settings=%d ID=%d>" % (
            self.protocol, self.goal, len(self.settings), self.id)

    def cache_key(self):
        # TODO: This is not ideal, but the lookup method isn't like
        # other HasFullTableCache lookup methods, so for now we use
        # the unique ID as the cache key. This means that
        # by_cache_key() and by_id() do the same thing.
        #
        # This is okay because we need by_id() quite a
        # bit and by_cache_key() not as much.
        return self.id

    @classmethod
    def lookup(cls, _db, protocol, goal, library=None):

        integrations = _db.query(cls).outerjoin(cls.libraries).filter(
            cls.protocol==protocol, cls.goal==goal
        )

        if library:
            integrations = integrations.filter(Library.id==library.id)

        integrations = integrations.all()
        if len(integrations) > 1:
            logging.warn("Multiple integrations found for '%s'/'%s'" % (protocol, goal))

        if filter(lambda i: i.libraries, integrations) and not library:
            raise ValueError(
                'This ExternalIntegration requires a library and none was provided.'
            )

        if not integrations:
            return None
        return integrations[0]

    @classmethod
    def admin_authentication(cls, _db):
        admin_auth = get_one(_db, cls, goal=cls.ADMIN_AUTH_GOAL)
        return admin_auth

    def set_setting(self, key, value):
        """Create or update a key-value setting for this ExternalIntegration."""
        setting = self.setting(key)
        setting.value = value
        return setting

    def setting(self, key):
        """Find or create a ConfigurationSetting on this ExternalIntegration.

        :param key: Name of the setting.
        :return: A ConfigurationSetting
        """
        return ConfigurationSetting.for_externalintegration(
            key, self
        )

    @hybrid_property
    def url(self):
        return self.setting(self.URL).value

    @url.setter
    def set_url(self, new_url):
        self.set_setting(self.URL, new_url)

    @hybrid_property
    def username(self):
        return self.setting(self.USERNAME).value

    @username.setter
    def set_username(self, new_username):
        self.set_setting(self.USERNAME, new_username)

    @hybrid_property
    def password(self):
        return self.setting(self.PASSWORD).value

    @password.setter
    def set_password(self, new_password):
        return self.set_setting(self.PASSWORD, new_password)

    def explain(self, library=None, include_secrets=False):
        """Create a series of human-readable strings to explain an
        ExternalIntegration's settings.

        :param library: Include additional settings imposed upon this
           ExternalIntegration by the given Library.
        :param include_secrets: For security reasons,
           sensitive settings such as passwords are not displayed by default.

        :return: A list of explanatory strings.
        """
        lines = []
        lines.append("ID: %s" % self.id)
        if self.name:
            lines.append("Name: %s" % self.name)
        lines.append("Protocol/Goal: %s/%s" % (self.protocol, self.goal))

        def key(setting):
            if setting.library:
                return setting.key, setting.library.name
            return (setting.key, None)
        for setting in sorted(self.settings, key=key):
            if library and setting.library and setting.library != library:
                # This is a different library's specialization of
                # this integration. Ignore it.
                continue
            if setting.value is None:
                # The setting has no value. Ignore it.
                continue
            explanation = "%s='%s'" % (setting.key, setting.value)
            if setting.library:
                explanation = "%s (applies only to %s)" % (
                    explanation, setting.library.name
                )
            if include_secrets or not setting.is_secret:
                lines.append(explanation)
        return lines


class ConfigurationSetting(Base, HasFullTableCache):
    """An extra piece of site configuration.

    A ConfigurationSetting may be associated with an
    ExternalIntegration, a Library, both, or neither.

    * The secret used by the circulation manager to sign OAuth bearer
      tokens is not associated with an ExternalIntegration or with a
      Library.

    * The link to a library's privacy policy is associated with the
      Library, but not with any particular ExternalIntegration.

    * The "website ID" for an Overdrive collection is associated with
      an ExternalIntegration (the Overdrive integration), but not with
      any particular Library (since multiple libraries might share an
      Overdrive collection).

    * The "identifier prefix" used to determine which library a patron
      is a patron of, is associated with both a Library and an
      ExternalIntegration.
    """
    __tablename__ = 'configurationsettings'
    id = Column(Integer, primary_key=True)
    external_integration_id = Column(
        Integer, ForeignKey('externalintegrations.id'), index=True
    )
    library_id = Column(
        Integer, ForeignKey('libraries.id'), index=True
    )
    key = Column(Unicode, index=True)
    _value = Column(Unicode, name="value")

    __table_args__ = (
        UniqueConstraint('external_integration_id', 'library_id', 'key'),
    )

    _cache = HasFullTableCache.RESET
    _id_cache = HasFullTableCache.RESET

    def __repr__(self):
        return u'<ConfigurationSetting: key=%s, ID=%d>' % (
            self.key, self.id)

    @classmethod
    def sitewide_secret(cls, _db, key):
        """Find or create a sitewide shared secret.

        The value of this setting doesn't matter, only that it's
        unique across the site and that it's always available.
        """
        secret = ConfigurationSetting.sitewide(_db, key)
        if not secret.value:
            secret.value = os.urandom(24).encode('hex')
            # Commit to get this in the database ASAP.
            _db.commit()
        return secret.value

    @classmethod
    def explain(cls, _db, include_secrets=False):
        """Explain all site-wide ConfigurationSettings."""
        lines = []
        site_wide_settings = []

        for setting in _db.query(ConfigurationSetting).filter(
                ConfigurationSetting.library==None).filter(
                    ConfigurationSetting.external_integration==None):
            if not include_secrets and setting.key.endswith("_secret"):
                continue
            site_wide_settings.append(setting)
        if site_wide_settings:
            lines.append("Site-wide configuration settings:")
            lines.append("---------------------------------")
        for setting in sorted(site_wide_settings, key=lambda s: s.key):
            if setting.value is None:
                continue
            lines.append("%s='%s'" % (setting.key, setting.value))
        return lines

    @classmethod
    def sitewide(cls, _db, key):
        """Find or create a sitewide ConfigurationSetting."""
        return cls.for_library_and_externalintegration(_db, key, None, None)

    @classmethod
    def for_library(cls, key, library):
        """Find or create a ConfigurationSetting for the given Library."""
        _db = Session.object_session(library)
        return cls.for_library_and_externalintegration(_db, key, library, None)

    @classmethod
    def for_externalintegration(cls, key, externalintegration):
        """Find or create a ConfigurationSetting for the given
        ExternalIntegration.
        """
        _db = Session.object_session(externalintegration)
        return cls.for_library_and_externalintegration(
            _db, key, None, externalintegration
        )

    @classmethod
    def _cache_key(cls, library, external_integration, key):
        if library:
            library_id = library.id
        else:
            library_id = None
        if external_integration:
            external_integration_id = external_integration.id
        else:
            external_integration_id = None
        return (library_id, external_integration_id, key)

    def cache_key(self):
        return self._cache_key(self.library, self.external_integration, self.key)

    @classmethod
    def for_library_and_externalintegration(
            cls, _db, key, library, external_integration
    ):
        """Find or create a ConfigurationSetting associated with a Library
        and an ExternalIntegration.
        """
        def create():
            """Function called when a ConfigurationSetting is not found in cache
            and must be created.
            """
            return get_one_or_create(
                _db, ConfigurationSetting,
                library=library, external_integration=external_integration,
                key=key
            )

        # ConfigurationSettings are stored in cache based on their library,
        # external integration, and the name of the setting.
        cache_key = cls._cache_key(library, external_integration, key)
        setting, ignore = cls.by_cache_key(_db, cache_key, create)
        return setting

    @hybrid_property
    def value(self):

        """What's the current value of this configuration setting?

        If not present, the value may be inherited from some other
        ConfigurationSetting.
        """
        if self._value:
            # An explicitly set value always takes precedence.
            return self._value
        elif self.library and self.external_integration:
            # This is a library-specific specialization of an
            # ExternalIntegration. Treat the value set on the
            # ExternalIntegration as a default.
            return self.for_externalintegration(
                self.key, self.external_integration).value
        elif self.library:
            # This is a library-specific setting. Treat the site-wide
            # value as a default.
            _db = Session.object_session(self)
            return self.sitewide(_db, self.key).value
        return self._value

    @value.setter
    def set_value(self, new_value):
        if new_value is not None:
            new_value = unicode(new_value)
        self._value = new_value

    @classmethod
    def _is_secret(self, key):
        """Should the value of the given key be treated as secret?

        This will have to do, in the absence of programmatic ways of
        saying that a specific setting should be treated as secret.
        """
        return any(
            key == x or
            key.startswith('%s_' % x) or
            key.endswith('_%s' % x) or
            ("_%s_" %x) in key
            for x in ('secret', 'password')
        )

    @property
    def is_secret(self):
        """Should the value of this key be treated as secret?"""
        return self._is_secret(self.key)

    def value_or_default(self, default):
        """Return the value of this setting. If the value is None,
        set it to `default` and return that instead.
        """
        if self.value is None:
            self.value = default
        return self.value

    MEANS_YES = set(['true', 't', 'yes', 'y'])
    @property
    def bool_value(self):
        """Turn the value into a boolean if possible.

        :return: A boolean, or None if there is no value.
        """
        if self.value:
            if self.value.lower() in self.MEANS_YES:
                return True
            return False
        return None

    @property
    def int_value(self):
        """Turn the value into an int if possible.

        :return: An integer, or None if there is no value.

        :raise ValueError: If the value cannot be converted to an int.
        """
        if self.value:
            return int(self.value)
        return None

    @property
    def float_value(self):
        """Turn the value into an float if possible.

        :return: A float, or None if there is no value.

        :raise ValueError: If the value cannot be converted to a float.
        """
        if self.value:
            return float(self.value)
        return None

    @property
    def json_value(self):
        """Interpret the value as JSON if possible.

        :return: An object, or None if there is no value.

        :raise ValueError: If the value cannot be parsed as JSON.
        """
        if self.value:
            return json.loads(self.value)
        return None


class Collection(Base, HasFullTableCache):

    """A Collection is a set of LicensePools obtained through some mechanism.
    """

    __tablename__ = 'collections'
    id = Column(Integer, primary_key=True)

    name = Column(Unicode, unique=True, nullable=False, index=True)

    DATA_SOURCE_NAME_SETTING = u'data_source'

    # For use in forms that edit Collections.
    EXTERNAL_ACCOUNT_ID_KEY = u'external_account_id'

    # How does the provider of this collection distinguish it from
    # other collections it provides? On the other side this is usually
    # called a "library ID".
    external_account_id = Column(Unicode, nullable=True)

    # How do we connect to the provider of this collection? Any url,
    # authentication information, or additional configuration goes
    # into the external integration, as does the 'protocol', which
    # designates the integration technique we will use to actually get
    # the metadata and licenses. Each Collection has a distinct
    # ExternalIntegration.
    external_integration_id = Column(
        Integer, ForeignKey('externalintegrations.id'), unique=True, index=True)

    # A Collection may specialize some other Collection. For instance,
    # an Overdrive Advantage collection is a specialization of an
    # ordinary Overdrive collection. It uses the same access key and
    # secret as the Overdrive collection, but it has a distinct
    # external_account_id.
    parent_id = Column(Integer, ForeignKey('collections.id'), index=True)

    # A collection may have many child collections. For example,
    # An Overdrive collection may have many children corresponding
    # to Overdrive Advantage collections.
    children = relationship(
        "Collection", backref=backref("parent", remote_side = [id]),
        uselist=True
    )

    # A Collection can provide books to many Libraries.
    libraries = relationship(
        "Library", secondary=lambda: collections_libraries,
        backref="collections"
    )

    # A Collection can include many LicensePools.
    licensepools = relationship(
        "LicensePool", backref="collection",
        cascade="all, delete-orphan"
    )

    # A Collection can be monitored by many Monitors, each of which
    # will have its own Timestamp.
    timestamps = relationship("Timestamp", backref="collection")

    catalog = relationship(
        "Identifier", secondary=lambda: collections_identifiers,
        backref="collections"
    )

    # A Collection can be associated with multiple CoverageRecords
    # for Identifiers in its catalog.
    coverage_records = relationship(
        "CoverageRecord", backref="collection",
        cascade="all"
    )

    _cache = HasFullTableCache.RESET
    _id_cache = HasFullTableCache.RESET

    def __repr__(self):
        return (u'<Collection "%s"/"%s" ID=%d>' %
                (self.name, self.protocol, self.id)).encode('utf8')

    def cache_key(self):
        return (self.name, self.external_integration.protocol)

    @classmethod
    def by_name_and_protocol(cls, _db, name, protocol):
        """Find or create a Collection with the given name and the given
        protocol.

        This method uses the full-table cache if possible.

        :return: A 2-tuple (collection, is_new)
        """
        key = (name, protocol)
        def lookup_hook():
            return cls._by_name_and_protocol(_db, key)
        return cls.by_cache_key(_db, key, lookup_hook)

    @classmethod
    def _by_name_and_protocol(cls, _db, cache_key):
        """Find or create a Collection with the given name and the given
        protocol.

        We can't use get_one_or_create because the protocol is kept in
        a separate database object, (an ExternalIntegration).

        :return: A 2-tuple (collection, is_new)
        """
        name, protocol = cache_key

        qu = cls.by_protocol(_db, protocol)
        qu = qu.filter(Collection.name==name)
        try:
            collection = qu.one()
            is_new = False
        except NoResultFound, e:
            # Make a new Collection.
            collection, is_new = get_one_or_create(_db, Collection, name=name)
            if not is_new and collection.protocol != protocol:
                # The collection already exists, it just uses a different
                # protocol than the one we asked about.
                raise ValueError(
                    'Collection "%s" does not use protocol "%s".' % (
                        name, protocol
                    )
                )
            integration = collection.create_external_integration(
                protocol=protocol
            )
            collection.external_integration.protocol=protocol
        return collection, is_new

    @classmethod
    def by_protocol(cls, _db, protocol):
        """Query collections that get their licenses through the given protocol.

        :param protocol: Protocol to use. If this is None, all
        Collections will be returned.
        """
        qu = _db.query(Collection)
        if protocol:
            qu = qu.join(
            ExternalIntegration,
            ExternalIntegration.id==Collection.external_integration_id).filter(
                ExternalIntegration.goal==ExternalIntegration.LICENSE_GOAL
            ).filter(ExternalIntegration.protocol==protocol)
        return qu

    @classmethod
    def by_datasource(cls, _db, data_source):
        """Query collections that are associated with the given DataSource."""
        if isinstance(data_source, DataSource):
            data_source = data_source.name

        qu = _db.query(cls).join(ExternalIntegration,
                cls.external_integration_id==ExternalIntegration.id)\
            .join(ExternalIntegration.settings)\
            .filter(ConfigurationSetting.key==Collection.DATA_SOURCE_NAME_SETTING)\
            .filter(ConfigurationSetting.value==data_source)
        return qu

    @hybrid_property
    def protocol(self):
        """What protocol do we need to use to get licenses for this
        collection?
        """
        return self.external_integration.protocol

    @protocol.setter
    def set_protocol(self, new_protocol):
        """Modify the protocol in use by this Collection."""
        if self.parent and self.parent.protocol != new_protocol:
            raise ValueError(
                "Proposed new protocol (%s) contradicts parent collection's protocol (%s)." % (
                    new_protocol, self.parent.protocol
                )
            )
        self.external_integration.protocol = new_protocol
        for child in self.children:
            child.protocol = new_protocol

    # For collections that can control the duration of the loans they
    # create, the durations are stored in these settings and new loans are
    # expected to be created using these settings. For collections
    # where loan duration is negotiated out-of-bounds, all loans are
    # _assumed_ to have these durations unless we hear otherwise from
    # the server.
    AUDIOBOOK_LOAN_DURATION_KEY = 'audio_loan_duration'
    EBOOK_LOAN_DURATION_KEY = 'ebook_loan_duration'
    STANDARD_DEFAULT_LOAN_PERIOD = 21
<<<<<<< HEAD
        
    def default_loan_period(self, library, medium=Edition.BOOK_MEDIUM):
        """Until we hear otherwise from the license provider, we assume
        that someone who borrows a non-open-access item from this
        collection has it for this number of days.
        """
        return self.default_loan_period_setting(
            library, medium).int_value or self.STANDARD_DEFAULT_LOAN_PERIOD

    def default_loan_period_setting(self, library, medium=Edition.BOOK_MEDIUM):
=======

    @hybrid_property
    def default_loan_period(self):
>>>>>>> 5ba4b171
        """Until we hear otherwise from the license provider, we assume
        that someone who borrows a non-open-access item from this
        collection has it for this number of days.
        """
        _db = Session.object_session(library)
        if medium == Edition.AUDIO_MEDIUM:
            key = self.AUDIOBOOK_LOAN_DURATION_KEY
        else:
            key = self.EBOOK_LOAN_DURATION_KEY
        return (
            ConfigurationSetting.for_library_and_externalintegration(
                _db, key, library, self.external_integration
            )
        )


    DEFAULT_RESERVATION_PERIOD_KEY = 'default_reservation_period'
    STANDARD_DEFAULT_RESERVATION_PERIOD = 3

    @hybrid_property
    def default_reservation_period(self):
        """Until we hear otherwise from the license provider, we assume
        that someone who puts an item on hold has this many days to
        check it out before it goes to the next person in line.
        """
        return (
            self.external_integration.setting(
                self.DEFAULT_RESERVATION_PERIOD_KEY,
            ).int_value or self.STANDARD_DEFAULT_RESERVATION_PERIOD
        )

    @default_reservation_period.setter
    def set_default_reservation_period(self, new_value):
        new_value = int(new_value)
        self.external_integration.setting(
<<<<<<< HEAD
            self.DEFAULT_RESERVATION_PERIOD_KEY).value = str(new_value)
=======
            self.DEFAULT_RESERVATION_PERIOD__KEY).value = str(new_value)
>>>>>>> 5ba4b171

    def create_external_integration(self, protocol):
        """Create an ExternalIntegration for this Collection.

        To be used immediately after creating a new Collection,
        e.g. in by_name_and_protocol, from_metadata_identifier, and
        various test methods that create mock Collections.

        If an external integration already exists, return it instead
        of creating another one.

        :param protocol: The protocol known to be in use when getting
        licenses for this collection.
        """
        _db = Session.object_session(self)
        goal = ExternalIntegration.LICENSE_GOAL
        external_integration, is_new = get_one_or_create(
            _db, ExternalIntegration, id=self.external_integration_id,
            create_method_kwargs=dict(protocol=protocol, goal=goal)
        )
        if external_integration.protocol != protocol:
            raise ValueError(
                "Located ExternalIntegration, but its protocol (%s) does not match desired protocol (%s)." % (
                    external_integration.protocol, protocol
                )
            )
        self.external_integration_id = external_integration.id
        return external_integration

    @property
    def external_integration(self):
        """Find the external integration for this Collection, assuming
        it already exists.

        This is generally a safe assumption since by_name_and_protocol and
        from_metadata_identifier both create ExternalIntegrations for the
        Collections they create.
        """
        if not self.external_integration_id:
            raise ValueError(
                "No known external integration for collection %s" % self.name
            )
        _db = Session.object_session(self)
        return ExternalIntegration.by_id(_db, self.external_integration_id)

    @property
    def unique_account_id(self):
        """Identifier that uniquely represents this Collection of works"""
        unique_account_id = self.external_account_id

        if not unique_account_id:
            raise ValueError("Unique account identifier not set")

        if self.parent:
            return self.parent.unique_account_id + '+' + unique_account_id
        return unique_account_id

    @hybrid_property
    def data_source(self):
        """Find the data source associated with this Collection.

        Bibliographic metadata obtained through the collection
        protocol is recorded as coming from this data source. A
        LicensePool inserted into this collection will be associated
        with this data source, unless its bibliographic metadata
        indicates some other data source.

        For most Collections, the integration protocol sets the data
        source.  For collections that use the OPDS import protocol,
        the data source is a Collection-specific setting.
        """
        data_source = None
        name = ExternalIntegration.DATA_SOURCE_FOR_LICENSE_PROTOCOL.get(
            self.protocol
        )
        if not name:
            name = self.external_integration.setting(
                Collection.DATA_SOURCE_NAME_SETTING
            ).value
        _db = Session.object_session(self)
        if name:
            data_source = DataSource.lookup(_db, name, autocreate=True)
        return data_source

    @data_source.setter
    def data_source(self, new_value):
        if isinstance(new_value, DataSource):
            new_value = new_value.name
        if self.protocol == new_value:
            return

        # Only set a DataSource for Collections that don't have an
        # implied source.
        if self.protocol not in ExternalIntegration.DATA_SOURCE_FOR_LICENSE_PROTOCOL:
            setting = self.external_integration.setting(
                Collection.DATA_SOURCE_NAME_SETTING
            )
            if new_value is not None:
                new_value = unicode(new_value)
            setting.value = new_value

    @property
    def parents(self):
        if self.parent_id:
            _db = Session.object_session(self)
            parent = Collection.by_id(_db, self.parent_id)
            yield parent
            for collection in parent.parents:
                yield collection

    @property
    def metadata_identifier(self):
        """Identifier based on collection details that uniquely represents
        this Collection on the metadata wrangler. This identifier is
        composed of the Collection protocol and account identifier.

        In the metadata wrangler, this identifier is used as the unique
        name of the collection.
        """
        def encode(detail):
            return base64.urlsafe_b64encode(detail.encode('utf-8'))

        account_id = self.unique_account_id
        if self.protocol == ExternalIntegration.OPDS_IMPORT:
            # Remove ending / from OPDS url that could duplicate the collection
            # on the Metadata Wrangler.
            while account_id.endswith('/'):
                account_id = account_id[:-1]

        account_id = encode(account_id)
        protocol = encode(self.protocol)

        metadata_identifier = protocol + ':' + account_id
        return encode(metadata_identifier)

    @classmethod
    def from_metadata_identifier(cls, _db, metadata_identifier, data_source=None):
        """Finds or creates a Collection on the metadata wrangler, based
        on its unique metadata_identifier
        """
        collection = get_one(_db, Collection, name=metadata_identifier)
        is_new = False

        opds_collection_without_url = (
            collection and collection.protocol==ExternalIntegration.OPDS_IMPORT
            and not collection.external_account_id
        )

        if not collection or opds_collection_without_url:
            def decode(detail):
                return base64.urlsafe_b64decode(detail.encode('utf-8'))

            details = decode(metadata_identifier)
            encoded_details  = details.split(':', 1)
            [protocol, account_id] = [decode(d) for d in encoded_details]

            if not collection:
                collection, is_new = create(
                    _db, Collection, name=metadata_identifier
                )
                collection.create_external_integration(protocol)

            if protocol == ExternalIntegration.OPDS_IMPORT:
                # Share the feed URL so the Metadata Wrangler can find it.
               collection.external_account_id = unicode(account_id)

        if data_source:
            collection.data_source = data_source

        return collection, is_new

    def explain(self, include_secrets=False):
        """Create a series of human-readable strings to explain a collection's
        settings.

        :param include_secrets: For security reasons,
           sensitive settings such as passwords are not displayed by default.

        :return: A list of explanatory strings.
        """
        lines = []
        if self.name:
            lines.append('Name: "%s"' % self.name)
        if self.parent:
            lines.append('Parent: %s' % self.parent.name)
        integration = self.external_integration
        if integration.protocol:
            lines.append('Protocol: "%s"' % integration.protocol)
        for library in self.libraries:
            lines.append('Used by library: "%s"' % library.short_name)
        if self.external_account_id:
            lines.append('External account ID: "%s"' % self.external_account_id)
        for setting in sorted(integration.settings, key=lambda x: x.key):
            if (include_secrets or not setting.is_secret) and setting.value is not None:
                lines.append('Setting "%s": "%s"' % (setting.key, setting.value))
        return lines

    def catalog_identifier(self, identifier):
        """Inserts an identifier into a catalog"""
        self.catalog_identifiers([identifier])

    def catalog_identifiers(self, identifiers):
        """Inserts identifiers into the catalog"""
        if not identifiers:
            # Nothing to do.
            return

        _db = Session.object_session(identifiers[0])
        already_in_catalog = _db.query(Identifier).join(
            CollectionIdentifier
        ).filter(
            CollectionIdentifier.collection_id==self.id
        ).filter(
             Identifier.id.in_([x.id for x in identifiers])
        ).all()

        new_catalog_entries = [
            dict(collection_id=self.id, identifier_id=identifier.id)
            for identifier in identifiers
            if identifier not in already_in_catalog
        ]
        _db.bulk_insert_mappings(CollectionIdentifier, new_catalog_entries)
        _db.commit()

    def works_updated_since(self, _db, timestamp):
        """Finds all works in a collection's catalog that have been updated
           since the timestamp. Used in the metadata wrangler.

           :return: a Query
        """
        opds_operation = WorkCoverageRecord.GENERATE_OPDS_OPERATION
        qu = _db.query(Work).join(Work.coverage_records)\
            .join(Work.license_pools).join(Identifier)\
            .join(Identifier.collections).filter(
                Collection.id==self.id,
                WorkCoverageRecord.operation==opds_operation,
            ).options(joinedload(Work.license_pools, LicensePool.identifier))

        if timestamp:
            qu = qu.filter(
                WorkCoverageRecord.timestamp > timestamp
            )

        qu = qu.order_by(WorkCoverageRecord.timestamp)
        return qu

    def isbns_updated_since(self, _db, timestamp):
        """Finds all ISBNs in a collection's catalog that have been updated
           since the timestamp but don't have a Work to show for it. Used in
           the metadata wrangler.

           :return: a Query
        """
        isbns = _db.query(Identifier, func.max(CoverageRecord.timestamp).label('latest'))\
            .join(Identifier.collections)\
            .join(Identifier.coverage_records)\
            .outerjoin(Identifier.licensed_through)\
            .group_by(Identifier.id).order_by('latest')\
            .filter(
                Collection.id==self.id,
                LicensePool.work_id==None,
                CoverageRecord.status==CoverageRecord.SUCCESS,
            ).enable_eagerloads(False).options(joinedload(Identifier.coverage_records))

        if timestamp:
            isbns = isbns.filter(CoverageRecord.timestamp > timestamp)

        return isbns


collections_libraries = Table(
    'collections_libraries', Base.metadata,
     Column(
         'collection_id', Integer, ForeignKey('collections.id'),
         index=True, nullable=False
     ),
     Column(
         'library_id', Integer, ForeignKey('libraries.id'),
         index=True, nullable=False
     ),
     UniqueConstraint('collection_id', 'library_id'),
 )

externalintegrations_libraries = Table(
    'externalintegrations_libraries', Base.metadata,
     Column(
         'externalintegration_id', Integer, ForeignKey('externalintegrations.id'),
         index=True, nullable=False
     ),
     Column(
         'library_id', Integer, ForeignKey('libraries.id'),
         index=True, nullable=False
     ),
     UniqueConstraint('externalintegration_id', 'library_id'),
 )

collections_identifiers = Table(
    'collections_identifiers', Base.metadata,
    Column(
        'collection_id', Integer, ForeignKey('collections.id'),
        index=True, nullable=False
    ),
    Column(
        'identifier_id', Integer, ForeignKey('identifiers.id'),
        index=True, nullable=False
    ),
    UniqueConstraint('collection_id', 'identifier_id'),
)

# Create an ORM model for the collections_identifiers join table
# so it can be used in a bulk_insert_mappings call.
class CollectionIdentifier(object):
    pass

mapper(
    CollectionIdentifier, collections_identifiers,
    primary_key=(
        collections_identifiers.columns.collection_id,
        collections_identifiers.columns.identifier_id
    )
)

class IntegrationClient(Base):
    """A client that has authenticated access to this application.

    Currently used to represent circulation managers that have access
    to the metadata wrangler.
    """
    __tablename__ = 'integrationclients'

    id = Column(Integer, primary_key=True)

    # URL (or human readable name) to represent the server.
    url = Column(Unicode, unique=True)

    # Shared secret
    shared_secret = Column(Unicode, unique=True, index=True)

    created = Column(DateTime)
    last_accessed = Column(DateTime)

    def __repr__(self):
        return (u"<IntegrationClient: URL=%s ID=%s>" % (self.url, self.id)).encode('utf8')

    @classmethod
    def register(cls, _db, url, submitted_secret=None):
        """Creates a new server with client details."""
        url = cls.normalize_url(url)
        now = datetime.datetime.utcnow()
        client, is_new = get_one_or_create(
            _db, cls, url=url, create_method_kwargs=dict(created=now)
        )
        client.last_accessed = now

        if not is_new and (not submitted_secret or submitted_secret != client.shared_secret):
            raise ValueError('Cannot update existing IntegratedClient without valid shared_secret')

        generate_secret = (client.shared_secret is None) or submitted_secret
        if generate_secret:
            client.shared_secret = unicode(os.urandom(24).encode('hex'))

        return client, is_new

    @classmethod
    def normalize_url(cls, url):
        url = re.sub(r'^(http://|https://)', '', url)
        url = re.sub(r'^www\.', '', url)
        if url.endswith('/'):
            url = url[:-1]
        return unicode(url.lower())

    @classmethod
    def authenticate(cls, _db, shared_secret):
        client = get_one(_db, cls, shared_secret=unicode(shared_secret))
        if client:
            client.last_accessed = datetime.datetime.utcnow()
            # Committing immediately reduces the risk of contention.
            _db.commit()
            return client
        return None


from sqlalchemy.sql import compiler
from psycopg2.extensions import adapt as sqlescape

def dump_query(query):
    dialect = query.session.bind.dialect
    statement = query.statement
    comp = compiler.SQLCompiler(dialect, statement)
    comp.compile()
    enc = dialect.encoding
    params = {}
    for k,v in comp.params.iteritems():
        if isinstance(v, unicode):
            v = v.encode(enc)
        params[k] = sqlescape(v)
    return (comp.string.encode(enc) % params).decode(enc)


def numericrange_to_tuple(r):
    """Helper method to normalize NumericRange into a tuple."""
    if r is None:
        return (None, None)
    lower = r.lower
    upper = r.upper
    if lower and not r.lower_inc:
        lower -= 1
    if upper and not r.upper_inc:
        upper -= 1
    return lower, upper

def tuple_to_numericrange(t):
    """Helper method to convert a tuple to an inclusive NumericRange."""
    if not t:
        return None
    return NumericRange(t[0], t[1], '[]')

def site_configuration_has_changed(_db, timeout=1):
    """Call this whenever you want to indicate that the site configuration
    has changed and needs to be reloaded.

    This is automatically triggered on relevant changes to the data
    model, but you also should call it whenever you change an aspect
    of what you consider "site configuration", just to be safe.

    :param _db: Either a Session or (to save time in a common case) an
    ORM object that can turned into a Session.

    :param timeout: Nothing will happen if it's been fewer than this
    number of seconds since the last site configuration change was
    recorded.
    """
    now = datetime.datetime.utcnow()
    last_update = Configuration._site_configuration_last_update()
    if not last_update or (now - last_update).total_seconds() > timeout:
        # The configuration last changed more than `timeout` ago, which
        # means it's time to reset the Timestamp that says when the
        # configuration last changed.

        # Convert something that might not be a Connection object into
        # a Connection object.
        if isinstance(_db, Base):
            _db = Session.object_session(_db)

        # Update the timestamp.
        now = datetime.datetime.utcnow()
        sql = "UPDATE timestamps SET timestamp=:timestamp WHERE service=:service AND collection_id IS NULL;"
        _db.execute(
            text(sql),
            dict(service=Configuration.SITE_CONFIGURATION_CHANGED,
                 timestamp=now)
        )

        # Update the Configuration's record of when the configuration
        # was updated. This will update our local record immediately
        # without requiring a trip to the database.
        Configuration.site_configuration_last_update(
            _db, known_value=now
        )

# Certain ORM events, however they occur, indicate that a work's
# external index needs updating.

@event.listens_for(LicensePool, 'after_delete')
def licensepool_deleted(mapper, connection, target):
    """A LicensePool should never be deleted, but if it is, we need to
    keep the search index up to date.
    """
    work = target.work
    if work:
        record = work.external_index_needs_updating()

@event.listens_for(LicensePool.collection_id, 'set')
def licensepool_collection_change(target, value, oldvalue, initiator):
    """A LicensePool should never change collections, but if it is,
    we need to keep the search index up to date.
    """
    work = target.work
    if not work:
        return
    if value == oldvalue:
        return
    work.external_index_needs_updating()


@event.listens_for(LicensePool.licenses_owned, 'set')
def licenses_owned_change(target, value, oldvalue, initiator):
    """A Work may need to have its search document re-indexed if one of 
    its LicensePools changes the number of licenses_owned to or from zero.
    """
    work = target.work
    if not work:
        return
    if target.open_access:
        # For open-access works, the licenses_owned value doesn't
        # matter.
        return
    if (value == oldvalue) or (value > 0 and oldvalue > 0):
        # The availability of this LicensePool has not changed. No need
        # to reindex anything.
        return
    work.external_index_needs_updating()

@event.listens_for(LicensePool.open_access, 'set')
def licensepool_open_access_change(target, value, oldvalue, initiator):
    """A Work may need to have its search document re-indexed if one of 
    its LicensePools changes its open-access status.

    This shouldn't ever happen.
    """
    work = target.work
    if not work:
        return
    if value == oldvalue:
        return
    work.external_index_needs_updating()

<<<<<<< HEAD
def directly_modified(obj):
    """Return True only if `obj` has itself been modified, as opposed to
    having an object added or removed to one of its associated
    collections.
    """
    return Session.object_session(obj).is_modified(
        obj, include_collections=False
    )
            
=======

>>>>>>> 5ba4b171
# Most of the time, we can know whether a change to the database is
# likely to require that the application reload the portion of the
# configuration it gets from the database. These hooks will call
# site_configuration_has_changed() whenever such a change happens.
#
# This is not supposed to be a comprehensive list of changes that
# should trigger a ConfigurationSetting reload -- that needs to be
# handled on the application level -- but it should be good enough to
# catch most that slip through the cracks.
@event.listens_for(Collection.children, 'append')
@event.listens_for(Collection.children, 'remove')
@event.listens_for(Collection.libraries, 'append')
@event.listens_for(Collection.libraries, 'remove')
@event.listens_for(ExternalIntegration.settings, 'append')
@event.listens_for(ExternalIntegration.settings, 'remove')
@event.listens_for(Library.integrations, 'append')
@event.listens_for(Library.integrations, 'remove')
@event.listens_for(Library.settings, 'append')
@event.listens_for(Library.settings, 'remove')
def configuration_relevant_collection_change(target, value, initiator):
    site_configuration_has_changed(target)

@event.listens_for(Library, 'after_insert')
@event.listens_for(Library, 'after_delete')
@event.listens_for(ExternalIntegration, 'after_insert')
@event.listens_for(ExternalIntegration, 'after_delete')
@event.listens_for(Collection, 'after_insert')
@event.listens_for(Collection, 'after_delete')
@event.listens_for(ConfigurationSetting, 'after_insert')
@event.listens_for(ConfigurationSetting, 'after_delete')
def configuration_relevant_lifecycle_event(mapper, connection, target):
    site_configuration_has_changed(target)

@event.listens_for(Library, 'after_update')
@event.listens_for(ExternalIntegration, 'after_update')
@event.listens_for(Collection, 'after_update')
@event.listens_for(ConfigurationSetting, 'after_update')
def configuration_relevant_update(mapper, connection, target):
    if directly_modified(target):
        site_configuration_has_changed(target)

@event.listens_for(Collection, 'after_insert')
@event.listens_for(Collection, 'after_delete')
@event.listens_for(Collection, 'after_update')
def refresh_collection_cache(mapper, connection, target):
    # The next time someone tries to access a Collection,
    # the cache will be repopulated.
    Collection.reset_cache()

@event.listens_for(ConfigurationSetting, 'after_insert')
@event.listens_for(ConfigurationSetting, 'after_delete')
@event.listens_for(ConfigurationSetting, 'after_update')
def refresh_configuration_settings(mapper, connection, target):
    # The next time someone tries to access a configuration setting,
    # the cache will be repopulated.
    ConfigurationSetting.reset_cache()

@event.listens_for(DataSource, 'after_insert')
@event.listens_for(DataSource, 'after_delete')
@event.listens_for(DataSource, 'after_update')
def refresh_datasource_cache(mapper, connection, target):
    # The next time someone tries to access a DataSource,
    # the cache will be repopulated.
    DataSource.reset_cache()

@event.listens_for(DeliveryMechanism, 'after_insert')
@event.listens_for(DeliveryMechanism, 'after_delete')
@event.listens_for(DeliveryMechanism, 'after_update')
def refresh_datasource_cache(mapper, connection, target):
    # The next time someone tries to access a DeliveryMechanism,
    # the cache will be repopulated.
    DeliveryMechanism.reset_cache()

@event.listens_for(ExternalIntegration, 'after_insert')
@event.listens_for(ExternalIntegration, 'after_delete')
@event.listens_for(ExternalIntegration, 'after_update')
def refresh_datasource_cache(mapper, connection, target):
    # The next time someone tries to access an ExternalIntegration,
    # the cache will be repopulated.
    ExternalIntegration.reset_cache()

@event.listens_for(Library, 'after_insert')
@event.listens_for(Library, 'after_delete')
@event.listens_for(Library, 'after_update')
def refresh_library_cache(mapper, connection, target):
    # The next time someone tries to access a library,
    # the cache will be repopulated.
    Library.reset_cache()

@event.listens_for(Genre, 'after_insert')
@event.listens_for(Genre, 'after_delete')
@event.listens_for(Genre, 'after_update')
def refresh_genre_cache(mapper, connection, target):
    # The next time someone tries to access a genre,
    # the cache will be repopulated.
    #
    # The only time this should really happen is the very first time a
    # site is brought up, but just in case.
    Genre.reset_cache()<|MERGE_RESOLUTION|>--- conflicted
+++ resolved
@@ -1202,12 +1202,8 @@
                 (cls.GUTENBERG, True, False, Identifier.GUTENBERG_ID, None),
                 (cls.RB_DIGITAL, True, True, Identifier.RB_DIGITAL_ID, None),
                 (cls.OVERDRIVE, True, False, Identifier.OVERDRIVE_ID, 0),
-<<<<<<< HEAD
                 (cls.BIBLIOTHECA, True, False, Identifier.BIBLIOTHECA_ID, 60*60*6),
-=======
                 (cls.ODILO, True, False, Identifier.ODILO_ID, 0),
-                (cls.THREEM, True, False, Identifier.BIBLIOTHECA_ID, 60*60*6),
->>>>>>> 5ba4b171
                 (cls.AXIS_360, True, False, Identifier.AXIS_360_ID, 0),
                 (cls.OCLC, False, False, None, None),
                 (cls.OCLC_LINKED_DATA, False, False, None, None),
@@ -1386,15 +1382,11 @@
             identifier = edition_or_identifier.primary_identifier
         else:
             raise ValueError(
-<<<<<<< HEAD
                 "Cannot look up a coverage record for %r." % edition) 
 
         if isinstance(data_source, basestring):
             data_source = DataSource.lookup(_db, data_source)
 
-=======
-                "Cannot look up a coverage record for %r." % edition)
->>>>>>> 5ba4b171
         return get_one(
             _db, CoverageRecord,
             identifier=identifier,
@@ -1533,16 +1525,9 @@
 
         # The SELECT part of the INSERT...SELECT query.
         new_records = _db.query(
-<<<<<<< HEAD
             Work.id.label('work_id'), 
             literal(operation, type_=String(255)).label('operation'),
             literal(timestamp, type_=DateTime).label('timestamp'), 
-=======
-            Work.id.label('work_id'),
-            literal(operation, type_=BaseCoverageRecord.status_enum).label('operation'),
-            literal(timestamp, type_=DateTime).label('timestamp'),
-
->>>>>>> 5ba4b171
             literal(status, type_=BaseCoverageRecord.status_enum).label('status')
         ).select_from(
             Work
@@ -1765,25 +1750,6 @@
         if not foreign_identifier_type or not foreign_id:
             return None
 
-<<<<<<< HEAD
-=======
-        # Turn a deprecated identifier type (e.g. "3M ID" into the
-        # current type (e.g. "Bibliotheca ID").
-        foreign_identifier_type = cls.DEPRECATED_NAMES.get(
-            foreign_identifier_type, foreign_identifier_type
-        )
-
-        if foreign_identifier_type in (
-                Identifier.OVERDRIVE_ID, Identifier.BIBLIOTHECA_ID):
-            foreign_id = foreign_id.lower()
-        if not cls.valid_as_foreign_identifier(
-                foreign_identifier_type, foreign_id):
-            raise ValueError(
-                '"%s" is not a valid %s.' % (
-                    foreign_id, foreign_identifier_type
-                )
-            )
->>>>>>> 5ba4b171
         if autocreate:
             m = get_one_or_create
         else:
@@ -2362,14 +2328,9 @@
         quality = Measurement.overall_quality(self.measurements)
         from opds import AcquisitionFeed
         return AcquisitionFeed.minimal_opds_entry(
-<<<<<<< HEAD
             identifier=self, cover=cover_image, description=description,
             quality=quality, most_recent_update=last_coverage_update
         )
-=======
-            identifier=self, cover=cover_image,
-            description=description, quality=quality)
->>>>>>> 5ba4b171
 
 
 class Contributor(Base):
@@ -6408,13 +6369,8 @@
             length = len(self.content)
         else:
             length = "No content"
-<<<<<<< HEAD
         return "<CachedFeed #%s %s %s %s %s %s %s >" % (
             self.id, self.lane_id, self.type, 
-=======
-        return "<CachedFeed #%s %s %s %s %s %s %s %s >" % (
-            self.id, self.languages, self.lane_name, self.type,
->>>>>>> 5ba4b171
             self.facets, self.pagination,
             self.timestamp, length
         )
@@ -7970,12 +7926,9 @@
     GIF_MEDIA_TYPE = u"image/gif"
     SVG_MEDIA_TYPE = u"image/svg+xml"
     MP3_MEDIA_TYPE = u"audio/mpeg"
-<<<<<<< HEAD
-=======
     MP4_MEDIA_TYPE = u"video/mp4"
     WMV_MEDIA_TYPE = u"video/x-ms-wmv"
     SCORM_MEDIA_TYPE = u"application/vnd.librarysimplified.scorm+zip"
->>>>>>> 5ba4b171
     ZIP_MEDIA_TYPE = u"application/zip"
     OCTET_STREAM_MEDIA_TYPE = u"application/octet-stream"
     TEXT_PLAIN = u"text/plain"
@@ -10563,7 +10516,6 @@
     AUDIOBOOK_LOAN_DURATION_KEY = 'audio_loan_duration'
     EBOOK_LOAN_DURATION_KEY = 'ebook_loan_duration'
     STANDARD_DEFAULT_LOAN_PERIOD = 21
-<<<<<<< HEAD
         
     def default_loan_period(self, library, medium=Edition.BOOK_MEDIUM):
         """Until we hear otherwise from the license provider, we assume
@@ -10574,11 +10526,6 @@
             library, medium).int_value or self.STANDARD_DEFAULT_LOAN_PERIOD
 
     def default_loan_period_setting(self, library, medium=Edition.BOOK_MEDIUM):
-=======
-
-    @hybrid_property
-    def default_loan_period(self):
->>>>>>> 5ba4b171
         """Until we hear otherwise from the license provider, we assume
         that someone who borrows a non-open-access item from this
         collection has it for this number of days.
@@ -10614,11 +10561,7 @@
     def set_default_reservation_period(self, new_value):
         new_value = int(new_value)
         self.external_integration.setting(
-<<<<<<< HEAD
             self.DEFAULT_RESERVATION_PERIOD_KEY).value = str(new_value)
-=======
-            self.DEFAULT_RESERVATION_PERIOD__KEY).value = str(new_value)
->>>>>>> 5ba4b171
 
     def create_external_integration(self, protocol):
         """Create an ExternalIntegration for this Collection.
@@ -11136,7 +11079,6 @@
         return
     work.external_index_needs_updating()
 
-<<<<<<< HEAD
 def directly_modified(obj):
     """Return True only if `obj` has itself been modified, as opposed to
     having an object added or removed to one of its associated
@@ -11146,9 +11088,6 @@
         obj, include_collections=False
     )
             
-=======
-
->>>>>>> 5ba4b171
 # Most of the time, we can know whether a change to the database is
 # likely to require that the application reload the portion of the
 # configuration it gets from the database. These hooks will call
