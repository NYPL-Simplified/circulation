import argparse
import datetime
import imp
import logging
import os
import random
import re
import requests
import string
import time
import uuid
from requests.exceptions import (
    ConnectionError, 
    HTTPError,
)
import sys
import traceback
import unicodedata

from collections import defaultdict
import json
from nose.tools import set_trace
from sqlalchemy import create_engine
from sqlalchemy.sql.functions import func
from sqlalchemy.orm.exc import (
    NoResultFound,
    MultipleResultsFound,
)
from sqlalchemy.orm.session import Session

from app_server import ComplaintController
from axis import Axis360BibliographicCoverageProvider
from config import Configuration, CannotLoadConfiguration
from metadata_layer import ReplacementPolicy
from model import (
    get_one,
    get_one_or_create,
    production_session,
<<<<<<< HEAD
    Complaint, 
    Contributor, 
    CoverageRecord, 
=======
    Collection,
>>>>>>> 094e99b8
    CustomList,
    DataSource,
    Edition,
    Identifier,
    Library,
    LicensePool,
    Patron,
    PresentationCalculationPolicy,
    Subject,
    Timestamp,
    Work,
    WorkCoverageRecord,
    WorkGenre,
)
from external_search import ExternalSearchIndex
from monitor import SubjectAssignmentMonitor
from nyt import NYTBestSellerAPI
from opds_import import OPDSImportMonitor
from oneclick import OneClickAPI, MockOneClickAPI
from overdrive import OverdriveBibliographicCoverageProvider
from threem import ThreeMBibliographicCoverageProvider
from util.opds_writer import OPDSFeed
from util.personal_names import (
    contributor_name_match_ratio, 
    display_name_to_sort_name, 
    is_corporate_name
)



class Script(object):

    @property
    def _db(self):
        if not hasattr(self, "_session"):
            self._session = production_session()
        return self._session

    @property
    def log(self):
        if not hasattr(self, '_log'):
            logger_name = getattr(self, 'name', None)
            self._log = logging.getLogger(logger_name)
        return self._log        

    @property
    def data_directory(self):
        return Configuration.data_directory()

    @classmethod
    def parse_command_line(cls, _db=None, cmd_args=None):
        parser = cls.arg_parser()
        return parser.parse_known_args(cmd_args)[0]

    @classmethod
    def arg_parser(cls):
        raise NotImplementedError()

    @classmethod
    def parse_time(cls, time_string):
        """Try to pass the given string as a time."""
        if not time_string:
            return None
        for format in ('%Y-%m-%d', '%m/%d/%Y', '%Y%m%d'):
            for hours in ('', ' %H:%M:%S'):
                full_format = format + hours
                try:
                    parsed = datetime.datetime.strptime(
                        time_string, full_format
                    )
                    return parsed
                except ValueError, e:
                    continue
        raise ValueError("Could not parse time: %s" % time_string)

    def __init__(self, _db=None):
        """Basic constructor.

        :_db: A database session to be used instead of
        creating a new one. Useful in tests.
        """
        if _db:
            self._session = _db

    def run(self):
        self.load_configuration()
        DataSource.well_known_sources(self._db)
        try:
            self.do_run()
        except Exception, e:
            logging.error(
                "Fatal exception while running script: %s", e,
                exc_info=e
            )
            raise e

    def load_configuration(self):
        if not Configuration.instance:
            Configuration.load()


class RunMonitorScript(Script):

    def __init__(self, monitor, **kwargs):
        if callable(monitor):
            monitor = monitor(self._db, **kwargs)
        self.monitor = monitor
        self.name = self.monitor.service_name

    def do_run(self):
        self.monitor.run()


class RunCoverageProvidersScript(Script):
    """Alternate between multiple coverage providers."""
    def __init__(self, providers):
        self.providers = []
        for i in providers:
            if callable(i):
                i = i(self._db)
            self.providers.append(i)

    def do_run(self):
        offsets = dict()
        providers = list(self.providers)
        while providers:
            random.shuffle(providers)
            for provider in providers:
                offset = offsets.get(provider, 0)
                self.log.debug(
                    "Running %s with offset %s", provider.service_name, offset
                )
                offset = provider.run_once_and_update_timestamp(offset)
                self.log.debug(
                    "Completed %s, new offset is %s", provider.service_name, offset
                )
                if offset is None:
                    # We're done with this provider for now.
                    if provider in offsets:
                        del offsets[provider]
                    if provider in providers:
                        providers.remove(provider)
                else:
                    offsets[provider] = offset

class InputScript(Script):
    @classmethod
    def read_stdin_lines(self, stdin):
        """Read lines from a (possibly mocked, possibly empty) standard input."""
        if stdin is not sys.stdin or not os.isatty(0):
            # A file has been redirected into standard input. Grab its
            # lines.
            lines = [x.strip() for x in stdin.readlines()]
        else:
            lines = []
        return lines
    
                    
class IdentifierInputScript(InputScript):
    """A script that takes identifiers as command line inputs."""

    @classmethod
    def parse_command_line(cls, _db=None, cmd_args=None, stdin=sys.stdin, 
                           *args, **kwargs):
        parser = cls.arg_parser()
        parsed = parser.parse_args(cmd_args)
        stdin = cls.read_stdin_lines(stdin)
        return cls.look_up_identifiers(_db, parsed, stdin, *args, **kwargs)

    @classmethod
    def look_up_identifiers(cls, _db, parsed, stdin_identifier_strings, *args, **kwargs):
        """Turn identifiers as specified on the command line into
        real database Identifier objects.
        """
        data_source = None
        if parsed.identifier_data_source:
            data_source = DataSource.lookup(_db, parsed.identifier_data_source)

        if _db and parsed.identifier_type:
            # We can also call parse_identifier_list.
            identifier_strings = parsed.identifier_strings
            if stdin_identifier_strings:
                identifier_strings = (
                    identifier_strings + stdin_identifier_strings
                )
            parsed.identifiers = cls.parse_identifier_list(
                _db, parsed.identifier_type, data_source,
                identifier_strings, *args, **kwargs
            )
        else:
            # The script can call parse_identifier_list later if it
            # wants to.
            parsed.identifiers = None
        return parsed

    @classmethod
    def arg_parser(cls):
        parser = argparse.ArgumentParser()
        parser.add_argument(
            '--identifier-type', 
            help='Process identifiers of this type. If IDENTIFIER is not specified, all identifiers of this type will be processed. If IDENTIFIER is specified, this argument is required.'
        )
        parser.add_argument(
            '--identifier-data-source',
            help='Process only identifiers which have a LicensePool associated with this DataSource'
        )
        parser.add_argument(
            'identifier_strings',
            help='A specific identifier to process.',
            metavar='IDENTIFIER', nargs='*'
        )
        return parser

    @classmethod
    def parse_identifier_list(
            cls, _db, identifier_type, data_source, arguments, autocreate=False
    ):
        """Turn a list of identifiers into a list of Identifier objects.

        The list of arguments is probably derived from a command-line
        parser such as the one defined in
        IdentifierInputScript.arg_parser().

        This makes it easy to identify specific identifiers on the
        command line. Examples:

        1 2
        
        a b c
        """
        identifiers = []

        if not identifier_type:
            raise ValueError("No identifier type specified!")

        if len(arguments) == 0:
            if data_source:
                identifiers = _db.query(Identifier).\
                    join(Identifier.licensed_through).\
                    filter(
                        Identifier.type==identifier_type,
                        LicensePool.data_source==data_source
                    ).all()
            return identifiers

        for arg in arguments:
            identifier, ignore = Identifier.for_foreign_id(
                _db, identifier_type, arg, autocreate=autocreate
            )
            if not identifier:
                logging.warn(
                    "Could not load identifier %s/%s", identifier_type, arg
                )
            if identifier:
                identifiers.append(identifier)
        return identifiers


class PatronInputScript(InputScript):
    """A script that operates on one or more Patrons."""

    @classmethod
    def parse_command_line(cls, _db=None, cmd_args=None, stdin=sys.stdin, 
                           *args, **kwargs):
        parser = cls.arg_parser()
        parsed = parser.parse_args(cmd_args)
        if stdin:
            stdin = cls.read_stdin_lines(stdin)
        return cls.look_up_patrons(_db, parsed, stdin, *args, **kwargs)

    @classmethod
    def arg_parser(cls):
        parser = argparse.ArgumentParser()
        parser.add_argument(
            'identifiers',
            help='A specific patron identifier to process.',
            metavar='IDENTIFIER', nargs='*'
        )
        return parser

    @classmethod
    def look_up_patrons(cls, _db, parsed, stdin_patron_strings, *args, **kwargs):
        """Turn patron identifiers as specified on the command line into real
        Patron objects.
        """
        if _db:
            patron_strings = parsed.identifiers
            if stdin_patron_strings:
                patron_strings = (
                    patron_strings + stdin_patron_strings
                )
            parsed.patrons = cls.parse_patron_list(
                _db, patron_strings, *args, **kwargs
            )
        else:
            # Database is not active yet. The script can call
            # parse_patron_list later if it wants to.
            parsed.patrons = None
        return parsed

    @classmethod
    def parse_patron_list(cls, _db, arguments):
        """Turn a list of patron identifiers into a list of Patron objects.

        The list of arguments is probably derived from a command-line
        parser such as the one defined in
        PatronInputScript.arg_parser().
        """
        if len(arguments) == 0:
            return []
        patrons = []
        for arg in arguments:
            if not arg:
                continue
            for field in (Patron.authorization_identifier, Patron.username,
                          Patron.external_identifier):
                try:
                    patron = _db.query(Patron).filter(field==arg).one()
                except NoResultFound:
                    continue
                except MultipleResultsFound:
                    continue
                if patron:
                    patrons.append(patron)
                    break
            else:
                logging.warn(
                    "Could not find patron %s", arg
                )
        return patrons

    def do_run(self, *args, **kwargs):
        parsed = self.parse_command_line(self._db, *args, **kwargs)
        self.process_patrons(parsed.patrons)

    def process_patrons(self, patrons):
        for patron in patrons:
            self.process_patron(patron)

    def process_patron(self, patron):
        raise NotImplementedError()


class SubjectInputScript(Script):
    """A script whose command line filters the set of Subjects.

    :return: a 2-tuple (subject type, subject filter) that can be
    passed into the SubjectSweepMonitor constructor.
    """
    
    @classmethod
    def arg_parser(cls):
        parser = argparse.ArgumentParser()
        parser.add_argument(
            '--subject-type', 
            help='Process subjects of this type'
        )
        parser.add_argument(
            '--subject-filter', 
            help='Process subjects whose names or identifiers match this substring'
        )
        return parser


class RunCoverageProviderScript(IdentifierInputScript):
    """Run a single coverage provider."""

    @classmethod
    def arg_parser(cls):
        parser = IdentifierInputScript.arg_parser()
        parser.add_argument(
            '--cutoff-time', 
            help='Update existing coverage records if they were originally created after this time.'
        )
        return parser

    @classmethod
    def parse_command_line(cls, _db, cmd_args=None, stdin=sys.stdin, 
                           *args, **kwargs):
        parser = cls.arg_parser()
        parsed = parser.parse_args(cmd_args)
        stdin = cls.read_stdin_lines(stdin)
        parsed = cls.look_up_identifiers(_db, parsed, stdin, *args, **kwargs)
        if parsed.cutoff_time:
            parsed.cutoff_time = cls.parse_time(parsed.cutoff_time)
        return parsed

    def __init__(self, provider, _db=None, cmd_args=None, **provider_arguments):

        super(RunCoverageProviderScript, self).__init__(_db)
        parsed_args = self.parse_command_line(self._db, cmd_args)
        if callable(provider):
            if parsed_args.identifier_type:
                self.identifier_type = parsed_args.identifier_type
                self.identifier_types = [self.identifier_type]
            else:
                self.identifier_type = None
                self.identifier_types = []

            if parsed_args.identifiers:
                self.identifiers = parsed_args.identifiers
            else:
                self.identifiers = []

            kwargs = self.extract_additional_command_line_arguments()
            kwargs.update(provider_arguments)

            provider = provider(
                self._db, 
                cutoff_time=parsed_args.cutoff_time,
                **kwargs
            )
        self.provider = provider
        self.name = self.provider.service_name


    def extract_additional_command_line_arguments(self):
        """A hook method for subclasses.
        
        Turns command-line arguments into additional keyword arguments
        to the CoverageProvider constructor.

        By default, pass in a value used only by CoverageProvider
        (as opposed to WorkCoverageProvider).
        """
        return {
            "input_identifier_types" : self.identifier_types, 
            "input_identifiers" : self.identifiers, 
        }


    def do_run(self):
        if self.identifiers:
            self.provider.run_on_specific_identifiers(self.identifiers)
        else:
            self.provider.run()


class BibliographicRefreshScript(RunCoverageProviderScript):
    """Refresh the core bibliographic data for Editions direct from the
    license source.

    This covers all known sources of licensed content.
    """
    def __init__(self, **metadata_replacement_args):
        
        self.metadata_replacement_policy = ReplacementPolicy.from_metadata_source(
            **metadata_replacement_args
        )

    def do_run(self):
        args = self.parse_command_line(self._db)
        if args.identifiers:
            # This script is being invoked to fix a problem.
            # Make sure to always recalculate OPDS feeds and reindex the
            # work.
            self.metadata_replacement_policy.presentation_calculation_policy = (
                PresentationCalculationPolicy.recalculate_everything()
            )
            for identifier in args.identifiers:
                self.refresh_metadata(identifier)
        else:
            # This script is being invoked to provide general coverage,
            # so we'll only recalculate OPDS feeds and reindex the work
            # if something actually changes.
            for provider_class in (
                    ThreeMBibliographicCoverageProvider,
                    OverdriveBibliographicCoverageProvider,
                    Axis360BibliographicCoverageProvider
            ):
                try:
                    provider = provider_class(
                        self._db, 
                        cutoff_time=args.cutoff_time
                    )
                except CannotLoadConfiguration, e:
                    self.log.info(
                        'Cannot create provider: "%s" Assuming this is intentional and proceeding.',
                        str(e)
                    )
                    provider = None
                try:
                    if provider:
                        provider.run()
                except Exception, e:
                    self.log.error(
                        "Error in %r, moving on to next source.",
                        provider, exc_info=e
                    )
        self._db.commit()

    def refresh_metadata(self, identifier):
        provider = None
        if identifier.type==Identifier.THREEM_ID:
            provider = ThreeMBibliographicCoverageProvider
        elif identifier.type==Identifier.OVERDRIVE_ID:
            provider = OverdriveBibliographicCoverageProvider
        elif identifier.type==Identifier.AXIS_360_ID:
            provider = Axis360BibliographicCoverageProvider
        else:
            self.log.warn("Cannot update coverage for %r" % identifier)
        if provider:
            provider = provider(
                self._db, 
                metadata_replacement_policy=self.metadata_replacement_policy,
            )
            provider.ensure_coverage(identifier, force=True)


class ShowLibrariesScript(Script):
    """Show information about the libraries on a server."""
    
    name = "List the libraries on this server."
    @classmethod
    def arg_parser(cls):
        parser = argparse.ArgumentParser()
        parser.add_argument(
            '--short-name',
            help='Only display information for the library with the given short name',
        )
        parser.add_argument(
            '--show-registry-shared-secret',
            help='Print out the secret shared with the library registry.',
            action='store_true'
        )
        return parser
    
    def do_run(self, _db=None, cmd_args=None, output=sys.stdout):
        _db = _db or self._db
        args = self.parse_command_line(_db, cmd_args=cmd_args)
        if args.short_name:
            library = get_one(
                _db, Library, short_name=args.short_name
            )
            libraries = [library]
        else:
            libraries = _db.query(Library).order_by(Library.name).all()
        if not libraries:
            output.write("No libraries found.\n")
        for library in libraries:
            output.write(
                "\n".join(
                    library.explain(
                        include_library_registry_shared_secret=
                        args.show_registry_shared_secret
                    )
                )
            )
            output.write("\n")

        
class ConfigureLibraryScript(Script):
    """Create a library or change its settings."""
    name = "Change a library's settings"

    @classmethod
    def arg_parser(cls):
        parser = argparse.ArgumentParser()
        parser.add_argument(
            '--name',
            help='Official name of the library',
        )
        parser.add_argument(
            '--short-name',
            help='Short name of the library',
        )
        parser.add_argument(
            '--library-registry-short-name',
            help='Short name of the library, as used on the library registry',
        )
        parser.add_argument(
            '--library-registry-shared-secret',
            help='Set the library registry shared secret to a specific value.',
        )
        parser.add_argument(
            '--random-library-registry-shared-secret',
            help='Set the library registry shared secret to a random value.',
            action='store_true',
        )
        return parser

    def do_run(self, _db=None, cmd_args=None, output=sys.stdout):
        _db = _db or self._db
        args = self.parse_command_line(_db, cmd_args=cmd_args)
        if (args.random_library_registry_shared_secret
            and args.library_registry_shared_secret):
            raise ValueError(
                "You can't set the shared secret to a random value and a specific value at the same time."
            )
       
        if not args.short_name:
            raise ValueError(
                "You must identify the library by its short name."
            )

        # Are we talking about an existing library?
        libraries = _db.query(Library).all()

        if libraries:
            # Currently there can only be one library, and one already exists.
            [library] = libraries
            if args.short_name and library.short_name != args.short_name:
                raise ValueError("Could not locate library '%s'" % args.short_name)
        else:
            # No existing library. Make one.
            library, ignore = get_one_or_create(
                _db, Library, create_method_kwargs=dict(
                    uuid=str(uuid.uuid4())
                )
            )

        if args.random_library_registry_shared_secret:
            if library.library_registry_shared_secret:
                raise ValueError(
                    "Cowardly refusing to overwrite an existing shared secret with a random value."
                )
            else:
                args.library_registry_shared_secret = "".join(
                    [random.choice('1234567890abcdef') for x in range(32)]
                )
            
        if args.name:
            library.name = args.name
        if args.short_name:
            library.short_name = args.short_name
        if args.library_registry_short_name:
            library.library_registry_short_name = args.library_registry_short_name
        if args.library_registry_shared_secret:
            library.library_registry_shared_secret = args.library_registry_shared_secret
        _db.commit()
        output.write("Configuration settings stored.\n")
        output.write("\n".join(library.explain()))
        output.write("\n")


class ShowCollectionsScript(Script):
    """Show information about the collections on a server."""
    
    name = "List the collections on this server."
    @classmethod
    def arg_parser(cls):
        parser = argparse.ArgumentParser()
        parser.add_argument(
            '--name',
            help='Only display information for the collection with the given name',
        )
        parser.add_argument(
            '--show-password',
            help='Display collection passwords.',
            action='store_true'
        )
        return parser
    
    def do_run(self, _db=None, cmd_args=None, output=sys.stdout):
        _db = _db or self._db
        args = self.parse_command_line(_db, cmd_args=cmd_args)
        if args.name:
            collection = get_one(_db, Collection, name=args.name)
            collections = [collection]
        else:
            collections = _db.query(Collection).order_by(Collection.name).all()
        if not collections:
            output.write("No collections found.\n")
        for collection in collections:
            output.write(
                "\n".join(
                    collection.explain(include_password=args.show_password)
                )
            )
            output.write("\n")


class ConfigureCollectionScript(Script):
    """Create a collection or change its settings."""
    name = "Change a collection's settings"

    @classmethod
    def parse_command_line(cls, _db=None, cmd_args=None):
        parser = cls.arg_parser(_db)
        return parser.parse_known_args(cmd_args)[0]
    
    @classmethod
    def arg_parser(cls, _db):
        parser = argparse.ArgumentParser()
        parser.add_argument(
            '--name',
            help='Name of the collection',
            required=True
        )
        parser.add_argument(
            '--protocol',
            help='Protocol used to get licenses. Possible values: "%s"' % (
                '", "'.join(Collection.PROTOCOLS)
            )
        )
        parser.add_argument(
            '--external-account-id',
            help='The ID of this collection according to the license source. Sometimes called a "library ID".',
        )
        parser.add_argument(
            '--url',
            help='Run the acquisition protocol against this URL.',
        )
        parser.add_argument(
            '--username',
            help='Use this username to authenticate with the acquisition protocol. Sometimes called a "key".',
        )
        parser.add_argument(
            '--password',
            help='Use this password to authenticate with the acquisition protocol. Sometimes called a "secret".',
        )
        parser.add_argument(
            '--setting',
            help='Set a protocol-specific setting on the collection, such as Overdrive\'s "website_id". Format: --setting="website_id=89"',
            action="append",
        )
        library_names = cls._library_names(_db)
        if library_names:
            parser.add_argument(
                '--library',
                help='Associate this collection with the given library. Possible libraries: %s' % library_names,
                action="append",
            )
        
        return parser

    @classmethod
    def _library_names(self, _db):
        """Return a string that lists known library names."""
        library_names = [x.short_name for x in _db.query(
            Library).order_by(Library.short_name)
        ]
        if library_names:
            return '"' + '", "'.join(library_names) + '"'
        return ""
    
    def do_run(self, _db=None, cmd_args=None, output=sys.stdout):
        _db = _db or self._db
        args = self.parse_command_line(_db, cmd_args=cmd_args)

        # Find or create the collection
        protocol = None
        if args.protocol:
            protocol = args.protocol
            
        collection = get_one(_db, Collection, name=args.name)
        if not collection:
            if protocol:
                collection, is_new = get_one_or_create(
                    _db, Collection, name=args.name, protocol=protocol
                )
            else:
                raise ValueError(
                    'No collection called "%s". You can create it, but you must specify a protocol.' % args.name
                )
        if protocol:
            collection.protocol = protocol
        if args.external_account_id:
            collection.external_account_id = args.external_account_id
        if args.url:
            collection.url = args.url
        if args.username:
            collection.username = args.username
        if args.password:
            collection.password = args.password
        if args.setting:
            for setting in args.setting:
                if not '=' in setting:
                    raise ValueError(
                        'Incorrect format for setting: "%s". Should be "key=value"'
                        % setting
                    )
                key, value = setting.split('=', 1)
                collection.setting(key).value = value
        if hasattr(args, 'library'):
            for name in args.library:
                library = get_one(_db, Library, short_name=name)
                if not library:
                    library_names = self._library_names(_db)
                    message = 'No such library: "%s".' % name
                    if library_names:
                        message += " I only know about: %s" % library_names
                    raise ValueError(message)
                if collection not in library.collections:
                    library.collections.append(collection)
        _db.commit()
        output.write("Configuration settings stored.\n")
        output.write("\n".join(collection.explain()))
        output.write("\n")


class AddClassificationScript(IdentifierInputScript):
    name = "Add a classification to an identifier"

    @classmethod
    def arg_parser(cls):
        parser = IdentifierInputScript.arg_parser()
        parser.add_argument(
            '--subject-type', 
            help='The type of the subject to add to each identifier.',
            required=True
        )
        parser.add_argument(
            '--subject-identifier', 
            help='The identifier of the subject to add to each identifier.'
        )        
        parser.add_argument(
            '--subject-name', 
            help='The name of the subject to add to each identifier.'
        )        
        parser.add_argument(
            '--data-source', 
            help='The data source to use when classifying.',
            default=DataSource.MANUAL
        )     
        parser.add_argument(
            '--weight', 
            help='The weight to use when classifying.',
            type=int,
            default=1000
        )     
        parser.add_argument(
            '--create-subject', 
            help="Add the subject to the database if it doesn't already exist",
            action='store_const',
            const=True
        )     
        return parser
    
    def __init__(self, _db=None, cmd_args=None):
        _db = _db or self._db
        args = self.parse_command_line(_db, cmd_args=cmd_args)
        self.identifier_type = args.identifier_type
        self.identifiers = args.identifiers
        subject_type = args.subject_type
        subject_identifier = args.subject_identifier
        subject_name = args.subject_name
        if not subject_name and not subject_identifier:
            raise ValueError(
                "Either subject-name or subject-identifier must be provided."
            )
        self.data_source = DataSource.lookup(_db, args.data_source)
        self.weight = args.weight
        self.subject, ignore = Subject.lookup(
            _db, subject_type, subject_identifier, subject_name,
            autocreate=args.create_subject
        )
        
    def run(self):
        policy = PresentationCalculationPolicy(
            choose_edition=False, 
            set_edition_metadata=False,
            classify=True,
            choose_summary=False, 
            calculate_quality=False,
            choose_cover=False,
            regenerate_opds_entries=True,
            update_search_index=True,
            verbose=True,
        )
        if self.subject:
            for identifier in self.identifiers:
                identifier.classify(
                    self.data_source, self.subject.type,
                    self.subject.identifier, self.subject.name,
                    self.weight
                )
                pool = identifier.licensed_through
                if pool and pool.work:
                    pool.work.calculate_presentation(policy=policy)
        else:
            self.log.warn("Could not locate subject, doing nothing.")


class WorkProcessingScript(IdentifierInputScript):

    name = "Work processing script"

    def __init__(self, force=False, batch_size=10, _db=None):
        if _db:
            self._session = _db

        args = self.parse_command_line(self._db)
        self.identifier_type = args.identifier_type
        self.identifiers = args.identifiers
        self.data_source = args.identifier_data_source

        self.batch_size = batch_size
        self.query = self.make_query(
            self._db, self.identifier_type, self.identifiers, self.data_source,
            log=self.log
        )
        self.force = force

    @classmethod
    def make_query(self, _db, identifier_type, identifiers, data_source, log=None):
        query = _db.query(Work)
        if identifiers or identifier_type:
            query = query.join(Work.license_pools).join(
                LicensePool.identifier
            )

        if identifiers:
            if log:
                log.info(
                    'Restricted to %d specific identifiers.' % len(identifiers)
                )
            query = query.filter(
                LicensePool.identifier_id.in_([x.id for x in identifiers])
            )
        elif data_source:
            if log:
                log.info(
                    'Restricted to identifiers from DataSource "%s".', data_source
                )
            source = DataSource.lookup(_db, data_source)
            query = query.filter(LicensePool.data_source==source)

        if identifier_type:
            if log:
                log.info(
                    'Restricted to identifier type "%s".' % identifier_type
                )
            query = query.filter(Identifier.type==identifier_type)

        if log:
            log.info(
                "Processing %d works.", query.count()
            )
        return query.order_by(Work.id)

    def do_run(self):
        works = True
        offset = 0
        while works:
            works = self.query.offset(offset).limit(self.batch_size).all()
            for work in works:
                self.process_work(work)
            offset += self.batch_size
            self._db.commit()
        self._db.commit()

    def process_work(self, work):
        raise NotImplementedError()      


class WorkConsolidationScript(WorkProcessingScript):
    """Given an Identifier, make sure all the LicensePools for that
    Identifier are in Works that follow these rules:

    a) For a given permanent work ID, there may be at most one Work
    containing open-access LicensePools.

    b) Each non-open-access LicensePool has its own individual Work.
    """

    name = "Work consolidation script"

    def make_query(self, _db, identifier_type, identifiers, log=None):
        # We actually process LicensePools, not Works.
        qu = _db.query(LicensePool).join(LicensePool.identifier)
        if identifier_type:
            qu = qu.filter(Identifier.type==identifier_type)
        if identifiers:
            qu = qu.filter(
                Identifier.identifier.in_([x.identifier for x in identifiers])
            )
        return qu

    def process_work(self, work):
        # We call it 'work' for signature compatibility with the superclass,
        # but it's actually a LicensePool.
        licensepool = work
        licensepool.calculate_work()

    def do_run(self):
        super(WorkConsolidationScript, self).do_run()
        qu = self._db.query(Work).outerjoin(Work.license_pools).filter(
            LicensePool.id==None
        )
        self.log.info(
            "Deleting %d Works that have no LicensePools." % qu.count()
        )
        for i in qu:
            self._db.delete(i)
        self._db.commit()


class WorkPresentationScript(WorkProcessingScript):
    """Calculate the presentation for Work objects."""

    # Do a complete recalculation of the presentation.
    policy = PresentationCalculationPolicy()

    def process_work(self, work):
        work.calculate_presentation(policy=self.policy)


class WorkClassificationScript(WorkPresentationScript):
    """Recalculate the classification--and nothing else--for Work objects.
    """
    policy = PresentationCalculationPolicy(
        choose_edition=False,
        set_edition_metadata=False,
        classify=True,
        choose_summary=False,
        calculate_quality=False,
        choose_cover=False,
        regenerate_opds_entries=False, 
        update_search_index=False,
    )


class WorkOPDSScript(WorkPresentationScript):
    """Recalculate the OPDS entries and search index entries for Work objects.

    This is intended to verify that a problem has already been resolved and just
    needs to be propagated to these two 'caches'.
    """
    policy = PresentationCalculationPolicy(
        choose_edition=False,
        set_edition_metadata=False,
        classify=True,
        choose_summary=False,
        calculate_quality=False,
        choose_cover=False,
        regenerate_opds_entries=True, 
        update_search_index=True,
    )


class CustomListManagementScript(Script):
    """Maintain a CustomList whose membership is determined by a
    MembershipManager.
    """

    def __init__(self, manager_class,
                 data_source_name, list_identifier, list_name,
                 primary_language, description,
                 **manager_kwargs
             ):
        data_source = DataSource.lookup(self._db, data_source_name)
        self.custom_list, is_new = get_one_or_create(
            self._db, CustomList,
            data_source_id=data_source.id,
            foreign_identifier=list_identifier,
        )
        self.custom_list.primary_language = primary_language
        self.custom_list.description = description
        self.membership_manager = manager_class(
            self.custom_list, **manager_kwargs
        )

    def run(self):
        self.membership_manager.update()
        self._db.commit()


class OneClickImportScript(Script):
    """Import all books from a OneClick-subscribed library catalog."""

    @classmethod
    def arg_parser(cls):
        parser = argparse.ArgumentParser()
        parser.add_argument(
            '--mock', 
            help='If turned on, will use the MockOneClickAPI client.', 
            action='store_true'
        )
        return parser


    def __init__(self, _db=None, cmd_args=None):
        super(OneClickImportScript, self).__init__(_db=_db)

        # get database connection passed in from test or establish a prod one
        if _db:
            db = _db
        else:
            db = self._db

        parsed_args = self.parse_command_line(cmd_args=cmd_args)
        self.mock_mode = parsed_args.mock

        if self.mock_mode:
            self.log.debug(
                "This is mocked run, with metadata coming from test files, rather than live OneClick connection."
            )
            base_path = os.path.split(__file__)[0]
            base_path = os.path.join(base_path, "tests")
            self.api = MockOneClickAPI(_db=db, base_path=base_path)
        else:
            self.api = OneClickAPI.from_config(_db=db)


    def do_run(self):
        print "OneClickImportScript.do_run"
        self.log.info("OneClickImportScript.do_run().")
        items_transmitted, items_created = self.api.populate_all_catalog()
        result_string = "OneClickImportScript: %s items transmitted, %s items saved to DB" % (items_transmitted, items_created)
        print result_string
        self.log.info(result_string)




class OneClickDeltaScript(OneClickImportScript):
    """Import book deletions, additions, and metadata changes for a 
    OneClick-subscribed library catalog.
    """

    def __init__(self, _db=None, cmd_args=None):
        super(OneClickDeltaScript, self).__init__(_db=_db, cmd_args=cmd_args)


    def do_run(self):
        print "OneClickDeltaScript.do_run"
        self.log.info("OneClickDeltaScript.do_run().")
        items_transmitted, items_updated = self.api.populate_delta()



class OPDSImportScript(Script):
    """Import all books from an OPDS feed."""

    @classmethod
    def arg_parser(cls):
        parser = argparse.ArgumentParser()
        parser.add_argument(
            '--url', 
            help='URL of the OPDS feed to be imported'
        )
        parser.add_argument(
            '--data-source', 
            help='The name of the data source providing the OPDS feed.'
        )
        parser.add_argument(
            '--force', 
            help='Import the feed from scratch, even if it seems like it was already imported.',
            dest='force', action='store_true'
        )
        return parser

    def __init__(self, feed_url, opds_data_source, importer_class, 
                 immediately_presentation_ready=False, cmd_args=None,
                 _db=None):
        if _db:
            self._session = _db

        args = self.parse_command_line(cmd_args)
        self.force_reimport = args.force
        self.feed_url = args.url or feed_url
        self.opds_data_source = args.data_source or opds_data_source
        self.importer_class = importer_class
        self.immediately_presentation_ready = immediately_presentation_ready

    def do_run(self):
        monitor = OPDSImportMonitor(
            self._db, self.feed_url, self.opds_data_source, 
            self.importer_class, 
            immediately_presentation_ready = self.immediately_presentation_ready,
            force_reimport=self.force_reimport
        )
        monitor.run()


class NYTBestSellerListsScript(Script):

    def __init__(self, include_history=False):
        super(NYTBestSellerListsScript, self).__init__()
        self.include_history = include_history
    
    def do_run(self):
        self.api = NYTBestSellerAPI(self._db)
        self.data_source = DataSource.lookup(self._db, DataSource.NYT)
        # For every best-seller list...
        names = self.api.list_of_lists()
        for l in sorted(names['results'], key=lambda x: x['list_name_encoded']):

            name = l['list_name_encoded']
            self.log.info("Handling list %s" % name)
            best = self.api.best_seller_list(l)

            if self.include_history:
                self.api.fill_in_history(best)
            else:
                self.api.update(best)

            # Mirror the list to the database.
            customlist = best.to_customlist(self._db)
            self.log.info(
                "Now %s entries in the list.", len(customlist.entries))
            self._db.commit()


class RefreshMaterializedViewsScript(Script):
    """Refresh all materialized views."""

    @classmethod
    def arg_parser(cls):
        parser = argparse.ArgumentParser()
        parser.add_argument(
            '--blocking-refresh', 
            help="Provide this argument if you're on an older version of Postgres and can't refresh materialized views concurrently.",
            action='store_true',
        )
        return parser

    def do_run(self):
        args = self.parse_command_line()
        if args.blocking_refresh:
            concurrently = ''
        else:
            concurrently = 'CONCURRENTLY'
        # Initialize database
        from model import (
            MaterializedWork,
            MaterializedWorkWithGenre,
        )
        db = self._db
        for i in (MaterializedWork, MaterializedWorkWithGenre):
            view_name = i.__table__.name
            a = time.time()
            db.execute("REFRESH MATERIALIZED VIEW %s %s" % (concurrently, view_name))
            b = time.time()
            print "%s refreshed in %.2f sec." % (view_name, b-a)

        # Close out this session because we're about to create another one.
        db.commit()
        db.close()

        # The normal database connection (which we want almost all the
        # time) wraps everything in a big transaction, but VACUUM
        # can't be executed within a transaction block. So create a
        # separate connection that uses autocommit.
        url = Configuration.database_url()
        engine = create_engine(url, isolation_level="AUTOCOMMIT")
        engine.autocommit = True
        a = time.time()
        engine.execute("VACUUM (VERBOSE, ANALYZE)")
        b = time.time()
        print "Vacuumed in %.2f sec." % (b-a)


class DatabaseMigrationScript(Script):
    """Runs new migrations"""

    name = "Database Migration"
    MIGRATION_WITH_COUNTER = re.compile("\d{8}-(\d+)-(.)+\.(py|sql)")

    @classmethod
    def arg_parser(cls):
        parser = argparse.ArgumentParser()
        parser.add_argument(
            '-d', '--last-run-date',
            help=('A date string representing the last migration file '
                  'run against your database, formatted as YYYY-MM-DD')
        )
        parser.add_argument(
            '-c', '--last-run-counter', type=int,
            help=('An optional digit representing the counter of the last '
                  'migration run against your database. Only necessary if '
                  'multiple migrations were created on the same date.')
        )
        return parser

    @classmethod
    def migratable_files(cls, filelist):
        """Filter a list of files for migratable file extensions"""

        migratable = [f for f in filelist
            if (f.endswith('.py') or f.endswith('.sql'))]
        return cls.sort_migrations(migratable)

    @classmethod
    def sort_migrations(self, migrations):
        """Ensures that migrations with a counter digit are sorted after
        migrations without one.
        """

        def compare_migrations(first, second):
            """Compares migrations according to ideal sorting order.

            - Migrations are first ordered by timestamp (asc).
            - If two migrations have the same timestamp, any migrations
              without counters come before migrations with counters.
            - If two migrations with the same timestamp, have counters,
              migrations are sorted by counter (asc).
            """
            first_datestamp = int(first[:8])
            second_datestamp = int(second[:8])
            datestamp_difference = first_datestamp - second_datestamp
            if datestamp_difference != 0:
                return datestamp_difference

            # Both migrations have the same timestamp, so compare using
            # their counters (default to 0 if no counter is included)
            first_count = self.MIGRATION_WITH_COUNTER.search(first) or 0
            second_count = self.MIGRATION_WITH_COUNTER.search(second) or 0
            if not isinstance(first_count, int):
                first_count = int(first_count.groups()[0])
            if not isinstance(second_count, int):
                second_count = int(second_count.groups()[0])
            return first_count - second_count

        return sorted(migrations, cmp=compare_migrations)

    @property
    def directories_by_priority(self):
        """Returns a list containing the migration directory path for core
        and its container server, organized in priority order (core first)
        """
        current_dir = os.path.split(os.path.abspath(__file__))[0]
        core = os.path.join(current_dir, 'migration')
        server = os.path.join(os.path.split(current_dir)[0], 'migration')

        # Core is listed first, since core makes changes to the core database
        # schema. Server migrations generally fix bugs or otherwise update
        # the data itself.
        return [core, server]

    def do_run(self):
        parsed = self.parse_command_line()
        last_run_date = parsed.last_run_date
        last_run_counter = parsed.last_run_counter

        existing_timestamp = get_one(self._db, Timestamp, service=self.name)
        if last_run_date:
            last_run_datetime = self.parse_time(last_run_date)
            if existing_timestamp:
                existing_timestamp.timestamp = last_run_datetime
                if last_run_counter:
                    existing_timestamp.counter = last_run_counter
            else:
                existing_timestamp, ignore = get_one_or_create(
                    self._db, Timestamp,
                    service=self.name,
                    timestamp=last_run_datetime
                )

        if existing_timestamp:
            migrations, migrations_by_dir = self.fetch_migration_files()

            new_migrations = self.get_new_migrations(
                existing_timestamp, migrations
            )
            if new_migrations:
                # Log the new migrations.
                print "%d new migrations found." % len(new_migrations)
                for migration in new_migrations:
                    print "  - %s" % migration

                self.run_migrations(
                    new_migrations, migrations_by_dir, existing_timestamp
                )
            else:
                print "No new migrations found. Your database is up-to-date."
        else:
            print ""
            print (
                "NO TIMESTAMP FOUND. Run script with timestamp that indicates"
                " the last migration run against this database."
            )
            self.arg_parser().print_help()

    def fetch_migration_files(self):
        """Pulls migration files from the expected locations

        Return a list of migration filenames and a dictionary of those
        files separated by their absolute directory location.
        """
        migrations = list()
        migrations_by_dir = defaultdict(list)

        for directory in self.directories_by_priority:
            # In the case of tests, the container server migration directory
            # may not exist.
            if os.path.isdir(directory):
                dir_migrations = self.migratable_files(os.listdir(directory))
                migrations += dir_migrations
                migrations_by_dir[directory] = dir_migrations

        return migrations, migrations_by_dir

    def get_new_migrations(self, timestamp, migrations):
        """Return a list of migration filenames, representing migrations
        created since the timestamp
        """
        last_run = timestamp.timestamp.strftime('%Y%m%d')
        migrations = self.sort_migrations(migrations)
        new_migrations = [migration for migration in migrations
                          if int(migration[:8]) >= int(last_run)]

        # Multiple migrations run on the same day have an additional digit
        # after the date and a dash, eg:
        #
        #     20150826-1-change_target_age_from_int_to_range.sql
        #
        # When that migration is run, the number will be saved to the
        # 'counter' column of Timestamp, so we have to account for that.
        start_found = False
        later_found = False
        index = 0
        while not start_found and not later_found and index < len(new_migrations):
            start_found, later_found = self._is_matching_migration(
                new_migrations[index], timestamp
            )
            index += 1

        if later_found:
            index -= 1
        new_migrations = new_migrations[index:]
        return new_migrations

    def _is_matching_migration(self, migration_file, timestamp):
        """Determine whether a given migration filename matches a given
        timestamp or is after it.
        """
        is_match = False
        is_after_timestamp = False

        timestamp_str = timestamp.timestamp.strftime('%Y%m%d')
        counter = timestamp.counter

        if migration_file[:8]>=timestamp_str:
            if migration_file[:8]>timestamp_str:
                is_after_timestamp = True
            elif counter:
                count = self.MIGRATION_WITH_COUNTER.search(migration_file)
                if count:
                    migration_num = int(count.groups()[0])
                    if migration_num==counter:
                        is_match = True
                    if migration_num > counter:
                        is_after_timestamp = True
            else:
                is_match = True
        return is_match, is_after_timestamp

    def run_migrations(self, migrations, migrations_by_dir, timestamp):
        """Run each migration, first by timestamp and then by directory
        priority.
        """
        previous = None

        migrations = self.sort_migrations(migrations)
        for migration_file in migrations:
            for d in self.directories_by_priority:
                if migration_file in migrations_by_dir[d]:
                    full_migration_path = os.path.join(d, migration_file)
                    try:
                        self._run_migration(full_migration_path, timestamp)
                        self._db.commit()
                        previous = migration_file
                    except Exception:
                        print
                        print "ERROR: Migration has been halted."
                        print "%s must be migrated manually." % full_migration_path
                        print "=" * 50
                        print traceback.print_exc(file=sys.stdout)
                        sys.exit(1)
        else:
            print "All new migrations have been run."

    def _run_migration(self, migration_path, timestamp):
        """Runs a single SQL or Python migration file"""

        migration_filename = os.path.split(migration_path)[1]

        if migration_path.endswith('.sql'):
            with open(migration_path) as clause:
                sql = clause.read()
                self._db.execute(sql)
        if migration_path.endswith('.py'):
            module_name = migration_filename[:-3]
            imp.load_source(module_name, migration_path)

        # Update timestamp for the migration.
        self.update_timestamp(timestamp, migration_filename)

    def update_timestamp(self, timestamp, migration_file):
        """Updates this service's timestamp to match a given migration"""

        last_run_date = self.parse_time(migration_file[0:8])
        timestamp.timestamp = last_run_date

        # When multiple migration files are created on the same date, an
        # additional number is added. This number is held in the 'counter'
        # column of Timestamp.
        # (It's not ideal, but it avoids creating a new database table.)
        timestamp.counter = None
        match = self.MIGRATION_WITH_COUNTER.search(migration_file)
        if match:
            timestamp.counter = int(match.groups()[0])
        self._db.commit()

        print "New timestamp created at %s for %s" % (
            last_run_date.strftime('%Y-%m-%d'), migration_file
        )


class DatabaseMigrationInitializationScript(DatabaseMigrationScript):

    """Creates a timestamp to kickoff the regular use of
    DatabaseMigrationScript to manage migrations.
    """

    @classmethod
    def arg_parser(cls):
        parser = super(DatabaseMigrationInitializationScript, cls).arg_parser()
        parser.add_argument(
            '-f', '--force', action='store_true',
            help="Force reset the initialization, ignoring any existing timestamps."
        )
        return parser

    def do_run(self, cmd_args=None):
        parsed = self.parse_command_line(cmd_args=cmd_args)
        last_run_date = parsed.last_run_date
        last_run_counter = parsed.last_run_counter

        if last_run_counter and not last_run_date:
            raise ValueError(
                "Timestamp.counter must be reset alongside Timestamp.timestamp")

        existing_timestamp = get_one(self._db, Timestamp, service=self.name)
        if existing_timestamp:
            if parsed.force:
                self.log.warn(
                    "Overwriting existing %s timestamp: %r",
                    self.name, existing_timestamp)
            else:
                raise RuntimeError(
                    "%s timestamp already exists: %r. Use --force to update." %
                    (self.name, existing_timestamp))

        timestamp = existing_timestamp or Timestamp.stamp(self._db, self.name)
        if last_run_date:
            submitted_time = self.parse_time(last_run_date)
            timestamp.timestamp = submitted_time
            timestamp.counter = last_run_counter
            self._db.commit()
            return

        migrations = self.fetch_migration_files()[0]
        most_recent_migration = self.sort_migrations(migrations)[-1]

        initial_timestamp = Timestamp.stamp(self._db, self.name)
        self.update_timestamp(initial_timestamp, most_recent_migration)



class CheckContributorNamesInDB(IdentifierInputScript):
    """ Checks that contributor sort_names are display_names in 
    "last name, comma, other names" format.  

    Read contributors edition by edition, so that can, if necessary, 
    restrict db query by passed-in identifiers, and so can find associated 
    license pools to register author complaints to.

    NOTE:  There's also CheckContributorNamesOnWeb in metadata, 
    it's a child of this script.  Use it to check our knowledge against 
    viaf, with the newer better sort_name selection and formatting.

    TODO: make sure don't start at beginning again when interrupt while batch job is running.
    """

    COMPLAINT_SOURCE = "CheckContributorNamesInDB"
    COMPLAINT_TYPE = "http://librarysimplified.org/terms/problem/wrong-author";

    @classmethod
    def make_query(self, _db, identifier_type, identifiers, log=None):
        query = _db.query(Edition)
        if identifiers or identifier_type:
            query = query.join(Edition.primary_identifier)

        # we only want to look at editions with license pools, in case we want to make a Complaint
        query = query.join(Edition.is_presentation_for)

        if identifiers:
            if log:
                log.info(
                    'Restricted to %d specific identifiers.' % len(identifiers)
                )
            query = query.filter(
                Edition.primary_identifier_id.in_([x.id for x in identifiers])
            )
        if identifier_type:
            if log:
                log.info(
                    'Restricted to identifier type "%s".' % identifier_type
                )
            query = query.filter(Identifier.type==identifier_type)

        if log:
            log.info(
                "Processing %d editions.", query.count()
            )

        return query.order_by(Edition.id)


    def run(self, batch_size=10):
        param_args = self.parse_command_line(self._db)
        
        self.query = self.make_query(
            self._db, param_args.identifier_type, param_args.identifiers, self.log
        )

        editions = True
        offset = 0
        output = "ContributorID|\tSortName|\tDisplayName|\tComputedSortName|\tResolution|\tComplaintSource"
        print output.encode("utf8")

        while editions:
            my_query = self.query.offset(offset).limit(batch_size)
            editions = my_query.all()

            for edition in editions:
                if edition.contributions:
                    for contribution in edition.contributions:
                        self.process_contribution_local(self._db, contribution, self.log)
            offset += batch_size

            self._db.commit()
        self._db.commit()


    @classmethod
    def process_contribution_local(cls, _db, contribution, log=None):
        if not contribution or not contribution.edition:
            return

        contributor = contribution.contributor

        identifier = contribution.edition.primary_identifier

        if contributor.sort_name and contributor.display_name:
            computed_sort_name_local_new = unicodedata.normalize("NFKD", unicode(display_name_to_sort_name(contributor.display_name)))
            # Did HumanName parser produce a differet result from the plain comma replacement?
            if (contributor.sort_name.strip().lower() != computed_sort_name_local_new.strip().lower()):
                error_message_detail = "Contributor[id=%s].sort_name is oddly different from computed_sort_name, human intervention required." % contributor.id

                # computed names don't match.  by how much?  if it's a matter of a comma or a misplaced 
                # suffix, we can fix without asking for human intervention.  if the names are very different, 
                # there's a chance the sort and display names are different on purpose, s.a. when foreign names 
                # are passed as translated into only one of the fields, or when the author has a popular pseudonym. 
                # best ask a human.

                # if the relative lengths are off than by a stray space or comma, ask a human
                # it probably means that a human metadata professional had added an explanation/expansion to the 
                # sort_name, s.a. "Bob A. Jones" --> "Bob A. (Allan) Jones", and we'd rather not replace this data 
                # with the "Jones, Bob A." that the auto-algorigthm would generate.
                length_difference = len(contributor.sort_name.strip()) - len(computed_sort_name_local_new.strip())
                if abs(length_difference) > 3:
                    return cls.process_local_mismatch(_db=_db, contribution=contribution,  
                        computed_sort_name=computed_sort_name_local_new, error_message_detail=error_message_detail, log=log)

                match_ratio = contributor_name_match_ratio(contributor.sort_name, computed_sort_name_local_new, normalize_names=False)

                if (match_ratio < 40):
                    # ask a human.  this kind of score can happen when the sort_name is a transliteration of the display_name, 
                    # and is non-trivial to fix.  
                    cls.process_local_mismatch(_db=_db, contribution=contribution, 
                        computed_sort_name=computed_sort_name_local_new, error_message_detail=error_message_detail, log=log)
                else:
                    # we can fix it!
                    output = "%s|\t%s|\t%s|\t%s|\tlocal_fix" % (contributor.id, contributor.sort_name, contributor.display_name, computed_sort_name_local_new)
                    print output.encode("utf8")
                    cls.set_contributor_sort_name(computed_sort_name_local_new, contribution)


    @classmethod
    def set_contributor_sort_name(cls, sort_name, contribution):
        """ Sets the contributor.sort_name and associated edition.author_name to the passed-in value. """
        contribution.contributor.sort_name = sort_name

        # also change edition.sort_author, if the author was primary
        # Note: I considered using contribution.edition.author_contributors, but 
        # found that it's not impossible to have a messy dataset that doesn't work on.  
        # For our purpose here, the following logic is cleaner-acting:
        # If this author appears as Primary Author anywhere on the edition, then change edition.sort_author.
        edition_contributions = contribution.edition.contributions
        for edition_contribution in edition_contributions:
            if ((edition_contribution.role == Contributor.PRIMARY_AUTHOR_ROLE) and 
                (edition_contribution.contributor.display_name == contribution.contributor.display_name)):
                contribution.edition.sort_author = sort_name


    @classmethod
    def process_local_mismatch(cls, _db, contribution, computed_sort_name, error_message_detail, log=None):
        """
        Determines if a problem is to be investigated further or recorded as a Complaint, 
        to be solved by a human.  In this class, it's always a complaint.  In the overridden 
        method in the child class in metadata_wrangler code, we sometimes go do a web query.
        """ 
        cls.register_problem(source=cls.COMPLAINT_SOURCE, contribution=contribution, 
            computed_sort_name=computed_sort_name, error_message_detail=error_message_detail, log=log)


    @classmethod
    def register_problem(cls, source, contribution, computed_sort_name, error_message_detail, log=None):
        """
        Make a Complaint in the database, so a human can take a look at this Contributor's name
        and resolve whatever the complex issue that got us here.
        """
        success = True
        contributor = contribution.contributor

        pool = contribution.edition.is_presentation_for
        try:
            complaint, is_new = Complaint.register(pool, cls.COMPLAINT_TYPE, source, error_message_detail)
            output = "%s|\t%s|\t%s|\t%s|\tcomplain|\t%s" % (contributor.id, contributor.sort_name, contributor.display_name, computed_sort_name, source)
            print output.encode("utf8")
        except ValueError, e:
            # log and move on, don't stop run
            log.error("Error registering complaint: %r", contributor, exc_info=e)
            success = False

        return success






class Explain(IdentifierInputScript):
    """Explain everything known about a given work."""
    def run(self):
        param_args = self.parse_command_line(self._db)
        identifier_ids = [x.id for x in param_args.identifiers]
        editions = self._db.query(Edition).filter(
            Edition.primary_identifier_id.in_(identifier_ids)
        )

        policy = None
        for edition in editions:
            self.explain(self._db, edition, policy)
            print "-" * 80

    @classmethod
    def explain(cls, _db, edition, presentation_calculation_policy=None):
        if edition.medium not in ('Book', 'Audio'):
            # we haven't yet decided what to display for you
            return

        # Tell about the Edition record.
        output = "%s (%s, %s) according to %s" % (edition.title, edition.author, edition.medium, edition.data_source.name)
        print output.encode("utf8")
        print " Permanent work ID: %s" % edition.permanent_work_id
        print " Metadata URL: http://metadata.alpha.librarysimplified.org/lookup?urn=%s" % edition.primary_identifier.urn

        seen = set()
        cls.explain_identifier(edition.primary_identifier, True, seen, 1, 0)

        # Find all contributions, and tell about the contributors.
        if edition.contributions:
            for contribution in edition.contributions:
                cls.explain_contribution(contribution)

        # Tell about the LicensePool.
        lp = edition.license_pool
        if lp:
            cls.explain_license_pool(lp)
        else:
            print " No associated license pool."

        # Tell about the Work.
        work = edition.work
        if work:
            cls.explain_work(work)
        else:
            print " No associated work."

        # Note:  Can change DB state.
        if work and presentation_calculation_policy is not None:
             print "!!! About to calculate presentation!"
             work.calculate_presentation(policy=presentation_calculation_policy)
             print "!!! All done!"
             print
             print "After recalculating presentation:"
             cls.explain_work(work)


    @classmethod
    def explain_contribution(cls, contribution):
        contributor_id = contribution.contributor.id
        contributor_sort_name = contribution.contributor.sort_name
        contributor_display_name = contribution.contributor.display_name
        output = " Contributor[%s]: contributor_sort_name=%s, contributor_display_name=%s, " % (contributor_id, contributor_sort_name, contributor_display_name)
        print output.encode("utf8")


    @classmethod
    def explain_identifier(cls, identifier, primary, seen, strength, level):
        indent = "  " * level
        if primary:
            ident = "Primary identifier"
        else:
            ident = "Identifier"
        if primary:
            strength = 1
        output = "%s %s: %s/%s (q=%s)" % (indent, ident, identifier.type, identifier.identifier, strength)
        print output.encode("utf8")

        _db = Session.object_session(identifier)
        classifications = Identifier.classifications_for_identifier_ids(
            _db, [identifier.id])
        for classification in classifications:
            subject = classification.subject
            genre = subject.genre
            if genre:
                genre = genre.name
            else:
                genre = "(!genre)"
            #print "%s  %s says: %s/%s %s w=%s" % (
            #    indent, classification.data_source.name,
            #    subject.identifier, subject.name, genre, classification.weight
            #)
        seen.add(identifier)
        for equivalency in identifier.equivalencies:
            if equivalency.id in seen:
                continue
            seen.add(equivalency.id)
            output = equivalency.output
            cls.explain_identifier(output, False, seen,
                                    equivalency.strength, level+1)

    @classmethod
    def explain_license_pool(cls, pool):
        print "Licensepool info:"
        print " Delivery mechanisms:"
        if pool.delivery_mechanisms:
            for lpdm in pool.delivery_mechanisms:
                dm = lpdm.delivery_mechanism
                if dm.default_client_can_fulfill:
                    fulfillable = "Fulfillable"
                else:
                    fulfillable = "Unfulfillable"
                print "  %s %s/%s" % (fulfillable, dm.content_type, dm.drm_scheme)
        else:
            print " No delivery mechanisms."
        print " %s owned, %d available, %d holds, %d reserves" % (
            pool.licenses_owned, pool.licenses_available, pool.patrons_in_hold_queue, pool.licenses_reserved
        )

    @classmethod
    def explain_work(cls, work):
        print "Work info:"
        if work.presentation_edition:
            print " Identifier of presentation edition: %r" % work.presentation_edition.primary_identifier
        else:
            print " No presentation edition."
        print " Fiction: %s" % work.fiction
        print " Audience: %s" % work.audience
        print " Target age: %r" % work.target_age
        print " %s genres." % (len(work.genres))
        for genre in work.genres:
            print " ", genre
        print " License pools:"
        for pool in work.license_pools:
            active = "SUPERCEDED"
            if not pool.superceded:
                active = "ACTIVE"
            print "  %s: %r" % (active, pool.identifier)



class SubjectAssignmentScript(SubjectInputScript):

    def run(self):
        args = self.parse_command_line(self._db)
        monitor = SubjectAssignmentMonitor(
            self._db, args.subject_type, args.subject_filter
        )
        monitor.run()


class MockStdin(object):
    """Mock a list of identifiers passed in on standard input."""
    def __init__(self, *lines):
        self.lines = lines

    def readlines(self):
        lines = self.lines
        self.lines = []
        return lines<|MERGE_RESOLUTION|>--- conflicted
+++ resolved
@@ -36,13 +36,10 @@
     get_one,
     get_one_or_create,
     production_session,
-<<<<<<< HEAD
+    Collection,
     Complaint, 
     Contributor, 
     CoverageRecord, 
-=======
-    Collection,
->>>>>>> 094e99b8
     CustomList,
     DataSource,
     Edition,
