import argparse
import datetime
import log # This sets the appropriate log format and level.
import logging
import os
import random
import requests
import sys
import time

from bs4 import BeautifulSoup
from nose.tools import set_trace
from sqlalchemy import create_engine
from sqlalchemy.sql.functions import func
from sqlalchemy.orm.session import Session

from config import Configuration, CannotLoadConfiguration
from metadata_layer import ReplacementPolicy
from model import (
    get_one_or_create,
    production_session,
    CustomList,
    DataSource,
    Edition,
    Identifier,
    LicensePool,
    PresentationCalculationPolicy,
    Subject,
    Work,
    WorkCoverageRecord,
    WorkGenre,
)
from external_search import (
    ExternalSearchIndex,
)
from nyt import NYTBestSellerAPI
from opds_import import OPDSImportMonitor
from util.opds_writer import OPDSFeed

from monitor import SubjectAssignmentMonitor

from overdrive import (
    OverdriveBibliographicCoverageProvider,
)

from threem import (
    ThreeMBibliographicCoverageProvider,
)

from axis import Axis360BibliographicCoverageProvider

class Script(object):

    @property
    def _db(self):
        if not hasattr(self, "_session"):
            self._session = production_session()
        return self._session

    @property
    def log(self):
        if not hasattr(self, '_log'):
            logger_name = getattr(self, 'name', None)
            self._log = logging.getLogger(logger_name)
        return self._log        

    @property
    def data_directory(self):
        return Configuration.data_directory()

    @classmethod
    def parse_command_line(cls, _db=None, cmd_args=None):
        parser = cls.arg_parser()
        return parser.parse_args(cmd_args)

    @classmethod
    def arg_parser(cls):
        raise NotImplementedError()

    @classmethod
    def parse_time(cls, time_string):
        """Try to pass the given string as a time."""
        if not time_string:
            return None
        for format in ('%Y-%m-%d', '%m/%d/%Y', '%Y%m%d'):
            for hours in ('', ' %H:%M:%S'):
                full_format = format + hours
                try:
                    parsed = datetime.datetime.strptime(
                        time_string, full_format
                    )
                    return parsed
                except ValueError, e:
                    continue
        raise ValueError("Could not parse time: %s" % time_string)

    def run(self):
        self.load_configuration()
        DataSource.well_known_sources(self._db)
        try:
            self.do_run()
        except Exception, e:
            logging.error(
                "Fatal exception while running script: %s", e,
                exc_info=e
            )
            raise e

    def load_configuration(self):
        if not Configuration.instance:
            Configuration.load()

class RunMonitorScript(Script):

    def __init__(self, monitor, **kwargs):
        if callable(monitor):
            monitor = monitor(self._db, **kwargs)
        self.monitor = monitor
        self.name = self.monitor.service_name

    def do_run(self):
        self.monitor.run()

class RunCoverageProvidersScript(Script):
    """Alternate between multiple coverage providers."""
    def __init__(self, providers):
        self.providers = []
        for i in providers:
            if callable(i):
                i = i(self._db)
            self.providers.append(i)

    def do_run(self):
        offsets = dict()
        providers = list(self.providers)
        while providers:
            random.shuffle(providers)
            for provider in providers:
                offset = offsets.get(provider, 0)
                self.log.debug(
                    "Running %s with offset %s", provider.service_name, offset
                )
                offset = provider.run_once_and_update_timestamp(offset)
                self.log.debug(
                    "Completed %s, new offset is %s", provider.service_name, offset
                )
                if offset is None:
                    # We're done with this provider for now.
                    if provider in offsets:
                        del offsets[provider]
                    if provider in providers:
                        providers.remove(provider)
                else:
                    offsets[provider] = offset


class IdentifierInputScript(Script):
    """A script that takes identifiers as command line inputs."""

    @classmethod
    def read_stdin_lines(self, stdin):
        """Read lines from a (possibly mocked, possibly empty) standard input."""
        if stdin is not sys.stdin or not os.isatty(0):
            # A file has been redirected into standard input. Grab its
            # lines.
            lines = [x.strip() for x in stdin.readlines()]
        else:
            lines = []
        return lines

    @classmethod
    def parse_command_line(cls, _db=None, cmd_args=None, stdin=sys.stdin, 
                           *args, **kwargs):
        parser = cls.arg_parser()
        parsed = parser.parse_args(cmd_args)
        stdin = cls.read_stdin_lines(stdin)
        return cls.look_up_identifiers(_db, parsed, stdin, *args, **kwargs)

    @classmethod
    def look_up_identifiers(cls, _db, parsed, stdin_identifier_strings, *args, **kwargs):
        """Turn identifiers as specified on the command line into
        real database Identifier objects.
        """
        if _db and parsed.identifier_type:
            # We can also call parse_identifier_list.
            identifier_strings = parsed.identifier_strings
            if stdin_identifier_strings:
                identifier_strings = (
                    identifier_strings + stdin_identifier_strings
                )
            parsed.identifiers = cls.parse_identifier_list(
                _db, parsed.identifier_type, identifier_strings,
                *args, **kwargs
            )
        else:
            # The script can call parse_identifier_list later if it
            # wants to.
            parsed.identifiers = None
        return parsed

    @classmethod
    def arg_parser(cls):
        parser = argparse.ArgumentParser()
        parser.add_argument(
            '--identifier-type', 
            help='Process identifiers of this type. If IDENTIFIER is not specified, all identifiers of this type will be processed. If IDENTIFIER is specified, this argument is required.'
        )
        parser.add_argument(
            'identifier_strings',
            help='A specific identifier to process.',
            metavar='IDENTIFIER', nargs='*'
        )
        return parser

    @classmethod
    def parse_identifier_list(
            cls, _db, identifier_type, arguments, autocreate=False
    ):
        """Turn a list of identifiers into a list of Identifier objects.

        The list of arguments is probably derived from a command-line
        parser such as the one defined in
        IdentifierInputScript.arg_parser().

        This makes it easy to identify specific identifiers on the
        command line. Examples:

        1 2
        
        a b c
        """
        current_identifier_type = None
        if len(arguments) == 0:
            return []
        if not identifier_type:
            raise ValueError("No identifier type specified!")
        identifiers = []
        for arg in arguments:
            identifier, ignore = Identifier.for_foreign_id(
                _db, identifier_type, arg, autocreate=autocreate
            )
            if not identifier:
                logging.warn(
                    "Could not load identifier %s/%s", identifier_type, arg
                )
            if identifier:
                identifiers.append(identifier)
        return identifiers


class SubjectInputScript(Script):
    """A script whose command line filters the set of Subjects.

    :return: a 2-tuple (subject type, subject filter) that can be
    passed into the SubjectSweepMonitor constructor.
    """

    @classmethod
    def arg_parser(cls):
        parser = argparse.ArgumentParser()
        parser.add_argument(
            '--subject-type', 
            help='Process subjects of this type'
        )
        parser.add_argument(
            '--subject-filter', 
            help='Process subjects whose names or identifiers match this substring'
        )
        return parser


class RunCoverageProviderScript(IdentifierInputScript):
    """Run a single coverage provider."""

    @classmethod
    def arg_parser(cls):
        parser = IdentifierInputScript.arg_parser()
        parser.add_argument(
            '--cutoff-time', 
            help='Update existing coverage records if they were originally created after this time.'
        )
        return parser

    @classmethod
    def parse_command_line(cls, _db, cmd_args=None, stdin=sys.stdin, 
                           *args, **kwargs):
        parser = cls.arg_parser()
        parsed = parser.parse_args(cmd_args)
        stdin = cls.read_stdin_lines(stdin)
        parsed = cls.look_up_identifiers(_db, parsed, stdin, *args, **kwargs)
        if parsed.cutoff_time:
            parsed.cutoff_time = cls.parse_time(parsed.cutoff_time)
        return parsed

    def __init__(self, provider):
        args = self.parse_command_line(self._db)
        if callable(provider):
            if args.identifier_type:
                self.identifier_type = args.identifier_type
                self.identifier_types = [self.identifier_type]
            else:
                self.identifier_type = None
                self.identifier_types = []
            kwargs = self.extract_additional_command_line_arguments(args)
            provider = provider(
                self._db, 
                cutoff_time=args.cutoff_time,
                **kwargs
            )
        self.provider = provider
        self.name = self.provider.service_name
        self.identifiers = args.identifiers

    def extract_additional_command_line_arguments(self, args):
        """A hook method for subclasses.
        
        Turns command-line arguments into additional keyword arguments
        to the CoverageProvider constructor.

        By default, pass in a value used only by CoverageProvider
        (as opposed to WorkCoverageProvider).
        """
        return {
            "input_identifier_types" : self.identifier_types, 
        }

    def do_run(self):
        if self.identifiers:
            self.provider.run_on_specific_identifiers(self.identifiers)
        else:
            self.provider.run()

class BibliographicRefreshScript(RunCoverageProviderScript):
    """Refresh the core bibliographic data for Editions direct from the
    license source.

    This covers all known sources of licensed content.
    """
    def __init__(self, **metadata_replacement_args):
        
        self.metadata_replacement_policy = ReplacementPolicy.from_metadata_source(
            **metadata_replacement_args
        )

    def do_run(self):
        args = self.parse_command_line(self._db)
        if args.identifiers:
            # This script is being invoked to fix a problem.
            # Make sure to always recalculate OPDS feeds and reindex the
            # work.
            self.metadata_replacement_policy.presentation_calculation_policy = (
                PresentationCalculationPolicy.recalculate_everything()
            )
            for identifier in args.identifiers:
                self.refresh_metadata(identifier)
        else:
            # This script is being invoked to provide general coverage,
            # so we'll only recalculate OPDS feeds and reindex the work
            # if something actually changes.
            for provider_class in (
                    ThreeMBibliographicCoverageProvider,
                    OverdriveBibliographicCoverageProvider,
                    Axis360BibliographicCoverageProvider
            ):
                try:
                    provider = provider_class(
                        self._db, 
                        cutoff_time=args.cutoff_time
                    )
                except CannotLoadConfiguration, e:
                    self.log.info(
                        'Cannot create provider: "%s" Assuming this is intentional and proceeding.',
                        str(e)
                    )
                    provider = None
                try:
                    if provider:
                        provider.run()
                except Exception, e:
                    self.log.error(
                        "Error in %r, moving on to next source.",
                        provider, exc_info=e
                    )
        self._db.commit()

    def refresh_metadata(self, identifier):
        provider = None
        if identifier.type==Identifier.THREEM_ID:
            provider = ThreeMBibliographicCoverageProvider
        elif identifier.type==Identifier.OVERDRIVE_ID:
            provider = OverdriveBibliographicCoverageProvider
        elif identifier.type==Identifier.AXIS_360_ID:
            provider = Axis360BibliographicCoverageProvider
        else:
            self.log.warn("Cannot update coverage for %r" % identifier)
        if provider:
            provider = provider(
                self._db, 
                metadata_replacement_policy=self.metadata_replacement_policy,
            )
            provider.ensure_coverage(identifier, force=True)


class WorkProcessingScript(IdentifierInputScript):

    name = "Work processing script"

    def __init__(self, force=False, batch_size=10):
        args = self.parse_command_line(self._db)
        self.identifier_type = args.identifier_type
        self.identifiers = args.identifiers
        self.batch_size = batch_size
        self.query = self.make_query(
            self._db, self.identifier_type, self.identifiers, self.log
        )
        self.force = force

    @classmethod
    def make_query(self, _db, identifier_type, identifiers, log=None):
        query = _db.query(Work)
        if identifiers or identifier_type:
            query = query.join(Work.license_pools).join(
                LicensePool.identifier
            )

        if identifiers:
            if log:
                log.info(
                    'Restricted to %d specific identifiers.' % len(identifiers)
                )
            query = query.filter(
                LicensePool.identifier_id.in_([x.id for x in identifiers])
            )
        if identifier_type:
            if log:
                log.info(
                    'Restricted to identifier type "%s".' % identifier_type
                )
            query = query.filter(Identifier.type==identifier_type)

        if log:
            log.info(
                "Processing %d works.", query.count()
            )
        return query.order_by(Work.id)

    def do_run(self):
        works = True
        offset = 0
        while works:
            works = self.query.offset(offset).limit(self.batch_size).all()
            for work in works:
                self.process_work(work)
            offset += self.batch_size
            self._db.commit()
        self._db.commit()

    def process_work(self, work):
        raise NotImplementedError()      

class WorkConsolidationScript(WorkProcessingScript):
    """Given an Identifier, make sure all the LicensePools for that
    Identifier are in Works that follow these rules:

    a) For a given permanent work ID, there may be at most one Work
    containing open-access LicensePools.

    b) Each non-open-access LicensePool has its own individual Work.
    """

    name = "Work consolidation script"

    def make_query(self, _db, identifier_type, identifiers, log=None):
        # We actually process LicensePools, not Works.
        qu = _db.query(LicensePool).join(LicensePool.identifier)
        if identifier_type:
            qu = qu.filter(Identifier.type==identifier_type)
        if identifiers:
            qu = qu.filter(
                Identifier.identifier.in_([x.identifier for x in identifiers])
            )
        return qu

    def process_work(self, work):
        # We call it 'work' for signature compatibility with the superclass,
        # but it's actually a LicensePool.
        licensepool = work
        licensepool.calculate_work()

    def do_run(self):
        super(WorkConsolidationScript, self).do_run()
        qu = self._db.query(Work).outerjoin(Work.license_pools).filter(
            LicensePool.id==None
        )
        self.log.info(
            "Deleting %d Works that have no LicensePools." % qu.count()
        )
        for i in qu:
            self._db.delete(i)
        self._db.commit()


class WorkPresentationScript(WorkProcessingScript):
    """Calculate the presentation for Work objects."""

    # Do a complete recalculation of the presentation.
    policy = PresentationCalculationPolicy()

    def process_work(self, work):
        work.calculate_presentation(policy=self.policy)

class WorkClassificationScript(WorkPresentationScript):
    """Recalculate the classification--and nothing else--for Work objects.
    """
    policy = PresentationCalculationPolicy(
        choose_edition=False,
        set_edition_metadata=False,
        classify=True,
        choose_summary=False,
        calculate_quality=False,
        choose_cover=False,
        regenerate_opds_entries=False, 
        update_search_index=False,
    )

class CustomListManagementScript(Script):
    """Maintain a CustomList whose membership is determined by a
    MembershipManager.
    """

    def __init__(self, manager_class,
                 data_source_name, list_identifier, list_name,
                 primary_language, description,
                 **manager_kwargs
             ):
        data_source = DataSource.lookup(self._db, data_source_name)
        self.custom_list, is_new = get_one_or_create(
            self._db, CustomList,
            data_source_id=data_source.id,
            foreign_identifier=list_identifier,
        )
        self.custom_list.primary_language = primary_language
        self.custom_list.description = description
        self.membership_manager = manager_class(
            self.custom_list, **manager_kwargs
        )

    def run(self):
        self.membership_manager.update()
        self._db.commit()


class OPDSImportScript(Script):
    """Import all books from an OPDS feed."""
    def __init__(self, feed_url, default_data_source, importer_class, 
                 keep_timestamp=True, immediately_presentation_ready=False):
        self.feed_url = feed_url
        self.default_data_source = default_data_source
        self.importer_class = importer_class
        self.keep_timestamp = keep_timestamp
        self.immediately_presentation_ready = immediately_presentation_ready

    def do_run(self):
        monitor = OPDSImportMonitor(
            self._db, self.feed_url, self.default_data_source, 
            self.importer_class, keep_timestamp=self.keep_timestamp,
            immediately_presentation_ready = self.immediately_presentation_ready
        )
        monitor.run()
        

class NYTBestSellerListsScript(Script):

    def __init__(self, include_history=False):
        super(NYTBestSellerListsScript, self).__init__()
        self.include_history = include_history
    
    def do_run(self):
        self.api = NYTBestSellerAPI(self._db)
        self.data_source = DataSource.lookup(self._db, DataSource.NYT)
        # For every best-seller list...
        names = self.api.list_of_lists()
        for l in sorted(names['results'], key=lambda x: x['list_name_encoded']):

            name = l['list_name_encoded']
            logging.info("Handling list %s" % name)
            best = self.api.best_seller_list(l)

            if self.include_history:
                self.api.fill_in_history(best)
            else:
                self.api.update(best)

            # Mirror the list to the database.
            customlist = best.to_customlist(self._db)
            logging.info(
                "Now %s entries in the list.", len(customlist.entries))
            self._db.commit()


class RefreshMaterializedViewsScript(Script):
    """Refresh all materialized views."""
    
    def do_run(self):
        # Initialize database
        from model import (
            MaterializedWork,
            MaterializedWorkWithGenre,
        )
        db = self._db
        for i in (MaterializedWork, MaterializedWorkWithGenre):
            view_name = i.__table__.name
            a = time.time()
            db.execute("REFRESH MATERIALIZED VIEW CONCURRENTLY %s" % view_name)
            b = time.time()
            print "%s refreshed in %.2f sec." % (view_name, b-a)

        # Close out this session because we're about to create another one.
        db.commit()
        db.close()

        # The normal database connection (which we want almost all the
        # time) wraps everything in a big transaction, but VACUUM
        # can't be executed within a transaction block. So create a
        # separate connection that uses autocommit.
        url = Configuration.database_url()
        engine = create_engine(url, isolation_level="AUTOCOMMIT")
        engine.autocommit = True
        a = time.time()
        engine.execute("VACUUM (VERBOSE, ANALYZE)")
        b = time.time()
        print "Vacuumed in %.2f sec." % (b-a)


class Explain(IdentifierInputScript):
    """Explain everything known about a given work."""
    def run(self):
        args = self.parse_command_line(self._db)
        identifier_ids = [x.id for x in args.identifiers]
        editions = self._db.query(Edition).filter(
            Edition.primary_identifier_id.in_(identifier_ids)
        )
        for edition in editions:
            self.explain(self._db, edition)
            print "-" * 80
        #self._db.commit()

    @classmethod
    def explain(cls, _db, edition, presentation_calculation_policy=None):
        if edition.medium != 'Book':
            return
        output = "%s (%s, %s)" % (edition.title, edition.author, edition.medium)
        print output.encode("utf8")
        work = edition.work
        lp = edition.license_pool
        print " Metadata URL: http://metadata.alpha.librarysimplified.org/lookup?urn=%s" % edition.primary_identifier.urn
        seen = set()
        cls.explain_identifier(edition.primary_identifier, True, seen, 1, 0)
        if lp:
            cls.explain_license_pool(lp)
        else:
            print " No associated license pool."
        if work:
            cls.explain_work(work)
        else:
            print " No associated work."

        if work and presentation_calculation_policy is not None:
             print "!!! About to calculate presentation!"
             work.calculate_presentation(policy=presentation_calculation_policy)
             print "!!! All done!"
             print
             print "After recalculating presentation:"
             cls.explain_work(work)

    @classmethod
    def explain_identifier(cls, identifier, primary, seen, strength, level):
        indent = "  " * level
        if primary:
            ident = "Primary identifier"
        else:
            ident = "Identifier"
        if primary:
            strength = 1
        output = "%s %s: %s/%s (q=%s)" % (indent, ident, identifier.type, identifier.identifier, strength)
        print output.encode("utf8")

        _db = Session.object_session(identifier)
        classifications = Identifier.classifications_for_identifier_ids(
            _db, [identifier.id])
        for classification in classifications:
            subject = classification.subject
            genre = subject.genre
            if genre:
                genre = genre.name
            else:
                genre = "(!genre)"
            #print "%s  %s says: %s/%s %s w=%s" % (
            #    indent, classification.data_source.name,
            #    subject.identifier, subject.name, genre, classification.weight
            #)
        seen.add(identifier)
        for equivalency in identifier.equivalencies:
            if equivalency.id in seen:
                continue
            seen.add(equivalency.id)
            output = equivalency.output
            cls.explain_identifier(output, False, seen,
                                    equivalency.strength, level+1)

    @classmethod
    def explain_license_pool(cls, pool):
        print "Licensepool info:"
        print " Delivery mechanisms:"
        if pool.delivery_mechanisms:
            for lpdm in pool.delivery_mechanisms:
                dm = lpdm.delivery_mechanism
                if dm.default_client_can_fulfill:
                    fulfillable = "Fulfillable"
                else:
                    fulfillable = "Unfulfillable"
                    print "  %s %s/%s" % (fulfillable, dm.content_type, dm.drm_scheme)
        else:
            print " No delivery mechanisms."
        print " %s owned, %d available, %d holds, %d reserves" % (
            pool.licenses_owned, pool.licenses_available, pool.patrons_in_hold_queue, pool.licenses_reserved
        )

    @classmethod
    def explain_work(cls, work):
        print "Work info:"
        print " Fiction: %s" % work.fiction
        print " Audience: %s" % work.audience
        print " Target age: %r" % work.target_age
        print " %s genres." % (len(work.genres))
        for genre in work.genres:
            print " ", genre



class SubjectAssignmentScript(SubjectInputScript):

    def run(self):
        args = self.parse_command_line(self._db)
        monitor = SubjectAssignmentMonitor(
            self._db, args.subject_type, args.subject_filter
        )
        monitor.run()


<<<<<<< HEAD

class OPDSWriterScript(Script):
    FEED_BASE_URL = "http://localhost:5000/"
    FEED_TITLE = "Accessibility Test EPUBS"
    BOOK_SCHEMA = "http://schema.org/Book"


    def __init__(self, title, url):
        self.opds_feed = OPDSFeed(title, url)
        self.E = self.opds_feed.E


    def obtain_test_epubs(self):
        entries = []

        url = "http://epubtest.org/testsuite/"
        r  = requests.get(url)

        data = r.text

        soup = BeautifulSoup(data)

        print soup.title.string

        parent_div = soup.body
        kwargs = {}

        additional_type = Edition.medium_to_additional_type.get("Book")
        additional_type_field = "{%s}additionalType" % OPDSFeed.SCHEMA_NS
        kwargs[additional_type_field] = additional_type

        for link in parent_div.find_all(name='a'):
            title = link.contents[0]
            if title.startswith('EPUBTEST'):
                print title
                url = link.get('href')

                entry = self.E.entry(
                    self.E.id(url),
                    self.E.title(title or OPDSFeed.NO_TITLE),
                    self.E.updated(self.opds_feed._strftime(datetime.datetime.utcnow())),
                    self.E.link(href=url, type="application/epub+zip", rel="http://opds-spec.org/acquisition/open-access", ),
                    **kwargs
                )
                entries.append(entry)

        return entries


    def write_feed(self, entries):

        #opds_feed = OpdsFeed("EPUB 3 Test Documents", self.FEED_BASE_URL, None)
        for entry in entries:
            self.opds_feed.feed.append(entry)

        feed_str = unicode(self.opds_feed)
        print "FEED STRING"
        print feed_str
        print "|||||\n\n\n\n\n"

        open("darya_epub_tests.xml", "w").write(
            feed_str
        )


    def do_all(self):

        entries = self.obtain_test_epubs()
        if entries:
            self.write_feed(entries)



=======
class MockStdin(object):
    """Mock a list of identifiers passed in on standard input."""
    def __init__(self, *lines):
        self.lines = lines

    def readlines(self):
        lines = self.lines
        self.lines = []
        return lines
>>>>>>> f70c4a24
<|MERGE_RESOLUTION|>--- conflicted
+++ resolved
@@ -5,6 +5,10 @@
 import os
 import random
 import requests
+from requests.exceptions import (
+    ConnectionError, 
+    HTTPError,
+)
 import sys
 import time
 
@@ -748,9 +752,13 @@
         monitor.run()
 
 
-<<<<<<< HEAD
 
 class OPDSWriterScript(Script):
+    """
+    Reads the  DAISY Consortium/Book Industry Study Group epub accessibility test webpage, 
+    scrapes the epub links, and gnerates an OPDS feed with those links.
+    """
+
     FEED_BASE_URL = "http://localhost:5000/"
     FEED_TITLE = "Accessibility Test EPUBS"
     BOOK_SCHEMA = "http://schema.org/Book"
@@ -762,16 +770,21 @@
 
 
     def obtain_test_epubs(self):
+        """
+        Returns either an lxml feed of test epubs, or None on connection error.
+        """
         entries = []
 
         url = "http://epubtest.org/testsuite/"
-        r  = requests.get(url)
+        try:
+            r  = requests.get(url)
+        except ConnectionError:
+            self.log.debug('Could not read url "%s"' % url)
+            return None
 
         data = r.text
 
         soup = BeautifulSoup(data)
-
-        print soup.title.string
 
         parent_div = soup.body
         kwargs = {}
@@ -783,7 +796,6 @@
         for link in parent_div.find_all(name='a'):
             title = link.contents[0]
             if title.startswith('EPUBTEST'):
-                print title
                 url = link.get('href')
 
                 entry = self.E.entry(
@@ -798,31 +810,42 @@
         return entries
 
 
-    def write_feed(self, entries):
-
-        #opds_feed = OpdsFeed("EPUB 3 Test Documents", self.FEED_BASE_URL, None)
+    def write_feed(self, entries, print_to=None):
+        """
+        Writes an lxml feed to standard output or file.
+        Returns a unicode string representation of the feed.
+        """
         for entry in entries:
             self.opds_feed.feed.append(entry)
 
         feed_str = unicode(self.opds_feed)
-        print "FEED STRING"
-        print feed_str
-        print "|||||\n\n\n\n\n"
-
-        open("darya_epub_tests.xml", "w").write(
-            feed_str
-        )
-
-
-    def do_all(self):
-
+        if print_to and print_to == 'stdout':
+            print "FEED STRING"
+            print feed_str
+            print "|||||\n\n\n\n\n"
+
+        elif print_to:
+            # assume the string passed is the file path to write to
+            open(print_to, "w").write(
+                feed_str
+            )
+        return feed_str
+
+
+    def scrape_web_to_feed(self, print_to=None):
+        """
+        Calls methods to scrape a webpage for epub links and generate 
+        an xml feed string.
+        """
+        feed_str = ''
         entries = self.obtain_test_epubs()
         if entries:
-            self.write_feed(entries)
-
-
-
-=======
+            feed_str += self.write_feed(entries, print_to)
+
+        return feed_str
+
+
+
 class MockStdin(object):
     """Mock a list of identifiers passed in on standard input."""
     def __init__(self, *lines):
@@ -832,4 +855,4 @@
         lines = self.lines
         self.lines = []
         return lines
->>>>>>> f70c4a24
+
