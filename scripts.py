# encoding: utf-8
from cStringIO import StringIO
from datetime import (
    datetime,
    timedelta,
)
from nose.tools import set_trace
import csv
import json
import os
import sys
import time
import urlparse
import logging
import argparse

from sqlalchemy import (
    or_,
    func,
)
from sqlalchemy.orm import (
    contains_eager, 
    defer
)
from psycopg2.extras import NumericRange

from core import log
from core.lane import Lane
from core.classifier import Classifier
from core.model import (
    CirculationEvent,
    ConfigurationSetting,
    Contribution,
    Credential,
    CustomList,
    DataSource,
    DeliveryMechanism,
    Edition,
    ExternalIntegration,
    get_one,
    Hold,
    Hyperlink,
    Identifier,
    Library,
    LicensePool,
    LicensePoolDeliveryMechanism,
    Loan,
    Representation,
    Subject,
    Timestamp,
    Work,
)
from core.scripts import (
    Script as CoreScript,
    DatabaseMigrationInitializationScript,
    RunCoverageProvidersScript,
    RunCoverageProviderScript,
    IdentifierInputScript,
    LibraryInputScript,
    PatronInputScript,
    RunMonitorScript,
)
from core.lane import (
    Pagination,
    Facets,
)
from core.opds_import import (
    MetadataWranglerOPDSLookup,
    OPDSImporter,
)
from core.opds import (
    AcquisitionFeed,
)
from core.util.opds_writer import (    
     OPDSFeed,
)
from core.external_list import CustomListFromCSV
from core.external_search import ExternalSearchIndex
from core.util import LanguageCodes

from api.config import (
    CannotLoadConfiguration,
    Configuration,
)
from api.adobe_vendor_id import (
    AdobeVendorIDModel,
    AuthdataUtility,
)
from api.lanes import create_default_lanes
from api.controller import CirculationManager
from api.overdrive import OverdriveAPI
from api.circulation import CirculationAPI
from api.opds import CirculationManagerAnnotator
from api.overdrive import (
    OverdriveAPI,
    OverdriveBibliographicCoverageProvider,
)
from api.bibliotheca import (
    BibliothecaBibliographicCoverageProvider,
    BibliothecaCirculationSweep
)
from api.axis import (
    Axis360API,
)
from api.nyt import NYTBestSellerAPI
from core.axis import Axis360BibliographicCoverageProvider
from api.opds_for_distributors import (
    OPDSForDistributorsImporter,
    OPDSForDistributorsImportMonitor,
    OPDSForDistributorsReaperMonitor,
)
from api.odl import (
    ODLBibliographicImporter,
    ODLBibliographicImportMonitor,
)
from core.scripts import OPDSImportScript

class Script(CoreScript):
    def load_config(self):
        if not Configuration.instance:
            Configuration.load(self._db)

class CreateWorksForIdentifiersScript(Script):

    """Do the bare minimum to associate each Identifier with an Edition
    with title and author, so that we can calculate a permanent work
    ID.
    """
    to_check = [Identifier.OVERDRIVE_ID, Identifier.THREEM_ID,
                Identifier.GUTENBERG_ID]
    BATCH_SIZE = 100
    name = "Create works for identifiers"

    def __init__(self, metadata_web_app_url=None):
        if metadata_web_app_url:
            self.lookup = MetadataWranglerOPDSLookup(metadata_web_app_url)
        else:
            self.lookup = MetadataWranglerOPDSLookup.from_config(_db)

    def run(self):

        # We will try to fill in Editions that are missing
        # title/author and as such have no permanent work ID.
        #
        # We will also try to create Editions for Identifiers that
        # have no Edition.

        either_title_or_author_missing = or_(
            Edition.title == None,
            Edition.sort_author == None,
        )
        edition_missing_title_or_author = self._db.query(Identifier).join(
            Identifier.primarily_identifies).filter(
                either_title_or_author_missing)

        no_edition = self._db.query(Identifier).filter(
            Identifier.primarily_identifies==None).filter(
                Identifier.type.in_(self.to_check))

        for q, descr in (
                (edition_missing_title_or_author,
                 "identifiers whose edition is missing title or author"),
                (no_edition, "identifiers with no edition")):
            batch = []
            self.log.debug("Trying to fix %d %s", q.count(), descr)
            for i in q:
                batch.append(i)
                if len(batch) >= self.BATCH_SIZE:
                    self.process_batch(batch)
                    batch = []

    def process_batch(self, batch):
        response = self.lookup.lookup(batch)

        if response.status_code != 200:
            raise Exception(response.text)
            
        content_type = response.headers['content-type']
        if content_type != OPDSFeed.ACQUISITION_FEED_TYPE:
            raise Exception("Wrong media type: %s" % content_type)

        importer = OPDSImporter(
            self._db, response.text,
            overwrite_rels=[Hyperlink.DESCRIPTION, Hyperlink.IMAGE])
        imported, messages_by_id = importer.import_from_feed()
        self.log.info("%d successes, %d failures.", 
                      len(imported), len(messages_by_id))
        self._db.commit()

class MetadataCalculationScript(Script):

    """Force calculate_presentation() to be called on some set of Editions.

    This assumes that the metadata is in already in the database and
    will fall into place if we just call
    Edition.calculate_presentation() and Edition.calculate_work() and
    Work.calculate_presentation().

    Most of these will be data repair scripts that do not need to be run
    regularly.

    """

    name = "Metadata calculation script"

    def q(self):
        raise NotImplementedError()

    def run(self):
        q = self.q()
        search_index_client = ExternalSearchIndex(self._db)
        self.log.info("Attempting to repair metadata for %d works" % q.count())

        success = 0
        failure = 0
        also_created_work = 0

        def checkpoint():
            self._db.commit()
            self.log.info("%d successes, %d failures, %d new works.",
                          success, failure, also_created_work)

        i = 0
        for edition in q:
            edition.calculate_presentation()
            if edition.sort_author:
                success += 1
                work, is_new = edition.license_pool.calculate_work(
                    search_index_client=search_index_client)
                if work:
                    work.calculate_presentation()
                    if is_new:
                        also_created_work += 1
            else:
                failure += 1
            i += 1
            if not i % 1000:
                checkpoint()
        checkpoint()

class FillInAuthorScript(MetadataCalculationScript):
    """Fill in Edition.sort_author for Editions that have a list of
    Contributors, but no .sort_author.

    This is a data repair script that should not need to be run
    regularly.
    """

    name = "Fill in missing authors"

    def q(self):
        return self._db.query(Edition).join(
            Edition.contributions).join(Contribution.contributor).filter(
                Edition.sort_author==None)

class UpdateStaffPicksScript(Script):

    DEFAULT_URL_TEMPLATE = "https://docs.google.com/spreadsheets/d/%s/export?format=csv"

    def run(self):
        inp = self.open()
        tag_fields = {
            'tags': Subject.NYPL_APPEAL,
        }

        integ = Configuration.integration(Configuration.STAFF_PICKS_INTEGRATION)
        fields = integ.get(Configuration.LIST_FIELDS, {})

        importer = CustomListFromCSV(
            DataSource.LIBRARY_STAFF, CustomList.STAFF_PICKS_NAME,
            **fields
        )
        reader = csv.DictReader(inp, dialect='excel-tab')
        importer.to_customlist(self._db, reader)
        self._db.commit()

    def open(self):
        if len(sys.argv) > 1:
            return open(sys.argv[1])

        url = Configuration.integration_url(
            Configuration.STAFF_PICKS_INTEGRATION, True
        )
        if not url.startswith('https://') or url.startswith('http://'):
            url = self.DEFAULT_URL_TEMPLATE % url
        self.log.info("Retrieving %s", url)
        representation, cached = Representation.get(
            self._db, url, do_get=Representation.browser_http_get,
            accept="text/csv", max_age=timedelta(days=1))
        if representation.status_code != 200:
            raise ValueError("Unexpected status code %s" % 
                             representation.status_code)
        if not representation.media_type.startswith("text/csv"):
            raise ValueError("Unexpected media type %s" % 
                             representation.media_type)
        return StringIO(representation.content)


class LaneSweeperScript(LibraryInputScript):
    """Do something to each lane in a library."""

    def __init__(self, _db=None, testing=False):
        _db = _db or self._db
        super(LaneSweeperScript, self).__init__(_db)
        from api.app import app
        app.manager = CirculationManager(_db, testing=testing)
        self.app = app
        self.base_url = ConfigurationSetting.sitewide(_db, Configuration.BASE_URL_KEY).value

    def process_library(self, library):
        begin = time.time()
        client = self.app.test_client()
        ctx = self.app.test_request_context(base_url=self.base_url)
        ctx.push()
        queue = [self.app.manager.top_level_lanes[library.id]]
        while queue:
            new_queue = []
            self.log.debug("Beginning of loop: %d lanes to process", len(queue))
            for l in queue:
                if self.should_process_lane(l):
                    self.process_lane(l)
                    self._db.commit()
                for sublane in l.sublanes:
                    new_queue.append(sublane)
            queue = new_queue
        ctx.pop()
        end = time.time()
        self.log.info("Entire process took %.2fsec", (end-begin))

    def should_process_lane(self, lane):
        return True

    def process_lane(self, lane):
        pass


class CacheRepresentationPerLane(LaneSweeperScript):

    name = "Cache one representation per lane"

    @classmethod
    def arg_parser(cls, _db):
        parser = LaneSweeperScript.arg_parser(_db)
        parser.add_argument(
            '--language', 
            help='Process only lanes that include books in this language.',
            action='append'
        )
        parser.add_argument(
            '--max-depth', 
            help='Stop processing lanes once you reach this depth.',
            type=int,
            default=None
        )
        parser.add_argument(
            '--min-depth', 
            help='Start processing lanes once you reach this depth.',
            type=int,
            default=1
        )
        return parser

    def __init__(self, _db=None, cmd_args=None, *args, **kwargs):
        super(CacheRepresentationPerLane, self).__init__(_db, *args, **kwargs)
        self.parse_args(cmd_args)
        
    def parse_args(self, cmd_args=None):
        parser = self.arg_parser(self._db)
        parsed = parser.parse_args(cmd_args)
        self.languages = []
        if parsed.language:
            for language in parsed.language:
                alpha = LanguageCodes.string_to_alpha_3(language)
                if alpha:
                    self.languages.append(alpha)
                else:
                    self.log.warn("Ignored unrecognized language code %s", alpha)
        self.max_depth = parsed.max_depth
        self.min_depth = parsed.min_depth

        # Return the parsed arguments in case a subclass needs to
        # process more args.
        return parsed
    
    def should_process_lane(self, lane):
        if lane.identifier is None:
            return False
            
        if not isinstance(lane, Lane):
            return False

        language_ok = False
        if not self.languages:
            # We are considering lanes for every single language.
            language_ok = True
        
        if not lane.languages:
            # The lane has no language restrictions.
            language_ok = True
        
        for language in self.languages:
            if language in lane.languages:
                language_ok = True
                break
        if not language_ok:
            return False
        
        if self.max_depth is not None and lane.depth > self.max_depth:
            return False
        if self.min_depth is not None and lane.depth < self.min_depth:
            return False
        
        return True

    def cache_url(self, annotator, lane, languages):
        raise NotImplementedError()

    def generate_representation(self, *args, **kwargs):
        raise NotImplementedError()

    # The generated document will probably be an OPDS acquisition
    # feed.
    ACCEPT_HEADER = OPDSFeed.ACQUISITION_FEED_TYPE

    cache_url_method = None

    def process_lane(self, lane):
        annotator = self.app.manager.annotator(lane)
        a = time.time()
        self.log.info(
            "Generating feed(s) for %s", lane.identifier
        )
        cached_feeds = list(self.do_generate(lane))
        b = time.time()
        total_size = sum(len(x.content) for x in cached_feeds if x)
        self.log.info(
            "Generated %d feed(s) for %s. Took %.2fsec to make %d bytes.",
            len(cached_feeds), lane.identifier, (b-a), total_size
        )
        return cached_feeds
        
class CacheFacetListsPerLane(CacheRepresentationPerLane):
    """Cache the first two pages of every relevant facet list for this lane."""

    name = "Cache OPDS feeds"
    
    @classmethod
    def arg_parser(cls, _db):
        parser = CacheRepresentationPerLane.arg_parser(_db)
        available = Facets.DEFAULT_ENABLED_FACETS[Facets.ORDER_FACET_GROUP_NAME]
        order_help = 'Generate feeds for this ordering. Possible values: %s.' % (
            ", ".join(available)
        )
        parser.add_argument(
            '--order',
            help=order_help,
            action='append',
            default=[],
        )

        available = Facets.DEFAULT_ENABLED_FACETS[Facets.AVAILABILITY_FACET_GROUP_NAME]
        availability_help = 'Generate feeds for this availability setting. Possible values: %s.' % (
            ", ".join(available)
        )
        parser.add_argument(
            '--availability',
            help=availability_help,
            action='append',
            default=[],
        )

        available = Facets.DEFAULT_ENABLED_FACETS[Facets.COLLECTION_FACET_GROUP_NAME]
        collection_help = 'Generate feeds for this collection within each lane. Possible values: %s.' % (
            ", ".join(available)
        )
        parser.add_argument(
            '--collection',
            help=collection_help,
            action='append',
            default=[],
        )
        
        default_pages = 2
        parser.add_argument(
            '--pages',
            help="Number of pages to cache for each facet. Default: %d" % default_pages,
            type=int,
            default=default_pages
        )
        return parser
    
    def parse_args(self, cmd_args=None):
        parsed = super(CacheFacetListsPerLane, self).parse_args(cmd_args)
        self.orders = parsed.order
        self.availabilities = parsed.availability
        self.collections = parsed.collection
        self.pages = parsed.pages
        return parsed

    def do_generate(self, lane):
        feeds = []
        annotator = self.app.manager.annotator(lane)
        if isinstance(lane, Lane) and lane.parent:
            languages = lane.language_key
            lane_name = lane.name
        else:
            languages = None
            lane_name = None

        library = lane.library
        url = self.app.manager.cdn_url_for(
            "feed", languages=languages, lane_name=lane_name, library_short_name=library.short_name
        )

        default_order = library.default_facet(Facets.ORDER_FACET_GROUP_NAME)
        allowed_orders = library.enabled_facets(Facets.ORDER_FACET_GROUP_NAME)
        chosen_orders = self.orders or [default_order]
        
        default_availability = library.default_facet(
            Facets.AVAILABILITY_FACET_GROUP_NAME
        )
        allowed_availabilities = library.enabled_facets(
            Facets.AVAILABILITY_FACET_GROUP_NAME
        )
        chosen_availabilities = self.availabilities or [default_availability]
        
        default_collection = library.default_facet(
            Facets.COLLECTION_FACET_GROUP_NAME
        )
        allowed_collections = library.enabled_facets(
            Facets.COLLECTION_FACET_GROUP_NAME
        )        
        chosen_collections = self.collections or [default_collection]
        
        for order in chosen_orders:
            if order not in allowed_orders:
                logging.warn("Ignoring unsupported ordering %s" % order)
                continue
            for availability in chosen_availabilities:
                if availability not in allowed_availabilities:
                    logging.warn("Ignoring unsupported availability %s" % availability)
                    continue
                for collection in chosen_collections:
                    if collection not in allowed_collections:
                        logging.warn("Ignoring unsupported collection %s" % collection)
                        continue
                    pagination = Pagination.default()
                    facets = Facets(
                        library=library, collection=collection,
                        availability=availability,
                        order=order, order_ascending=True
                    )
                    title = lane.display_name
                    for pagenum in range(0, self.pages):
                        yield AcquisitionFeed.page(
                            self._db, title, url, lane, annotator, 
                            facets=facets, pagination=pagination,
                            force_refresh=True
                        )
                        pagination = pagination.next_page


class CacheOPDSGroupFeedPerLane(CacheRepresentationPerLane):

    name = "Cache OPDS group feed for each lane"

    def should_process_lane(self, lane):
        # OPDS group feeds are only generated for lanes that have sublanes.
        if not lane.sublanes:
            return False
        if self.max_depth and lane.depth > self.max_depth:
            return False
        return True

    def do_generate(self, lane):
        feeds = []
        annotator = self.app.manager.annotator(lane)
        title = lane.display_name
        if isinstance(lane, Lane) and lane.parent:
            languages = lane.language_key
            lane_name = lane.name
        else:
            languages = None
            lane_name = None
        library = lane.library
        url = self.app.manager.cdn_url_for(
            "acquisition_groups", languages=languages, lane_name=lane_name, library_short_name=library.short_name
        )
        yield AcquisitionFeed.groups(
            self._db, title, url, lane, annotator,
            force_refresh=True
        )


class AdobeAccountIDResetScript(PatronInputScript):

    @classmethod
    def arg_parser(cls):
        parser = PatronInputScript.arg_parser()
        parser.add_argument(
            '--delete',
            help="Actually delete credentials as opposed to showing what would happen.",
            action='store_true'
        )
        return parser
    
    def do_run(self, *args, **kwargs):
        parsed = self.parse_command_line(self._db, *args, **kwargs)
        patrons = parsed.patrons
        self.delete = parsed.delete
        if not self.delete:
            self.log.info(
                "This is a dry run. Nothing will actually change in the database."
            )
            self.log.info(
                "Run with --delete to change the database."
            )

        if patrons and self.delete:
            self.log.warn(
                """This is not a drill.
Running this script will permanently disconnect %d patron(s) from their Adobe account IDs.
They will be unable to fulfill any existing loans that involve Adobe-encrypted files.
Sleeping for five seconds to give you a chance to back out.
You'll get another chance to back out before the database session is committed.""",
                len(patrons)
            )
            time.sleep(5)
        self.process_patrons(patrons)
        if self.delete:
            self.log.warn("All done. Sleeping for five seconds before committing.")
            time.sleep(5)
            self._db.commit()
        
    def process_patron(self, patron):
        """Delete all of a patron's Credentials that contain an Adobe account
        ID _or_ connect the patron to a DelegatedPatronIdentifier that
        contains an Adobe account ID.
        """
        self.log.info(
            'Processing patron "%s"',
            patron.authorization_identifier or patron.username
            or patron.external_identifier
        )
        types = (AdobeVendorIDModel.VENDOR_ID_UUID_TOKEN_TYPE,
                 AuthdataUtility.ADOBE_ACCOUNT_ID_PATRON_IDENTIFIER)
        credentials = self._db.query(
            Credential).filter(Credential.patron==patron).filter(
                Credential.type.in_(types)
            )
        for credential in credentials:
            self.log.info(
                ' Deleting "%s" credential "%s"',
                credential.type, credential.credential
            )
            if self.delete:
                self._db.delete(credential)


class BibliographicCoverageProvidersScript(RunCoverageProvidersScript):
    """Alternate between running bibliographic coverage providers for
    all registered book sources.
    """

    def __init__(self):

        providers = []
        if Configuration.integration('3M'):
            providers.append(BibliothecaBibliographicCoverageProvider)
        if Configuration.integration('Overdrive'):
            providers.append(OverdriveBibliographicCoverageProvider)
        if Configuration.integration('Axis 360'):
            providers.append(Axis360BibliographicCoverageProvider)

        if not providers:
            raise Exception("No licensed book sources configured, nothing to get coverage from!")
        super(BibliographicCoverageProvidersScript, self).__init__(providers)


class AvailabilityRefreshScript(IdentifierInputScript):
    """Refresh the availability information for a LicensePool, direct from the
    license source.
    """
    def do_run(self):
        args = self.parse_command_line(self._db)
        if not args.identifiers:
            raise Exception(
                "You must specify at least one identifier to refresh."
            )
        
        # We don't know exactly how big to make these batches, but 10 is
        # always safe.
        start = 0
        size = 10
        while start < len(args.identifiers):
            batch = args.identifiers[start:start+size]
            self.refresh_availability(batch)
            self._db.commit()
            start += size

    def refresh_availability(self, identifiers):
        provider = None
        identifier = identifiers[0]
        if identifier.type==Identifier.THREEM_ID:
            sweeper = BibliothecaCirculationSweep(self._db)
            sweeper.process_batch(identifiers)
        elif identifier.type==Identifier.OVERDRIVE_ID:
            api = OverdriveAPI(self._db)
            for identifier in identifiers:
                api.update_licensepool(identifier.identifier)
        elif identifier.type==Identifier.AXIS_360_ID:
            provider = Axis360BibliographicCoverageProvider(self._db)
            provider.process_batch(identifiers)
        else:
            self.log.warn("Cannot update coverage for %r" % identifier.type)

    
class LanguageListScript(LibraryInputScript):
    """List all the languages with at least one non-open access work
    in the collection.
    """

    def process_library(self, library):
        print library.short_name
        for item in self.languages(library):
            print item

    def languages(self, library):
        ":yield: A list of output lines, one per language."
        for abbreviation, count in library.estimated_holdings_by_language(
            include_open_access=False
        ).most_common():
            display_name = LanguageCodes.name_for_languageset(abbreviation)
            yield "%s %i (%s)" % (abbreviation, count, display_name)


class CompileTranslationsScript(Script):
    """A script to combine translation files for circulation, core
    and the admin interface, and compile the result to be used by the
    app. The combination step is necessary because Flask-Babel does not
    support multiple domains yet.
    """

    def run(self):
        languages = Configuration.localization_languages()
        for language in languages:
            base_path = "translations/%s/LC_MESSAGES" % language
            if not os.path.exists(base_path):
                logging.warn("No translations for configured language %s" % language)
                continue

            os.system("rm %(path)s/messages.po" % dict(path=base_path))
            os.system("cat %(path)s/*.po > %(path)s/messages.po" % dict(path=base_path))
        
        os.system("pybabel compile -f -d translations")


class InstanceInitializationScript(Script):
    """An idempotent script to initialize an instance of the Circulation Manager.

    This script is intended for use in servers, Docker containers, etc,
    when the Circulation Manager app is being installed. It initializes
    the database and sets an appropriate alias on the ElasticSearch index.

    Because it's currently run every time a container is started, it must
    remain idempotent.
    """

    def do_run(self, ignore_search=False):
        # Creates a "-current" alias on the Elasticsearch client.
        if not ignore_search:
            try:
                search_client = ExternalSearchIndex(self._db)
            except CannotLoadConfiguration as e:
                # Elasticsearch isn't configured, so do nothing.
                pass

        # Set a timestamp that represents the new database's version.
        db_init_script = DatabaseMigrationInitializationScript(_db=self._db)
        existing = get_one(self._db, Timestamp, service=db_init_script.name)
        if existing:
            # No need to run the script. We already have a timestamp.
            return
        db_init_script.run()

        # Create a secret key if one doesn't already exist.
        ConfigurationSetting.sitewide_secret(self._db, Configuration.SECRET_KEY)


class LoanReaperScript(Script):
    """Remove expired loans and holds whose owners have not yet synced
    with the loan providers.

    This stops the library from keeping a record of the final loans and
    holds of a patron who stopped using the circulation manager.

    If a loan or (more likely) hold is removed incorrectly, it will be
    restored the next time the patron syncs their loans feed.
    """
    def do_run(self):
        now = datetime.utcnow()

        # Reap loans and holds that we know have expired.
        for obj, what in ((Loan, 'loans'), (Hold, 'holds')):
            qu = self._db.query(obj).filter(obj.end < now)
            self._reap(qu, "expired %s" % what)

        for obj, what, max_age in (
                (Loan, 'loans', timedelta(days=90)),
                (Hold, 'holds', timedelta(days=365)),
        ):
            # Reap loans and holds which have no end date and are very
            # old. It's very likely these loans and holds have expired
            # and we simply don't have the information.
            older_than = now - max_age
            qu = self._db.query(obj).join(obj.license_pool).filter(
                obj.end == None).filter(
                    obj.start < older_than).filter(
                        LicensePool.open_access == False
                    )
            explain = "%s older than %s" % (
                what, older_than.strftime("%Y-%m-%d")
            )
            self._reap(qu, explain)

    def _reap(self, qu, what):
        """Delete every database object that matches the given query.

        :param qu: The query that yields objects to delete.
        :param what: A human-readable explanation of what's being
                     deleted.
        """
        counter = 0
        print "Reaping %d %s." % (qu.count(), what)
        for o in qu:
            self._db.delete(o)
            counter += 1
            if not counter % 100:
                print counter
                self._db.commit()
        self._db.commit()


class DisappearingBookReportScript(Script):

    """Print a TSV-format report on books that used to be in the
    collection, or should be in the collection, but aren't.
    """
    
    def do_run(self):
        qu = self._db.query(LicensePool).filter(
            LicensePool.open_access==False).filter(
                LicensePool.suppressed==False).filter(
                    LicensePool.licenses_owned<=0).order_by(
                        LicensePool.availability_time.desc())
        first_row = ["Identifier",
                     "Title",
                     "Author",
                     "First seen",
                     "Last seen (best guess)",
                     "Current licenses owned",
                     "Current licenses available",
                     "Changes in number of licenses",
                     "Changes in title availability",
        ]
        print "\t".join(first_row)

        for pool in qu:
            self.explain(pool)

    def investigate(self, licensepool):
        """Find when the given LicensePool might have disappeared from the
        collection.

        :param licensepool: A LicensePool.

        :return: a 3-tuple (last_seen, title_removal_events,
        license_removal_events).

        `last_seen` is the latest point at which we knew the book was
        circulating. If we never knew the book to be circulating, this
        is the first time we ever saw the LicensePool.

        `title_removal_events` is a query that returns CirculationEvents
        in which this LicensePool was removed from the remote collection.

        `license_removal_events` is a query that returns
        CirculationEvents in which LicensePool.licenses_owned went
        from having a positive number to being zero or a negative
        number.
        """
        first_activity = None
        most_recent_activity = None

        # If we have absolutely no information about the book ever
        # circulating, we act like we lost track of the book
        # immediately after seeing it for the first time.
        last_seen = licensepool.availability_time

        # If there's a recorded loan or hold on the book, that can
        # push up the last time the book was known to be circulating.
        for l in (licensepool.loans, licensepool.holds):
            for item in l:
                if not last_seen or item.start > last_seen:
                    last_seen = item.start
                    
        # Now we look for relevant circulation events. First, an event
        # where the title was explicitly removed is pretty clearly
        # a 'last seen'.
        base_query = self._db.query(CirculationEvent).filter(
            CirculationEvent.license_pool==licensepool).order_by(
                CirculationEvent.start.desc()
            )
        title_removal_events = base_query.filter(
            CirculationEvent.type==CirculationEvent.DISTRIBUTOR_TITLE_REMOVE
        )
        if title_removal_events.count():
            candidate = title_removal_events[-1].start
            if not last_seen or candidate > last_seen:
                last_seen = candidate
        
        # Also look for an event where the title went from a nonzero
        # number of licenses to a zero number of licenses. That's a
        # good 'last seen'.
        license_removal_events = base_query.filter(
            CirculationEvent.type==CirculationEvent.DISTRIBUTOR_LICENSE_REMOVE,
        ).filter(
            CirculationEvent.old_value>0).filter(
                CirculationEvent.new_value<=0
            )
        if license_removal_events.count():
            candidate = license_removal_events[-1].start
            if not last_seen or candidate > last_seen:
                last_seen = candidate
        
        return last_seen, title_removal_events, license_removal_events

    format = "%Y-%m-%d"

    def explain(self, licensepool):
        edition = licensepool.presentation_edition
        identifier = licensepool.identifier
        last_seen, title_removal_events, license_removal_events = self.investigate(
            licensepool
        )

        data = ["%s %s" % (identifier.type, identifier.identifier)]
        if edition:
            data.extend([edition.title, edition.author])
        if licensepool.availability_time:
            first_seen = licensepool.availability_time.strftime(self.format)
        else:
            first_seen = ''
        data.append(first_seen)
        if last_seen:
            last_seen = last_seen.strftime(self.format)
        else:
            last_seen = ''
        data.append(last_seen)
        data.append(licensepool.licenses_owned)
        data.append(licensepool.licenses_available)

        license_removals = []
        for event in license_removal_events:
            description =u"%s: %s→%s" % (
                    event.start.strftime(self.format), event.old_value,
                event.new_value
            )
            license_removals.append(description)
        data.append(", ".join(license_removals))

        title_removals = [event.start.strftime(self.format)
                          for event in title_removal_events]
        data.append(", ".join(title_removals))
        
        print "\t".join([unicode(x).encode("utf8") for x in data])


class NYTBestSellerListsScript(Script):

    def __init__(self, include_history=False):
        super(NYTBestSellerListsScript, self).__init__()
        self.include_history = include_history

    def do_run(self):
        self.api = NYTBestSellerAPI.from_config(self._db)
        self.data_source = DataSource.lookup(self._db, DataSource.NYT)
        # For every best-seller list...
        names = self.api.list_of_lists()
        for l in sorted(names['results'], key=lambda x: x['list_name_encoded']):

            name = l['list_name_encoded']
            self.log.info("Handling list %s" % name)
            best = self.api.best_seller_list(l)

            if self.include_history:
                self.api.fill_in_history(best)
            else:
                self.api.update(best)

            # Mirror the list to the database.
            customlist = best.to_customlist(self._db)
            self.log.info(
                "Now %s entries in the list.", len(customlist.entries))
            self._db.commit()

class OPDSForDistributorsImportScript(OPDSImportScript):
    """Import all books from the OPDS feed associated with a collection
    that requires authentication."""

    IMPORTER_CLASS = OPDSForDistributorsImporter
    MONITOR_CLASS = OPDSForDistributorsImportMonitor
    PROTOCOL = OPDSForDistributorsImporter.NAME

class OPDSForDistributorsReaperScript(OPDSImportScript):
    """Get all books from the OPDS feed associated with a collection
    to find out if any have been removed."""

    IMPORTER_CLASS = OPDSForDistributorsImporter
    MONITOR_CLASS = OPDSForDistributorsReaperMonitor
    PROTOCOL = OPDSForDistributorsImporter.NAME

<<<<<<< HEAD
class LaneResetScript(LibraryInputScript):
    """Reset a library's lanes based on language configuration or estimates
    of the library's current collection."""

    def process_library(self, library):
        create_default_lanes(self._db, library)
        self._db.commit()
=======
class ODLBibliographicImportScript(OPDSImportScript):
    """Import bibliographic information from the feed associated
    with an ODL collection."""

    IMPORTER_CLASS = ODLBibliographicImporter
    MONITOR_CLASS = ODLBibliographicImportMonitor
    PROTOCOL = ODLBibliographicImporter.NAME
>>>>>>> 52d294bb
<|MERGE_RESOLUTION|>--- conflicted
+++ resolved
@@ -1020,7 +1020,6 @@
     MONITOR_CLASS = OPDSForDistributorsReaperMonitor
     PROTOCOL = OPDSForDistributorsImporter.NAME
 
-<<<<<<< HEAD
 class LaneResetScript(LibraryInputScript):
     """Reset a library's lanes based on language configuration or estimates
     of the library's current collection."""
@@ -1028,12 +1027,11 @@
     def process_library(self, library):
         create_default_lanes(self._db, library)
         self._db.commit()
-=======
+
 class ODLBibliographicImportScript(OPDSImportScript):
     """Import bibliographic information from the feed associated
     with an ODL collection."""
 
     IMPORTER_CLASS = ODLBibliographicImporter
     MONITOR_CLASS = ODLBibliographicImportMonitor
-    PROTOCOL = ODLBibliographicImporter.NAME
->>>>>>> 52d294bb
+    PROTOCOL = ODLBibliographicImporter.NAME