--- conflicted
+++ resolved
@@ -587,9 +587,6 @@
             client_id=u"abc", client_secret=u"def"
         )[0]
 
-<<<<<<< HEAD
-
-=======
     def _subject(self, type, identifier):
         return get_one_or_create(
             self._db, Subject, type=type, identifier=identifier
@@ -600,7 +597,6 @@
             self._db, Classification, identifier=identifier, subject=subject, 
             data_source=data_source, weight=weight
         )[0]
->>>>>>> 89665f7d
 
 class InstrumentedCoverageProvider(CoverageProvider):
     """A CoverageProvider that keeps track of every item it tried
