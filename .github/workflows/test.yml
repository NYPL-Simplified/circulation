name: Test Circulation
on: [push, pull_request]

jobs:
  test-circulation:
    name: Run Circulation Tests
    runs-on: ubuntu-latest
    timeout-minutes: 40
    strategy:
      fail-fast: false
      matrix:
        python-version: [3.6]
    # We want to run on external PRs, but not on our own internal PRs as they'll be run
    # by the push to the branch. This prevents duplicated runs on internal PRs.
    # Some discussion of this here: 
    # https://github.community/t/duplicate-checks-on-push-and-pull-request-simultaneous-event/18012
    if: github.event_name == 'push' || github.event.pull_request.head.repo.full_name != github.repository
  
    steps:
      - uses: actions/checkout@v2
        with:
          submodules: recursive

      - name: Set up Python
        uses: actions/setup-python@v2
        with:
          python-version: ${{ matrix.python-version }}

      - name: Install Apt Packages
        run: |
          sudo apt-get update
          sudo apt-get install --yes libxmlsec1-dev libxml2-dev libxmlsec1-openssl

      - name: Install dependencies
        run: |
          pip install --upgrade pip
          pip install tox tox-gh-actions tox-docker
          
      - name: Run Tests
        run: |
          export SIMPLIFIED_STATIC_DIR="$(pwd)/resources"
<<<<<<< HEAD
          tox
=======
          tox
>>>>>>> 90dd4805
<|MERGE_RESOLUTION|>--- conflicted
+++ resolved
@@ -39,8 +39,4 @@
       - name: Run Tests
         run: |
           export SIMPLIFIED_STATIC_DIR="$(pwd)/resources"
-<<<<<<< HEAD
-          tox
-=======
-          tox
->>>>>>> 90dd4805
+          tox