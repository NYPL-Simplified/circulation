--- conflicted
+++ resolved
@@ -37,10 +37,7 @@
 
     # The name of the per-library setting that sets the default email
     # address to use when notifying patrons of changes.
-<<<<<<< HEAD
     DEFAULT_NOTIFICATION_EMAIL_ADDRESS = u"default_notification_email_address"
-=======
-    DEFAULT_NOTIFICATION_EMAIL_ADDRESS = "default_notification_email_address"
 
     # Name of the site-wide ConfigurationSetting containing the secret
     # used to sign bearer tokens.
@@ -94,7 +91,6 @@
             "label": _("License URL"),
         },
     ]
->>>>>>> a31ce5f3
     
     @classmethod
     def lending_policy(cls):
