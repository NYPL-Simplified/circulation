import json
import logging
import os
import re
<<<<<<< HEAD
=======
import urllib
import uuid
>>>>>>> a2c98b02

from collections import defaultdict
from datetime import datetime, timedelta
from flask_babel import lazy_gettext as _
from lxml import etree
from sqlalchemy.orm import contains_eager
from sqlalchemy.orm.session import Session

from core.analytics import Analytics

from core.config import (
    CannotLoadConfiguration,
    Configuration,
    temp_config,
)

from core.coverage import (
    BibliographicCoverageProvider,
    CoverageFailure,
)

from core.metadata_layer import (
    CirculationData,
    ContributorData,
    FormatData,
    IdentifierData,
    LinkData,
    Metadata,
    ReplacementPolicy,
    SubjectData,
)

from core.model import (
    CirculationEvent,
    Classification,
    Collection,
    ConfigurationSetting,
    Contributor,
    DataSource,
    DeliveryMechanism,
    Edition,
    ExternalIntegration,
    get_one,
    get_one_or_create,
    Hyperlink,
    Identifier,
    Library,
    LicensePool,
    LinkRelations,
    MediaTypes,
    Patron,
    Representation,
    Session,
    Subject,
)

from core.monitor import (
    CollectionMonitor,
    IdentifierSweepMonitor,
    TimelineMonitor,
)

from core.opds_import import (
    MetadataWranglerOPDSLookup
)

from core.testing import DatabaseTest

from core.util import LanguageCodes
from core.util.datetime_helpers import (
    datetime_utc,
    strptime_utc,
    utc_now,
)
from core.util.xmlparser import XMLParser
from core.util.http import (
    HTTP,
    RemoteIntegrationException,
)
from core.util.string_helpers import base64

from .authenticator import Authenticator

from .circulation import (
    APIAwareFulfillmentInfo,
    LoanInfo,
    FulfillmentInfo,
    HoldInfo,
    BaseCirculationAPI
)
from .circulation_exceptions import *

from .selftest import (
    HasCollectionSelfTests,
    SelfTestResult,
)

from .web_publication_manifest import (
    FindawayManifest,
    SpineItem,
)


class Axis360API(Authenticator, BaseCirculationAPI, HasCollectionSelfTests):

    NAME = ExternalIntegration.AXIS_360

    SET_DELIVERY_MECHANISM_AT = BaseCirculationAPI.BORROW_STEP

    ALLOW_ANONYMOUS_ACCESS_SETTING = "allow_anonymous_access"

    SERVICE_NAME = "Axis 360"
    PRODUCTION_BASE_URL = "https://axis360api.baker-taylor.com/Services/VendorAPI/"
    QA_BASE_URL = "http://axis360apiqa.baker-taylor.com/Services/VendorAPI/"
    SERVER_NICKNAMES = {
        "production" : PRODUCTION_BASE_URL,
        "qa" : QA_BASE_URL,
    }
    DATE_FORMAT = "%m-%d-%Y %H:%M:%S"

    SETTINGS = [
        { "key": ExternalIntegration.USERNAME, "label": _("Username"), "required": True },
        { "key": ExternalIntegration.PASSWORD, "label": _("Password"), "required": True },
        { "key": Collection.EXTERNAL_ACCOUNT_ID_KEY, "label": _("Library ID"), "required": True },
        { "key": ExternalIntegration.URL,
          "label": _("Server"),
          "default": PRODUCTION_BASE_URL,
          "required": True,
          "format": "url",
          "allowed": list(SERVER_NICKNAMES.keys()),
        },

        {
            "key": ALLOW_ANONYMOUS_ACCESS_SETTING,
            "label": _("Allow anonymous access"),
            "description": _("If you're associating an Axis 360 collection with a library that doesn't take any steps to authenticate its patrons, you'll need to disable this safety setting to explicitly allow anonymous access to the collection. Most libraries authenticate their patrons, so allowing only authenticated access is the right choice in almost all situations."),
            "type": "select",
            "options": [
                { "key": "false", "label": _("Allow only authenticated access to this collection's titles") },
                { "key": "true", "label": _("Allow anonymous access to this collection's titles") },
            ],
            "default": "false"
        }
    ] + BaseCirculationAPI.SETTINGS

    LIBRARY_SETTINGS = BaseCirculationAPI.LIBRARY_SETTINGS + [
        BaseCirculationAPI.DEFAULT_LOAN_DURATION_SETTING
    ]

    access_token_endpoint = 'accesstoken'
    availability_endpoint = 'availability/v2'
    fulfillment_endpoint = 'getfullfillmentInfo/v2'
    audiobook_metadata_endpoint = 'getaudiobookmetadata/v2'

    log = logging.getLogger("Axis 360 API")

    # Create a lookup table between common DeliveryMechanism identifiers
    # and Axis 360 format types.
    epub = Representation.EPUB_MEDIA_TYPE
    pdf = Representation.PDF_MEDIA_TYPE
    adobe_drm = DeliveryMechanism.ADOBE_DRM
    findaway_drm = DeliveryMechanism.FINDAWAY_DRM
    no_drm = DeliveryMechanism.NO_DRM
    axisnow_drm = DeliveryMechanism.AXISNOW_DRM

    # The name Axis 360 gives to its web interface. We use it as the
    # name for the underlying access control system.
    AXISNOW = "AxisNow"

    delivery_mechanism_to_internal_format = {
        (epub, no_drm): 'ePub',
        (epub, adobe_drm): 'ePub',
        (pdf, no_drm): 'PDF',
        (pdf, adobe_drm): 'PDF',
        (None, findaway_drm): 'Acoustik',
        (None, axisnow_drm): AXISNOW,
    }

    def __init__(self, _db, collection):
        if collection.protocol != ExternalIntegration.AXIS_360:
            raise ValueError(
                "Collection protocol is %s, but passed into Axis360API!" %
                collection.protocol
            )
        self._db = _db
        self.library_id = collection.external_account_id
        self.username = collection.external_integration.username
        self.password = collection.external_integration.password

        # Anonymous access is only allowed a) for libraries that don't
        # authenticate patrons, b) if this setting is set to True.
        self.allow_anonymous_access = collection.external_integration.setting(
            self.ALLOW_ANONYMOUS_ACCESS_SETTING
        ).bool_value or False

        # Convert the nickname for a server into an actual URL.
        base_url = collection.external_integration.url or self.PRODUCTION_BASE_URL
        if base_url in self.SERVER_NICKNAMES:
            base_url = self.SERVER_NICKNAMES[base_url]
        if not base_url.endswith('/'):
            base_url += '/'
        self.base_url = base_url

        if (not self.library_id or not self.username
            or not self.password):
            raise CannotLoadConfiguration(
                "Axis 360 configuration is incomplete."
            )

        # Use utf8 instead of unicode encoding
        settings = [self.library_id, self.username, self.password]
        self.library_id, self.username, self.password = (
            setting.encode('utf8') for setting in settings
        )

        self.token = None
        self.collection_id = collection.id

    @property
    def collection(self):
        return Collection.by_id(self._db, id=self.collection_id)

    @property
    def source(self):
        return DataSource.lookup(self._db, DataSource.AXIS_360)

    @property
    def authorization_headers(self):
        authorization = b":".join([self.username, self.password, self.library_id])
        authorization = authorization.decode("utf-8").encode("utf_16_le")
        authorization = base64.standard_b64encode(authorization)
        return dict(Authorization="Basic " + authorization)

    def external_integration(self, _db):
        return self.collection.external_integration

    def can_fulfill_without_loan(self, patron, pool, lpdm):
        """A LicensePool can be fulfilled without a loan
        if a) the library allows for it, and b) the delivery mechanism
        is either AxisNow or unspecified (in which case AxisNow is an option).
        """
        return (
            patron is None and self.allow_anonymous_access
            and (lpdm is None or lpdm.delivery_mechanism is None or
                 lpdm.delivery_mechanism.drm_scheme == self.axisnow_drm)
        )

    def _run_self_tests(self, _db):
        result = self.run_test(
            "Refreshing bearer token", self.refresh_bearer_token
        )
        yield result
        if not result.success:
            # If we can't get a bearer token, there's no point running
            # the rest of the tests.
            return

        def _count_events():
            now = utc_now()
            five_minutes_ago = now - timedelta(minutes=5)
            count = len(list(self.recent_activity(since=five_minutes_ago)))
            return "Found %d event(s)" % count

        yield self.run_test(
            "Asking for circulation events for the last five minutes",
            _count_events
        )

        for result in self.default_patrons(self.collection):
            if isinstance(result, SelfTestResult):
                yield result
                continue
            library, patron, pin = result
            def _count_activity():
                result = self.patron_activity(patron, pin)
                return "Found %d loans/holds" % len(result)
            yield self.run_test(
                "Checking activity for test patron for library %s" % library.name,
                _count_activity
            )

        # Run the tests defined by HasCollectionSelfTests
        for result in super(Axis360API, self)._run_self_tests():
            yield result

    def refresh_bearer_token(self):
        url = self.base_url + self.access_token_endpoint
        headers = self.authorization_headers
        response = self._make_request(
            url, 'post', headers, allowed_response_codes=[200]
        )
        return self.parse_token(response.content)

    def request(self, url, method='get', extra_headers={}, data=None,
                params=None, exception_on_401=False, **kwargs):
        """Make an HTTP request, acquiring/refreshing a bearer token
        if necessary.
        """
        if not self.token:
            self.token = self.refresh_bearer_token()
        headers = dict(extra_headers)
        headers['Authorization'] = "Bearer " + self.token
        headers['Library'] = self.library_id
        if exception_on_401:
            disallowed_response_codes = ["401"]
        else:
            disallowed_response_codes = None
        response = self._make_request(
            url=url, method=method, headers=headers,
            data=data, params=params,
            disallowed_response_codes=disallowed_response_codes,
            **kwargs
        )
        if response.status_code == 401:
            # This must be our first 401, since our second 401 will
            # make _make_request raise a RemoteIntegrationException.
            #
            # The token has expired. Get a new token and try again.
            self.token = None
            return self.request(
                url=url, method=method, extra_headers=extra_headers,
                data=data, params=params, exception_on_401=True,
                **kwargs
            )
        else:
            return response

    def availability(self, patron_id=None, since=None, title_ids=[]):
        url = self.base_url + self.availability_endpoint
        args = dict()
        if since:
            since = since.strftime(self.DATE_FORMAT)
            args['updatedDate'] = since
        if patron_id:
            args['patronId'] = patron_id
        if title_ids:
            args['titleIds'] = ','.join(title_ids)
        response = self.request(url, params=args, timeout=None)
        return response

    def get_fulfillment_info(self, transaction_id):
        """Make a call to the getFulfillmentInfoAPI."""
        url = self.base_url + self.fulfillment_endpoint
        params = dict(TransactionID=transaction_id)
        return self.request(url, "POST", params=params)

    def get_audiobook_metadata(self, findaway_content_id):
        """Make a call to the getaudiobookmetadata endpoint."""
        base_url = self.base_url
        url = base_url + self.audiobook_metadata_endpoint
        params = dict(fndcontentid=findaway_content_id)
        response = self.request(url, "POST", params=params)
        return response

    def checkout(self, patron, pin, licensepool, internal_format):
        title_id = licensepool.identifier.identifier
        if isinstance(patron, Patron):
            # Patron object was provided; this is the normal path.
            patron_id = patron.authorization_identifier
        else:
            # patron ID was provided directly, probably because it's
            # a UUID generated by fulfill()
            patron_id = patron
        response = self._checkout(title_id, patron_id, internal_format)
        try:
            return CheckoutResponseParser(
                licensepool.collection).process_all(response.content)
        except etree.XMLSyntaxError as e:
            raise RemoteInitiatedServerError(
                response.content, self.SERVICE_NAME
            )

    def _checkout(self, title_id, patron_id, internal_format):
        url = self.base_url + "checkout/v2"
        args = dict(titleId=title_id, patronId=patron_id,
                    format=internal_format)
        response = self.request(url, data=args, method="POST")
        return response

    def fulfill(self, patron, pin, licensepool, internal_format, **kwargs):
        """Fulfill a patron's request for a specific book.

        :param kwargs: A container for arguments to fulfill()
           which are not relevant to this vendor.

        :return: a FulfillmentInfo object.
        """

        if patron is None:
            # An attempt to fulfill anonymously.
            if not self.can_fulfill_without_loan(patron, licensepool, None):
                # This collection does not allow anonymous fulfillment.
                raise NoActiveLoan()

            # Make up a throwaway patron ID and check out the book
            # under that ID.
            patron = str(uuid.uuid4())
            checkout_result = self.checkout(
                patron, None, licensepool, internal_format
            )

        identifier = licensepool.identifier
        # This should include only one 'activity'.
        activities = self.patron_activity(patron, pin, licensepool.identifier, internal_format)
        for loan in activities:
            if not isinstance(loan, LoanInfo):
                continue
            if not (loan.identifier_type == identifier.type
                    and loan.identifier == identifier.identifier):
                continue
            # We've found the remote loan corresponding to this
            # license pool.
            fulfillment = loan.fulfillment_info
            if not fulfillment or not isinstance(fulfillment, FulfillmentInfo):
                raise CannotFulfill()
            return fulfillment
        # If we made it to this point, the patron does not have this
        # book checked out.
        raise NoActiveLoan()

    def checkin(self, patron, pin, licensepool):
        pass

    def place_hold(self, patron, pin, licensepool, hold_notification_email):
        if not hold_notification_email:
            hold_notification_email = self.default_notification_email_address(
                patron, pin
            )

        url = self.base_url + "addtoHold/v2"
        identifier = licensepool.identifier
        title_id = identifier.identifier
        patron_id = patron.authorization_identifier
        params = dict(titleId=title_id, patronId=patron_id,
                      email=hold_notification_email)
        response = self.request(url, params=params)
        hold_info = HoldResponseParser(licensepool.collection).process_all(
            response.content)
        if not hold_info.identifier:
            # The Axis 360 API doesn't return the identifier of the
            # item that was placed on hold, so we have to fill it in
            # based on our own knowledge.
            hold_info.identifier_type = identifier.type
            hold_info.identifier = identifier.identifier
        return hold_info

    def release_hold(self, patron, pin, licensepool):
        url = self.base_url + "removeHold/v2"
        identifier = licensepool.identifier
        title_id = identifier.identifier
        patron_id = patron.authorization_identifier
        params = dict(titleId=title_id, patronId=patron_id)
        response = self.request(url, params=params)
        try:
            HoldReleaseResponseParser(licensepool.collection).process_all(
                response.content)
        except NotOnHold:
            # Fine, it wasn't on hold and now it's still not on hold.
            pass
        # If we didn't raise an exception, we're fine.
        return True

    def patron_activity(self, patron, pin, identifier=None, internal_format=None):
        if isinstance(patron, Patron):
            # This is the normal path.
            patron_id = patron.authorization_identifier
        else:
            # This is the path of anonymous fulfillment; the "patron"
            # is a UUID corresponding to a throwaway account.
            patron_id = patron
        if identifier:
            title_ids = [identifier.identifier]
        else:
            title_ids = None
        availability = self.availability(
            patron_id=patron_id,
            title_ids=title_ids)
        return list(AvailabilityResponseParser(self, internal_format).process_all(
            availability.content))

    def update_availability(self, licensepool):
        """Update the availability information for a single LicensePool.

        Part of the CirculationAPI interface.
        """
        self.update_licensepools_for_identifiers([licensepool.identifier])

    def update_licensepools_for_identifiers(self, identifiers):
        """Update availability and bibliographic information for
        a list of books.

        If the book has never been seen before, a new LicensePool
        will be created for the book.

        The book's LicensePool will be updated with current
        circulation information.
        """
        remainder = set(identifiers)
        for bibliographic, availability in self._fetch_remote_availability(
                identifiers
        ):
            edition, ignore1, license_pool, ignore2 = self.update_book(
                bibliographic, availability
            )
            identifier = license_pool.identifier
            if identifier in remainder:
                remainder.remove(identifier)

        # We asked Axis about n books. It sent us n-k responses. Those
        # k books are the identifiers in `remainder`. These books have
        # been removed from the collection without us being notified.
        for removed_identifier in remainder:
            self._reap(removed_identifier)

    def update_book(self, bibliographic, availability, analytics=None):
        """Create or update a single book based on bibliographic
        and availability data from the Axis 360 API.

        :param bibliographic: A Metadata object containing
            bibliographic data about this title.
        :param availability: A CirculationData object containing
            availability data about this title.
        """
        analytics = analytics or Analytics(self._db)
        license_pool, new_license_pool = availability.license_pool(
            self._db, self.collection, analytics
        )
        edition, new_edition = bibliographic.edition(self._db)
        license_pool.edition = edition
        policy = ReplacementPolicy(
            identifiers=False,
            subjects=True,
            contributions=True,
            formats=True,
            links=True,
            analytics=analytics,
        )

        # NOTE: availability is bibliographic.circulation, so it's a
        # little redundant to call availability.apply() -- it's taken
        # care of inside bibliographic.apply().
        bibliographic.apply(edition, self.collection, replace=policy)
        availability.apply(self._db, self.collection, replace=policy)
        return edition, new_edition, license_pool, new_license_pool

    def _fetch_remote_availability(self, identifiers):
        """Retrieve availability information for the specified identifiers.

        :yield: A stream of (Metadata, CirculationData) 2-tuples.
        """
        identifier_strings = self.create_identifier_strings(identifiers)
        response = self.availability(title_ids=identifier_strings)
        parser = BibliographicParser(self.collection)
        return parser.process_all(response.content)

    def _reap(self, identifier):
        """Update our local circulation information to reflect the fact that
        the identified book has been removed from the remote
        collection.
        """
        collection = self.collection
        pool = identifier.licensed_through_collection(collection)
        if not pool:
            self.log.warn(
                "Was about to reap %r but no local license pool in this collection.",
                identifier
            )
            return
        if pool.licenses_owned == 0:
            # Already reaped.
            return
        self.log.info("Reaping %r", identifier)

        availability = CirculationData(
            data_source=pool.data_source,
            primary_identifier=identifier,
            licenses_owned=0,
            licenses_available=0,
            licenses_reserved=0,
            patrons_in_hold_queue=0,
        )
        availability.apply(
            self._db, collection,
            ReplacementPolicy.from_license_source(self._db)
        )

    def recent_activity(self, since):
        """Find books that have had recent activity.

        :yield: A sequence of (Metadata, CirculationData) 2-tuples
        """
        availability = self.availability(since=since)
        content = availability.content
        for bibliographic, circulation in BibliographicParser(self.collection).process_all(
                content):
            yield bibliographic, circulation

    @classmethod
    def create_identifier_strings(cls, identifiers):
        identifier_strings = []
        for i in identifiers:
            if isinstance(i, Identifier):
                value = i.identifier
            else:
                value = i
            identifier_strings.append(value)

        return identifier_strings

    @classmethod
    def parse_token(cls, token):
        data = json.loads(token)
        return data['access_token']

    def _make_request(self, url, method, headers, data=None, params=None,
                      **kwargs):
        """Actually make an HTTP request."""
        return HTTP.request_with_timeout(
            method, url, headers=headers, data=data,
            params=params, **kwargs
        )

class Axis360CirculationMonitor(CollectionMonitor, TimelineMonitor):

    """Maintain LicensePools for Axis 360 titles.
    """
    SERVICE_NAME = "Axis 360 Circulation Monitor"
    INTERVAL_SECONDS = 60
    DEFAULT_BATCH_SIZE = 50

    PROTOCOL = ExternalIntegration.AXIS_360

    DEFAULT_START_TIME = datetime_utc(1970, 1, 1)

    def __init__(self, _db, collection, api_class=Axis360API):
        super(Axis360CirculationMonitor, self).__init__(_db, collection)
        if isinstance(api_class, Axis360API):
            # Use a preexisting Axis360API instance rather than
            # creating a new one.
            self.api = api_class
        else:
            self.api = api_class(_db, collection)

        self.batch_size = self.DEFAULT_BATCH_SIZE
        self.bibliographic_coverage_provider = (
            Axis360BibliographicCoverageProvider(collection, api_class=self.api)
        )

    def catch_up_from(self, start, cutoff, progress):
        """Find Axis 360 books that changed recently.

        :progress: A TimestampData representing the time previously
            covered by this Monitor.
        """
        count = 0
        for bibliographic, circulation in self.api.recent_activity(start):
            self.process_book(bibliographic, circulation)
            count += 1
            if count % self.batch_size == 0:
                self._db.commit()
        progress.achievements = "Modified titles: %d." % count

    def process_book(self, bibliographic, circulation):
        edition, new_edition, license_pool, new_license_pool = self.api.update_book(
            bibliographic, circulation
        )
        if new_license_pool or new_edition:
            # At this point we have done work equivalent to that done by
            # the Axis360BibliographicCoverageProvider. Register that the
            # work has been done so we don't have to do it again.
            identifier = edition.primary_identifier
            self.bibliographic_coverage_provider.handle_success(identifier)
            self.bibliographic_coverage_provider.add_coverage_record_for(
                identifier
            )


        return edition, license_pool


class MockAxis360API(Axis360API):
    @classmethod
    def mock_collection(cls, _db, name="Test Axis 360 Collection"):
        """Create a mock Axis 360 collection for use in tests."""
        library = DatabaseTest.make_default_library(_db)
        collection, ignore = get_one_or_create(
            _db, Collection,
            name=name,
            create_method_kwargs=dict(
                external_account_id='c',
            )
        )
        integration = collection.create_external_integration(
            protocol=ExternalIntegration.AXIS_360
        )
        integration.username = 'a'
        integration.password = 'b'
        integration.url = "http://axis.test/"
        library.collections.append(collection)
        return collection

    def __init__(self, _db, collection, with_token=True, **kwargs):
        """Constructor.

        :param collection: Get Axis 360 credentials from this
            Collection.

        :param with_token: If True, this class will assume that
            it already has a valid token, and will not go through
            the motions of negotiating one with the mock server.
        """
        super(MockAxis360API, self).__init__(_db, collection, **kwargs)
        if with_token:
            self.token = "mock token"
        self.responses = []
        self.requests = []

    def queue_response(self, status_code, headers={}, content=None):
        from core.testing import MockRequestsResponse
        self.responses.insert(
            0, MockRequestsResponse(status_code, headers, content)
        )

    def _make_request(self, url, *args, **kwargs):
        self.requests.append([url, args, kwargs])
        response = self.responses.pop()
        return HTTP._process_response(
            url, response, kwargs.get('allowed_response_codes'),
            kwargs.get('disallowed_response_codes')
        )

class Axis360BibliographicCoverageProvider(BibliographicCoverageProvider):
    """Fill in bibliographic metadata for Axis 360 records.

    Currently this is only used by BibliographicRefreshScript. It's
    not normally necessary because the Axis 360 API combines
    bibliographic and availability data. We rely on Monitors to fetch
    availability data and fill in the bibliographic data as necessary.
    """

    SERVICE_NAME = "Axis 360 Bibliographic Coverage Provider"
    DATA_SOURCE_NAME = DataSource.AXIS_360
    PROTOCOL = ExternalIntegration.AXIS_360
    INPUT_IDENTIFIER_TYPES = Identifier.AXIS_360_ID
    DEFAULT_BATCH_SIZE = 25

    def __init__(self, collection, api_class=Axis360API, **kwargs):
        """Constructor.

        :param collection: Provide bibliographic coverage to all
            Axis 360 books in the given Collection.
        :param api_class: Instantiate this class with the given Collection,
            rather than instantiating Axis360API.
        """
        super(Axis360BibliographicCoverageProvider, self).__init__(
            collection, **kwargs
        )
        if isinstance(api_class, Axis360API):
            # We were given a specific Axis360API instance to use.
            self.api = api_class
        else:
            # A web application should not use this option because it
            # will put a non-scoped session in the mix.
            _db = Session.object_session(collection)
            self.api = api_class(_db, collection)
        self.parser = BibliographicParser()

    def process_batch(self, identifiers):
        identifier_strings = self.api.create_identifier_strings(identifiers)
        response = self.api.availability(title_ids=identifier_strings)
        seen_identifiers = set()
        batch_results = []
        for metadata, availability in self.parser.process_all(response.content):
            identifier, is_new = metadata.primary_identifier.load(self._db)
            if not identifier in identifiers:
                # Axis 360 told us about a book we didn't ask
                # for. This shouldn't happen, but if it does we should
                # do nothing further.
                continue
            seen_identifiers.add(identifier.identifier)
            result = self.set_metadata(identifier, metadata)
            if not isinstance(result, CoverageFailure):
                result = self.handle_success(identifier)
            batch_results.append(result)

        # Create a CoverageFailure object for each original identifier
        # not mentioned in the results.
        for identifier_string in identifier_strings:
            if identifier_string not in seen_identifiers:
                identifier, ignore = Identifier.for_foreign_id(
                    self._db, Identifier.AXIS_360_ID, identifier_string
                )
                result = self.failure(
                    identifier, "Book not in collection", transient=False
                )
                batch_results.append(result)
        return batch_results

    def handle_success(self, identifier):
        return self.set_presentation_ready(identifier)

    def process_item(self, identifier):
        results = self.process_batch([identifier])
        return results[0]

class AxisCollectionReaper(IdentifierSweepMonitor):
    """Check for books that are in the local collection but have left our
    Axis 360 collection.
    """
    SERVICE_NAME = "Axis Collection Reaper"
    INTERVAL_SECONDS = 3600*12
    PROTOCOL = ExternalIntegration.AXIS_360

    def __init__(self, _db, collection, api_class=Axis360API):
        super(AxisCollectionReaper, self).__init__(_db, collection)
        if isinstance(api_class, Axis360API):
            # Use a preexisting Axis360API instance rather than
            # creating a new one.
            self.api = api_class
        else:
            self.api = api_class(_db, collection)

    def process_items(self, identifiers):
        self.api.update_licensepools_for_identifiers(identifiers)


class Axis360Parser(XMLParser):

    NS = {"axis": "http://axis360api.baker-taylor.com/vendorAPI"}

    SHORT_DATE_FORMAT = "%m/%d/%Y"
    FULL_DATE_FORMAT_IMPLICIT_UTC = "%m/%d/%Y %I:%M:%S %p"
    FULL_DATE_FORMAT_EXPLICIT_UTC = "%m/%d/%Y %I:%M:%S %p +00:00"

    def _pd(self, date):
        """Stupid function to parse a date."""
        if date is None:
            return date
        try:
            return strptime_utc(date, self.FULL_DATE_FORMAT_IMPLICIT_UTC)
        except ValueError:
            pass
        return strptime_utc(date, self.FULL_DATE_FORMAT_EXPLICIT_UTC)

    def _xpath1_boolean(self, e, target, ns, default=False):
        text = self.text_of_optional_subtag(e, target, ns)
        if text is None:
            return default
        if text == 'true':
            return True
        else:
            return False

    def _xpath1_date(self, e, target, ns):
        value = self.text_of_optional_subtag(e, target, ns)
        return self._pd(value)

class BibliographicParser(Axis360Parser):

    DELIVERY_DATA_FOR_AXIS_FORMAT = {
        "Blio" : None,   # Legacy format, handled the same way as AxisNow
        "Acoustik" : (None, DeliveryMechanism.FINDAWAY_DRM), # Audiobooks
        "AxisNow" : None, # Handled specially, for ebooks only.
        "ePub" : (Representation.EPUB_MEDIA_TYPE, DeliveryMechanism.ADOBE_DRM),
        "PDF" : (Representation.PDF_MEDIA_TYPE, DeliveryMechanism.ADOBE_DRM),
    }

    log = logging.getLogger("Axis 360 Bibliographic Parser")

    @classmethod
    def parse_list(cls, l):
        """Turn strings like this into lists:

        FICTION / Thrillers; FICTION / Suspense; FICTION / General
        Ursu, Anne ; Fortune, Eric (ILT)
        """
        return [x.strip() for x in l.split(";")]

    def __init__(self, include_availability=True, include_bibliographic=True):
        self.include_availability = include_availability
        self.include_bibliographic = include_bibliographic

    def process_all(self, string):
        for i in super(BibliographicParser, self).process_all(
                string, "//axis:title", self.NS):
            yield i

    def extract_availability(self, circulation_data, element, ns):
        identifier = self.text_of_subtag(element, 'axis:titleId', ns)
        primary_identifier = IdentifierData(Identifier.AXIS_360_ID, identifier)
        if not circulation_data:
            circulation_data = CirculationData(
                data_source=DataSource.AXIS_360,
                primary_identifier=primary_identifier,
            )

        availability = self._xpath1(element, 'axis:availability', ns)
        total_copies = self.int_of_subtag(availability, 'axis:totalCopies', ns)
        available_copies = self.int_of_subtag(
            availability, 'axis:availableCopies', ns)
        size_of_hold_queue = self.int_of_subtag(
            availability, 'axis:holdsQueueSize', ns)

        availability_updated = self.text_of_optional_subtag(
            availability, 'axis:updateDate', ns)
        if availability_updated:
            # NOTE: We don't actually do anything with this.
            availability_updated = self._pd(availability_updated)

        circulation_data.licenses_owned=total_copies
        circulation_data.licenses_available=available_copies
        circulation_data.licenses_reserved=0
        circulation_data.patrons_in_hold_queue=size_of_hold_queue

        return circulation_data


    # Axis authors with a special role have an abbreviation after their names,
    # e.g. "San Ruby (FRW)"
    role_abbreviation = re.compile("\(([A-Z][A-Z][A-Z])\)$")
    generic_author = object()
    role_abbreviation_to_role = dict(
        INT=Contributor.INTRODUCTION_ROLE,
        EDT=Contributor.EDITOR_ROLE,
        PHT=Contributor.PHOTOGRAPHER_ROLE,
        ILT=Contributor.ILLUSTRATOR_ROLE,
        TRN=Contributor.TRANSLATOR_ROLE,
        FRW=Contributor.FOREWORD_ROLE,
        ADP=generic_author, # Author of adaptation
        COR=generic_author, # Corporate author
    )

    @classmethod
    def parse_contributor(cls, author, primary_author_found=False,
                          force_role=None):
        """Parse an Axis 360 contributor string.

        The contributor string looks like "Butler, Octavia" or "Walt
        Disney Pictures (COR)" or "Rex, Adam (ILT)". The optional
        three-letter code describes the contributor's role in the
        book.

        :param author: The string to parse.

        :param primary_author_found: If this is false, then a
            contributor with no three-letter code will be treated as
            the primary author. If this is true, then a contributor
            with no three-letter code will be treated as just a
            regular author.

        :param force_role: If this is set, the contributor will be
            assigned this role, no matter what. This takes precedence
            over the value implied by primary_author_found.
        """
        if primary_author_found:
            default_author_role = Contributor.AUTHOR_ROLE
        else:
            default_author_role = Contributor.PRIMARY_AUTHOR_ROLE
        role = default_author_role
        match = cls.role_abbreviation.search(author)
        if match:
            role_type = match.groups()[0]
            role = cls.role_abbreviation_to_role.get(
                role_type, Contributor.UNKNOWN_ROLE)
            if role is cls.generic_author:
                role = default_author_role
            author = author[:-5].strip()
        if force_role:
            role = force_role
        return ContributorData(
            sort_name=author, roles=[role]
        )

    def extract_bibliographic(self, element, ns):
        """Turn bibliographic metadata into a Metadata and a CirculationData objects,
        and return them as a tuple."""

        # TODO: These are consistently empty (some are clearly for
        # audiobooks) so I don't know what they do and/or what format
        # they're in.
        #
        # edition
        # runtime

        identifier = self.text_of_subtag(element, 'axis:titleId', ns)
        isbn = self.text_of_optional_subtag(element, 'axis:isbn', ns)
        title = self.text_of_subtag(element, 'axis:productTitle', ns)

        contributor = self.text_of_optional_subtag(
            element, 'axis:contributor', ns)
        contributors = []
        found_primary_author = False
        if contributor:
            for c in self.parse_list(contributor):
                contributor = self.parse_contributor(
                    c, found_primary_author)
                if Contributor.PRIMARY_AUTHOR_ROLE in contributor.roles:
                    found_primary_author = True
                contributors.append(contributor)

        narrator = self.text_of_optional_subtag(
            element, 'axis:narrator', ns
        )
        if narrator:
            for n in self.parse_list(narrator):
                contributor = self.parse_contributor(
                    n, force_role=Contributor.NARRATOR_ROLE
                )
                contributors.append(contributor)

        links = []
        description = self.text_of_optional_subtag(
            element, 'axis:annotation', ns
        )
        if description:
            links.append(
                LinkData(
                    rel=Hyperlink.DESCRIPTION,
                    content=description,
                    media_type=Representation.TEXT_PLAIN,
                )
            )

        subject = self.text_of_optional_subtag(element, 'axis:subject', ns)
        subjects = []
        if subject:
            for subject_identifier in self.parse_list(subject):
                subjects.append(
                    SubjectData(
                        type=Subject.BISAC, identifier=None,
                        name=subject_identifier,
                        weight=Classification.TRUSTED_DISTRIBUTOR_WEIGHT
                    )
                )

        publication_date = self.text_of_optional_subtag(
            element, 'axis:publicationDate', ns)
        if publication_date:
            publication_date = strptime_utc(
                publication_date, self.SHORT_DATE_FORMAT
            )

        series = self.text_of_optional_subtag(element, 'axis:series', ns)
        publisher = self.text_of_optional_subtag(element, 'axis:publisher', ns)
        imprint = self.text_of_optional_subtag(element, 'axis:imprint', ns)

        audience = self.text_of_optional_subtag(element, 'axis:audience', ns)
        if audience:
            subjects.append(
                SubjectData(
                    type=Subject.AXIS_360_AUDIENCE,
                    identifier=audience,
                    weight=Classification.TRUSTED_DISTRIBUTOR_WEIGHT,
                )
            )

        language = self.text_of_subtag(element, 'axis:language', ns)

        thumbnail_url = self.text_of_optional_subtag(
            element, 'axis:imageUrl', ns
        )
        if thumbnail_url:
            # We presume all images from this service are JPEGs.
            media_type = MediaTypes.JPEG_MEDIA_TYPE
            if '/Medium/' in thumbnail_url:
                # We know about a URL hack for this service that lets us
                # get a larger image.
                full_size_url = thumbnail_url.replace("/Medium/", "/Large/")
            else:
                # If the URL hack won't work, treat the image we got
                # as both the full-sized image and its thumbnail.
                # This won't happen unless B&T changes the service.
                full_size_url = thumbnail_url

            thumbnail = LinkData(
                rel=LinkRelations.THUMBNAIL_IMAGE,
                href=thumbnail_url,
                media_type=media_type
            )
            image = LinkData(
                rel=LinkRelations.IMAGE,
                href=full_size_url,
                media_type=media_type,
                thumbnail=thumbnail
            )
            links.append(image)

        # We don't use this for anything.
        # file_size = self.int_of_optional_subtag(element, 'axis:fileSize', ns)
        primary_identifier = IdentifierData(Identifier.AXIS_360_ID, identifier)
        identifiers = []
        if isbn:
            identifiers.append(IdentifierData(Identifier.ISBN, isbn))

        formats = []
        acceptable = False
        seen_formats = []

        # All of the formats we don't support, like Blio, are ebook
        # formats. If this is an audiobook format (Acoustik), we'll
        # hear about it below.
        medium = Edition.BOOK_MEDIUM

        # If AxisNow is mentioned as a format, and this turns out to be a book,
        # we'll be adding an extra delivery mechanism.
        axisnow_seen = False

        # Blio is an older ebook format now used as an alias for AxisNow.
        blio_seen = False

        for format_tag in self._xpath(
            element, 'axis:availability/axis:availableFormats/axis:formatName',
            ns
        ):
            informal_name = format_tag.text
            seen_formats.append(informal_name)

            if informal_name == "Blio":
                # We will be adding an AxisNow FormatData.
                blio_seen = True
                continue
            elif informal_name == Axis360API.AXISNOW:
                # We will only be adding an AxisNow FormatData if this
                # turns out to be an ebook.
                axisnow_seen = True
                continue

            if informal_name not in self.DELIVERY_DATA_FOR_AXIS_FORMAT:
                self.log.warn("Unrecognized Axis format name for %s: %s" % (
                    identifier, informal_name
                ))
            elif self.DELIVERY_DATA_FOR_AXIS_FORMAT.get(informal_name):
                content_type, drm_scheme = self.DELIVERY_DATA_FOR_AXIS_FORMAT[
                    informal_name
                ]
                formats.append(
                    FormatData(content_type=content_type, drm_scheme=drm_scheme)
                )

                if drm_scheme == DeliveryMechanism.FINDAWAY_DRM:
                    medium = Edition.AUDIO_MEDIUM
                else:
                    medium = Edition.BOOK_MEDIUM
        if (blio_seen or (axisnow_seen and medium == Edition.BOOK_MEDIUM)):
            # This ebook is available through AxisNow. Add an
            # appropriate FormatData.
            #
            # Audiobooks may also be available through AxisNow, but we
            # currently ignore that fact.
            formats.append(
                FormatData(content_type=None, drm_scheme=DeliveryMechanism.AXISNOW_DRM)
            )

        if not formats:
            self.log.error(
                "No supported format for %s (%s)! Saw: %s", identifier,
                title, ", ".join(seen_formats)
            )

        metadata = Metadata(
            data_source=DataSource.AXIS_360,
            title=title,
            language=language,
            medium=medium,
            series=series,
            publisher=publisher,
            imprint=imprint,
            published=publication_date,
            primary_identifier=primary_identifier,
            identifiers=identifiers,
            subjects=subjects,
            contributors=contributors,
            links=links,
        )

        circulationdata = CirculationData(
            data_source=DataSource.AXIS_360,
            primary_identifier=primary_identifier,
            formats=formats,
        )

        metadata.circulation = circulationdata
        return metadata


    def process_one(self, element, ns):
        if self.include_bibliographic:
            bibliographic = self.extract_bibliographic(element, ns)
        else:
            bibliographic = None

        passed_availability = None
        if bibliographic and bibliographic.circulation:
            passed_availability = bibliographic.circulation

        if self.include_availability:
            availability = self.extract_availability(circulation_data=passed_availability, element=element, ns=ns)
        else:
            availability = None

        return bibliographic, availability

class ResponseParser(Axis360Parser):

    id_type = Identifier.AXIS_360_ID

    SERVICE_NAME = "Axis 360"

    # Map Axis 360 error codes to our circulation exceptions.
    code_to_exception = {
        315  : InvalidInputException, # Bad password
        316  : InvalidInputException, # DRM account already exists
        1000 : PatronAuthorizationFailedException,
        1001 : PatronAuthorizationFailedException,
        1002 : PatronAuthorizationFailedException,
        1003 : PatronAuthorizationFailedException,
        2000 : LibraryAuthorizationFailedException,
        2001 : LibraryAuthorizationFailedException,
        2002 : LibraryAuthorizationFailedException,
        2003 : LibraryAuthorizationFailedException, # "Encoded input parameters exceed limit", whatever that meaus
        2004 : LibraryAuthorizationFailedException,
        2005 : LibraryAuthorizationFailedException, # Invalid credentials
        2005 : LibraryAuthorizationFailedException, # Wrong library ID
        2007 : LibraryAuthorizationFailedException, # Invalid library ID
        2008 : LibraryAuthorizationFailedException, # Invalid library ID
        3100 : LibraryInvalidInputException, # Missing title ID
        3101 : LibraryInvalidInputException, # Missing patron ID
        3102 : LibraryInvalidInputException, # Missing email address (for hold notification)
        3103 : NotFoundOnRemote, # Invalid title ID
        3104 : LibraryInvalidInputException, # Invalid Email Address (for hold notification)
        3105 : PatronAuthorizationFailedException, # Invalid Account Credentials
        3106 : InvalidInputException, # Loan Period is out of bounds
        3108 : InvalidInputException, # DRM Credentials Required
        3109 : InvalidInputException, # Hold already exists or hold does not exist, depending.
        3110 : AlreadyCheckedOut,
        3111 : CurrentlyAvailable,
        3112 : CannotFulfill,
        3113 : CannotLoan,
        (3113, "Title ID is not available for checkout") : NoAvailableCopies,
        3114 : PatronLoanLimitReached,
        3115 : LibraryInvalidInputException, # Missing DRM format
        3117 : LibraryInvalidInputException, # Invalid DRM format
        3118 : LibraryInvalidInputException, # Invalid Patron credentials
        3119 : LibraryAuthorizationFailedException, # No Blio account
        3120 : LibraryAuthorizationFailedException, # No Acoustikaccount
        3123 : PatronAuthorizationFailedException, # Patron Session ID expired
        3126 : LibraryInvalidInputException, # Invalid checkout format
        3127 : InvalidInputException, # First name is required
        3128 : InvalidInputException, # Last name is required
        3130 : LibraryInvalidInputException, # Invalid hold format (?)
        3131 : RemoteInitiatedServerError, # Custom error message (?)
        3132 : LibraryInvalidInputException, # Invalid delta datetime format
        3134 : LibraryInvalidInputException, # Delta datetime format must not be in the future
        3135 : NoAcceptableFormat,
        3136 : LibraryInvalidInputException, # Missing checkout format
        5000 : RemoteInitiatedServerError,
        5003 : LibraryInvalidInputException, # Missing TransactionID
        5004 : LibraryInvalidInputException, # Missing TransactionID
    }

    def __init__(self, collection):
        """Constructor.

        :param collection: A Collection, in case parsing this document
        results in the creation of LoanInfo or HoldInfo objects.
        """
        self.collection = collection

    def raise_exception_on_error(self, e, ns, custom_error_classes={}):
        """Raise an error if the given lxml node represents an Axis 360 error
        condition.
        """
        code = self._xpath1(e, '//axis:status/axis:code', ns)
        message = self._xpath1(e, '//axis:status/axis:statusMessage', ns)
        if message is None:
            message = etree.tostring(e)
        else:
            message = message.text
        if code is None:
            # Something is so wrong that we don't know what to do.
            raise RemoteInitiatedServerError(message, self.SERVICE_NAME)
        return self._raise_exception_on_error(
            code.text, message, custom_error_classes
        )

    @classmethod
    def _raise_exception_on_error(cls, code, message, custom_error_classes={}):
        try:
            code = int(code)
        except ValueError:
            # Non-numeric code? Inconcievable!
            raise RemoteInitiatedServerError(
                "Invalid response code from Axis 360: %s" % code,
                cls.SERVICE_NAME
            )

        for d in custom_error_classes, cls.code_to_exception:
            if (code, message) in d:
                raise d[(code, message)]
            elif code in d:
                # Something went wrong and we know how to turn it into a
                # specific exception.
                error_class = d[code]
                if error_class is RemoteInitiatedServerError:
                    e = error_class(message, cls.SERVICE_NAME)
                else:
                    e = error_class(message)
                raise e
        return code, message


class CheckoutResponseParser(ResponseParser):

    def process_all(self, string):
        for i in super(CheckoutResponseParser, self).process_all(
                string, "//axis:checkoutResult", self.NS):
            return i

    def process_one(self, e, namespaces):

        """Either turn the given document into a LoanInfo
        object, or raise an appropriate exception.
        """
        self.raise_exception_on_error(e, namespaces)

        # If we get to this point it's because the checkout succeeded.
        expiration_date = self._xpath1(e, '//axis:expirationDate', namespaces)
        fulfillment_url = self._xpath1(e, '//axis:url', namespaces)
        if fulfillment_url is not None:
            fulfillment_url = fulfillment_url.text

        if expiration_date is not None:
            expiration_date = expiration_date.text
            expiration_date = self._pd(expiration_date)

        loan_start = utc_now()
        loan = LoanInfo(
            collection=self.collection, data_source_name=DataSource.AXIS_360,
            identifier_type=self.id_type, identifier=None,
            start_date=loan_start,
            end_date=expiration_date,
        )
        return loan

class HoldResponseParser(ResponseParser):

    def process_all(self, string):
        for i in super(HoldResponseParser, self).process_all(
                string, "//axis:addtoholdResult", self.NS):
            return i

    def process_one(self, e, namespaces):
        """Either turn the given document into a HoldInfo
        object, or raise an appropriate exception.
        """
        self.raise_exception_on_error(
            e, namespaces, {3109 : AlreadyOnHold})

        # If we get to this point it's because the hold place succeeded.
        queue_position = self._xpath1(
            e, '//axis:holdsQueuePosition', namespaces)
        if queue_position is None:
            queue_position = None
        else:
            try:
                queue_position = int(queue_position.text)
            except ValueError:
                print("Invalid queue position: %s" % queue_position)
                queue_position = None

        hold_start = utc_now()
        # NOTE: The caller needs to fill in Collection -- we have no idea
        # what collection this is.
        hold = HoldInfo(
            collection=self.collection, data_source_name=DataSource.AXIS_360,
            identifier_type=self.id_type, identifier=None,
            start_date=hold_start, end_date=None, hold_position=queue_position)
        return hold

class HoldReleaseResponseParser(ResponseParser):

    def process_all(self, string):
        for i in super(HoldReleaseResponseParser, self).process_all(
                string, "//axis:removeholdResult", self.NS):
            return i

    def post_process(self, i):
        """Unlike other ResponseParser subclasses, we don't return any type of
            \*Info object, so there's no need to do any post-processing.
        """
        return i

    def process_one(self, e, namespaces):
        # There's no data to gather here. Either there was an error
        # or we were successful.
        self.raise_exception_on_error(
            e, namespaces, {3109 : NotOnHold})
        return True

class AvailabilityResponseParser(ResponseParser):

    def __init__(self, api, internal_format=None):
        """Constructor.

        :param api: An Axis360API instance, in case the parsing of an
           availability document triggers additional API requests.

        :param internal_format: The name Axis 360 gave to the format
           the user requested. Used to distinguish books
           checked out through the AxisNow Book Vault from books checked
           out through ACS.
        """
        self.api = api
        self.internal_format = internal_format
        super(AvailabilityResponseParser, self).__init__(api.collection)

    def process_all(self, string):
        for info in super(AvailabilityResponseParser, self).process_all(
                string, "//axis:title", self.NS):
            # Filter out books where nothing in particular is
            # happening.
            if info:
                yield info

    def process_one(self, e, ns):

        # Figure out which book we're talking about.
        axis_identifier = self.text_of_subtag(e, "axis:titleId", ns)
        availability = self._xpath1(e, 'axis:availability', ns)
        if availability is None:
            return None
        reserved = self._xpath1_boolean(availability, 'axis:isReserved', ns)
        checked_out = self._xpath1_boolean(availability, 'axis:isCheckedout', ns)
        on_hold = self._xpath1_boolean(availability, 'axis:isInHoldQueue', ns)

        info = None
        if checked_out:
            start_date = self._xpath1_date(
                availability, 'axis:checkoutStartDate', ns)
            end_date = self._xpath1_date(
                availability, 'axis:checkoutEndDate', ns)
            download_url = self.text_of_optional_subtag(
                availability, 'axis:downloadUrl', ns)
            transaction_id = self.text_of_optional_subtag(
                availability, 'axis:transactionID', ns) or ""

            # Arguments common to FulfillmentInfo and
            # Axis360FulfillmentInfo.
            kwargs = dict(
                data_source_name=DataSource.AXIS_360,
                identifier_type=self.id_type,
                identifier=axis_identifier
            )

            if download_url and self.internal_format != self.api.AXISNOW:
                # The patron wants a direct link to the book, which we can deliver
                # immediately, without making any more API requests.
                fulfillment = FulfillmentInfo(
                    collection=self.collection,
                    content_link=download_url,
                    content_type=DeliveryMechanism.ADOBE_DRM,
                    content=None,
                    content_expires=None,
                    **kwargs
                )
            elif transaction_id:
                # We will eventually need to make a request to the
                # "getfulfillmentInfo" endpoint, using this
                # transaction ID.
                #
                # For a book delivered in AxisNow format, this will give
                # us the Book Vault UUID and ISBN.
                #
                # For an audiobook, this will give us the Findaway
                # content ID, license ID, and session key. We'll also
                # need to make a second request to get the audiobook
                # metadata.
                #
                # Axis360FulfillmentInfo can handle both cases.
                fulfillment = Axis360FulfillmentInfo(
                    api=self.api, key=transaction_id, **kwargs
                )
            else:
                # We're out of luck -- we can't fulfill this loan.
                fulfillment = None
            info = LoanInfo(
                collection=self.collection,
                data_source_name=DataSource.AXIS_360,
                identifier_type=self.id_type,
                identifier=axis_identifier,
                start_date=start_date, end_date=end_date,
                fulfillment_info=fulfillment
            )

        elif reserved:
            end_date = self._xpath1_date(
                availability, 'axis:reservedEndDate', ns)
            info = HoldInfo(
                collection=self.collection,
                data_source_name=DataSource.AXIS_360,
                identifier_type=self.id_type,
                identifier=axis_identifier,
                start_date=None,
                end_date=end_date,
                hold_position=0
            )
        elif on_hold:
            position = self.int_of_optional_subtag(
                availability, 'axis:holdsQueuePosition', ns)
            info = HoldInfo(
                collection=self.collection,
                data_source_name=DataSource.AXIS_360,
                identifier_type=self.id_type,
                identifier=axis_identifier,
                start_date=None, end_date=None,
                hold_position=position)
        return info


class JSONResponseParser(ResponseParser):
    """Most ResponseParsers parse XML documents; subclasses of
    JSONResponseParser parse JSON documents.

    This only subclasses ResponseParser so it can reuse
    _raise_exception_on_error.
    """

    @classmethod
    def _required_key(cls, key, json_obj):
        """Raise an exception if the given key is not present in the given
        object.
        """
        if json_obj is None or key not in json_obj:
            raise RemoteInitiatedServerError(
                "Required key %s not present in Axis 360 fulfillment document: %s" % (
                    key, json_obj,
                ),
                cls.SERVICE_NAME
            )
        return json_obj[key]

    @classmethod
    def verify_status_code(cls, parsed):
        """Assert that the incoming JSON document represents a successful
        response.
        """
        k = cls._required_key
        status = k('Status', parsed)
        code = k('Code', status)
        message = status.get('Message')

        # If the document describes an error condition, raise
        # an appropriate exception immediately.
        cls._raise_exception_on_error(code, message)

    def parse(self, data, *args, **kwargs):
        """Parse a JSON document."""
        if isinstance(data, dict):
            parsed = data # already parsed
        else:
            try:
                parsed = json.loads(data)
            except ValueError as e:
                # It's not JSON.
                raise RemoteInitiatedServerError(
                    "Invalid response from Axis 360 (was expecting JSON): %s" % data,
                    self.SERVICE_NAME
                )

        # If the response indicates an error condition, don't continue --
        # raise an exception immediately.
        self.verify_status_code(parsed)
        return self._parse(parsed, *args, **kwargs)

    def _parse(self, parsed, *args, **kwargs):
        """Parse a document we know to represent success on the
        API level. Called by parse() once the high-level details
        have been worked out.
        """
        raise NotImplementedError()


class Axis360FulfillmentInfoResponseParser(JSONResponseParser):
    """Parse JSON documents into Findaway audiobook manifests or AxisNow manifests."""

    def __init__(self, api):
        """Constructor.

        :param api: An Axis360API instance, in case the parsing of
        a fulfillment document triggers additional API requests.
        """
        self.api = api
        super(Axis360FulfillmentInfoResponseParser, self).__init__(
            self.api.collection
        )

    def _parse(self, parsed, license_pool):
        """Extract all useful information from a parsed FulfillmentInfo
        response.

        :param parsed: A dictionary corresponding to a parsed JSON
        document.

        :param license_pool: The LicensePool for the book that's
        being fulfilled.

        :return: A 2-tuple (manifest, expiration_date). `manifest` is either
            a FindawayManifest (for an audiobook) or an AxisNowManifest (for an ebook).
        """
        expiration_date = self._required_key('ExpirationDate', parsed)
        expiration_date = self.parse_date(expiration_date)

        if 'FNDTransactionID' in parsed:
            manifest = self.parse_findaway(parsed, license_pool)
        else:
            manifest = self.parse_axisnow(parsed)

        return manifest, expiration_date

    def parse_date(self, date):
        if '.' in date:
            # Remove 7(?!) decimal places of precision and
            # UTC timezone, which are more trouble to parse
            # than they're worth.
            date = date[:date.rindex('.')]

        try:
            date = strptime_utc(date, "%Y-%m-%d %H:%M:%S")
        except ValueError:
            raise RemoteInitiatedServerError(
                "Could not parse expiration date: %s" % date,
                self.SERVICE_NAME
            )
        return date


    def parse_findaway(self, parsed, license_pool):
        k = self._required_key
        fulfillmentId = k('FNDContentID', parsed)
        licenseId = k('FNDLicenseID', parsed)
        sessionKey = k('FNDSessionKey', parsed)
        checkoutId = k('FNDTransactionID', parsed)

        # Acquire the TOC information
        metadata_response = self.api.get_audiobook_metadata(fulfillmentId)
        parser = AudiobookMetadataParser(self.api.collection)
        accountId, spine_items = parser.parse(metadata_response.content)

        return FindawayManifest(
            license_pool, accountId=accountId, checkoutId=checkoutId,
            fulfillmentId=fulfillmentId, licenseId=licenseId,
            sessionKey=sessionKey, spine_items=spine_items
        )

    def parse_axisnow(self, parsed):
        k = self._required_key
        isbn = k('ISBN', parsed)
        book_vault_uuid = k('BookVaultUUID', parsed)
        return AxisNowManifest(book_vault_uuid, isbn)


class AudiobookMetadataParser(JSONResponseParser):
    """Parse the results of Axis 360's audiobook metadata API call.
    """

    @classmethod
    def _parse(cls, parsed):
        spine_items = []
        accountId = parsed.get('fndaccountid', None)
        for item in parsed.get('readingOrder', []):
            spine_item = cls._extract_spine_item(item)
            if spine_item:
                spine_items.append(spine_item)
        return accountId, spine_items

    @classmethod
    def _extract_spine_item(cls, part):
        """Convert an element of the 'readingOrder' list to a SpineItem."""
        title = part.get('title')
        # Incoming duration is measured in seconds.
        duration = part.get('duration', 0)
        part_number = int(part.get('fndpart', 0))
        sequence = int(part.get('fndsequence', 0))
        return SpineItem(title, duration, part_number, sequence)


class AxisNowManifest(object):
    """A simple media type for conveying an entry point into the AxisNow access control
    system.
    """

    MEDIA_TYPE = DeliveryMechanism.AXISNOW_DRM

    def __init__(self, book_vault_uuid, isbn):
        """Constructor.

        :param book_vault_uuid: The UUID of a Book Vault.
        :param isbn: The ISBN of a book in that Book Vault.
        """
        self.book_vault_uuid = book_vault_uuid
        self.isbn = isbn

    def __str__(self):
        data = dict(isbn=self.isbn, book_vault_uuid=self.book_vault_uuid)
        return json.dumps(data, sort_keys=True)


class Axis360FulfillmentInfo(APIAwareFulfillmentInfo):
    """An Axis 360-specific FulfillmentInfo implementation for audiobooks
    and books served through AxisNow.

    We use these instead of normal FulfillmentInfo objects because
    putting all this information into FulfillmentInfo would require
    one or two extra HTTP requests, and there's often no need to make
    those requests.
    """
    def do_fetch(self):
        _db = self.api._db
        license_pool = self.license_pool(_db)
        transaction_id = self.key
        response = self.api.get_fulfillment_info(transaction_id)
        parser = Axis360FulfillmentInfoResponseParser(self.api)
        manifest, expires = parser.parse(response.content, license_pool)
        self._content = str(manifest)
        self._content_type = manifest.MEDIA_TYPE
        self._content_expires = expires<|MERGE_RESOLUTION|>--- conflicted
+++ resolved
@@ -2,11 +2,8 @@
 import logging
 import os
 import re
-<<<<<<< HEAD
-=======
 import urllib
 import uuid
->>>>>>> a2c98b02
 
 from collections import defaultdict
 from datetime import datetime, timedelta
