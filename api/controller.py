--- conflicted
+++ resolved
@@ -472,27 +472,8 @@
             # Relatively few libraries will have this setup.
             vendor_id = adobe.username
             node_value = adobe.password
-<<<<<<< HEAD
-            if vendor_id and node_value:
-                if new_adobe_vendor_id:
-                    self.log.warning(
-                        "Multiple libraries define an Adobe Vendor ID integration. This is not supported and the last library seen will take precedence."
-                    )
-                new_adobe_vendor_id = AdobeVendorIDController(
-                    _db,
-                    library,
-                    vendor_id,
-                    node_value,
-                    self.auth
-                )
-            else:
-                self.log.warning("Adobe Vendor ID controller is disabled due to missing or incomplete configuration. This is probably nothing to worry about.")
-        if new_adobe_vendor_id:
-            self.adobe_vendor_id = new_adobe_vendor_id
-=======
             if not (vendor_id and node_value):
                 self.log.warn("Adobe Vendor ID is disabled due to missing or incomplete configuration. This is probably nothing to worry about.")
->>>>>>> 776eda0a
 
         # But almost all libraries will have a Short Client Token
         # setup. We're not setting anything up here, but this is useful
