--- conflicted
+++ resolved
@@ -41,11 +41,8 @@
     get_one,
     get_one_or_create,
     Admin,
-<<<<<<< HEAD
     CachedFeed,
-=======
     CirculationEvent,
->>>>>>> 5b93f02f
     Complaint,
     DataSource,
     Hold,
