from nose.tools import set_trace
import logging
import sys
import os
import base64
import random
import uuid
import json
import re
import urllib
import urlparse

import flask
from flask import (
    Response,
    redirect,
)
from flask_babel import lazy_gettext as _
from sqlalchemy.exc import ProgrammingError
from PIL import Image
from StringIO import StringIO
import feedparser
from Crypto.PublicKey import RSA
from Crypto.Cipher import PKCS1_OAEP

from core.model import (
    create,
    get_one,
    get_one_or_create,
    Admin,
    CirculationEvent,
    Classification,
    Collection,
    Complaint,
    ConfigurationSetting,
    Contributor,
    CustomList,
    DataSource,
    Edition,
    ExternalIntegration,
    Genre,
    Hold,
    Hyperlink,
    Identifier,
    Library,
    LicensePool,
    Loan,
    Measurement,
    Patron,
    PresentationCalculationPolicy,
    Representation,
    Subject,
    Work,
    WorkGenre,
)
from core.lane import Lane
from core.log import (LogConfiguration, SysLogger, Loggly)
from core.util.problem_detail import (
    ProblemDetail,
    JSON_MEDIA_TYPE as PROBLEM_DETAIL_JSON_MEDIA_TYPE,
)
from core.mirror import MirrorUploader
from core.util.http import HTTP
from problem_details import *
from core.util import (
    fast_query_count,
    LanguageCodes,
)

from api.config import (
    Configuration,
    CannotLoadConfiguration
)
from api.lanes import create_default_lanes

from google_oauth_admin_authentication_provider import GoogleOAuthAdminAuthenticationProvider
from password_admin_authentication_provider import PasswordAdminAuthenticationProvider

from api.controller import CirculationManagerController
from api.coverage import MetadataWranglerCollectionRegistrar
from core.app_server import entry_response
from core.app_server import (
    entry_response,
    feed_response,
    load_pagination_from_request
)
from core.opds import AcquisitionFeed
from opds import AdminAnnotator, AdminFeed
from collections import Counter
from core.classifier import (
    genres,
    SimplifiedGenreClassifier,
    NO_NUMBER,
    NO_VALUE
)
from datetime import datetime, timedelta
from sqlalchemy.sql import func
from sqlalchemy.sql.expression import desc, nullslast, or_, and_, distinct, select, join
from sqlalchemy.orm import lazyload

from templates import admin as admin_template

from api.authenticator import AuthenticationProvider
from api.simple_authentication import SimpleAuthenticationProvider
from api.millenium_patron import MilleniumPatronAPI
from api.sip import SIP2AuthenticationProvider
from api.firstbook import FirstBookAuthenticationAPI
from api.clever import CleverAuthenticationAPI

from core.opds_import import OPDSImporter
from api.feedbooks import FeedbooksOPDSImporter
from api.opds_for_distributors import OPDSForDistributorsAPI
from api.overdrive import OverdriveAPI
from api.odilo import OdiloAPI
from api.bibliotheca import BibliothecaAPI
from api.axis import Axis360API
from api.oneclick import OneClickAPI
from api.enki import EnkiAPI
from api.odl import ODLWithConsolidatedCopiesAPI, SharedODLAPI

from api.nyt import NYTBestSellerAPI
from api.novelist import NoveListAPI
from core.opds_import import MetadataWranglerOPDSLookup

from api.google_analytics_provider import GoogleAnalyticsProvider
from core.local_analytics_provider import LocalAnalyticsProvider

from api.adobe_vendor_id import AuthdataUtility

from core.external_search import ExternalSearchIndex

def setup_admin_controllers(manager):
    """Set up all the controllers that will be used by the admin parts of the web app."""
    if not manager.testing:
        try:
            manager.config = Configuration.load(manager._db)
        except CannotLoadConfiguration, e:
            logging.error("Could not load configuration file: %s", e)
            sys.exit()

    manager.admin_view_controller = ViewController(manager)
    manager.admin_sign_in_controller = SignInController(manager)
    manager.admin_work_controller = WorkController(manager)
    manager.admin_feed_controller = FeedController(manager)
    manager.admin_custom_lists_controller = CustomListsController(manager)
    manager.admin_lanes_controller = LanesController(manager)
    manager.admin_dashboard_controller = DashboardController(manager)
    manager.admin_settings_controller = SettingsController(manager)

class AdminController(object):

    def __init__(self, manager):
        self.manager = manager
        self._db = self.manager._db
        self.url_for = self.manager.url_for
        self.cdn_url_for = self.manager.cdn_url_for

    @property
    def admin_auth_providers(self):
        auth_providers = []
        auth_service = ExternalIntegration.admin_authentication(self._db)
        if auth_service and auth_service.protocol == ExternalIntegration.GOOGLE_OAUTH:
            auth_providers.append(GoogleOAuthAdminAuthenticationProvider(
                auth_service,
                self.url_for('google_auth_callback'),
                test_mode=self.manager.testing,
            ))
        if Admin.with_password(self._db).count() != 0:
            auth_providers.append(PasswordAdminAuthenticationProvider(
                auth_service,
            ))
        return auth_providers

    def admin_auth_provider(self, type):
        # Return an auth provider with the given type.
        # If no auth provider has this type, return None.
        for provider in self.admin_auth_providers:
            if provider.NAME == type:
                return provider
        return None

    def authenticated_admin_from_request(self, email=None, type=None):
        """Returns an authenticated admin or a problem detail."""
        if not self.admin_auth_providers:
            return ADMIN_AUTH_NOT_CONFIGURED

        email = email or flask.session.get("admin_email")
        type = type or flask.session.get("auth_type")

        if email and type:
            admin = get_one(self._db, Admin, email=email)
            auth = self.admin_auth_provider(type)
            if not auth:
                return ADMIN_AUTH_MECHANISM_NOT_CONFIGURED
            if admin and auth.active_credentials(admin):
                return admin
        return INVALID_ADMIN_CREDENTIALS

    def authenticated_admin(self, admin_details):
        """Creates or updates an admin with the given details"""

        admin, ignore = get_one_or_create(
            self._db, Admin, email=admin_details['email']
        )
        admin.update_credentials(
            self._db,
            credential=admin_details.get('credentials'),
        )

        # Set up the admin's flask session.
        flask.session["admin_email"] = admin_details.get("email")
        flask.session["auth_type"] = admin_details.get("type")

        # A permanent session expires after a fixed time, rather than
        # when the user closes the browser.
        flask.session.permanent = True

        # If this is the first time an admin has been authenticated,
        # make sure there is a value set for the sitewide BASE_URL_KEY
        # setting. If it's not set, set it to the hostname of the
        # current request. This assumes the first authenticated admin
        # is accessing the admin interface through the hostname they
        # want to be used for the site itself.
        base_url = ConfigurationSetting.sitewide(
            self._db, Configuration.BASE_URL_KEY
        )
        if not base_url.value:
            base_url.value = urlparse.urljoin(flask.request.url, '/')

        return admin

    def check_csrf_token(self):
        """Verifies that the CSRF token in the form data or X-CSRF-Token header
        matches the one in the session cookie.
        """
        cookie_token = self.get_csrf_token()
        header_token = flask.request.headers.get("X-CSRF-Token")
        if not cookie_token or cookie_token != header_token:
            return INVALID_CSRF_TOKEN
        return cookie_token

    def get_csrf_token(self):
        """Returns the CSRF token for the current session."""
        return flask.request.cookies.get("csrf_token")

    def generate_csrf_token(self):
        """Generate a random CSRF token."""
        return base64.b64encode(os.urandom(24))


class ViewController(AdminController):
    def __call__(self, collection, book, path=None):
        setting_up = (self.admin_auth_providers == [])
        if not setting_up:
            admin = self.authenticated_admin_from_request()
            if isinstance(admin, ProblemDetail):
                redirect_url = flask.request.url
                if (collection):
                    quoted_collection = urllib.quote(collection)
                    redirect_url = redirect_url.replace(
                        quoted_collection,
                        quoted_collection.replace("/", "%2F"))
                if (book):
                    quoted_book = urllib.quote(book)
                    redirect_url = redirect_url.replace(
                        quoted_book,
                        quoted_book.replace("/", "%2F"))
                return redirect(self.url_for('admin_sign_in', redirect=redirect_url))

            if not collection and not book and not path:
                library = Library.default(self._db)
                if library:
                    return redirect(self.url_for('admin_view', collection=library.short_name))

        csrf_token = flask.request.cookies.get("csrf_token") or self.generate_csrf_token()

        local_analytics = get_one(
            self._db, ExternalIntegration,
            protocol=LocalAnalyticsProvider.__module__,
            goal=ExternalIntegration.ANALYTICS_GOAL)
        show_circ_events_download = (local_analytics != None)

        response = Response(flask.render_template_string(
            admin_template,
            csrf_token=csrf_token,
            show_circ_events_download=show_circ_events_download,
            setting_up=setting_up,
        ))

        # The CSRF token is in its own cookie instead of the session cookie,
        # because if your session expires and you log in again, you should
        # be able to submit a form you already had open. The CSRF token lasts
        # until the user closes the browser window.
        response.set_cookie("csrf_token", csrf_token, httponly=True)
        return response


class SignInController(AdminController):

    ERROR_RESPONSE_TEMPLATE = """<!DOCTYPE HTML>
<html lang="en">
<head><meta charset="utf8"></head>
</body>
<p><strong>%(status_code)d ERROR:</strong> %(message)s</p>
</body>
</html>"""

    SIGN_IN_TEMPLATE = """<!DOCTYPE HTML>
<html lang="en">
<head><meta charset="utf8"></head>
<body>
%(auth_provider_html)s
</body>
</html>"""


    def sign_in(self):
        """Redirects admin if they're signed in, or shows the sign in page."""
        if not self.admin_auth_providers:
            return ADMIN_AUTH_NOT_CONFIGURED

        admin = self.authenticated_admin_from_request()

        if isinstance(admin, ProblemDetail):
            redirect_url = flask.request.args.get("redirect")
            auth_provider_html = [auth.sign_in_template(redirect_url) for auth in self.admin_auth_providers]
            auth_provider_html = "<br/><hr/>or<br/><br/>".join(auth_provider_html)
            html = self.SIGN_IN_TEMPLATE % dict(
                auth_provider_html=auth_provider_html
            )
            headers = dict()
            headers['Content-Type'] = "text/html"
            return Response(html, 200, headers)
        elif admin:
            return redirect(flask.request.args.get("redirect"), Response=Response)

    def redirect_after_google_sign_in(self):
        """Uses the Google OAuth client to determine admin details upon
        callback. Barring error, redirects to the provided redirect url.."""
        if not self.admin_auth_providers:
            return ADMIN_AUTH_NOT_CONFIGURED

        auth = self.admin_auth_provider(GoogleOAuthAdminAuthenticationProvider.NAME)
        if not auth:
            return ADMIN_AUTH_MECHANISM_NOT_CONFIGURED

        admin_details, redirect_url = auth.callback(self._db, flask.request.args)
        if isinstance(admin_details, ProblemDetail):
            return self.error_response(admin_details)

        admin = self.authenticated_admin(admin_details)
        return redirect(redirect_url, Response=Response)

    def password_sign_in(self):
        if not self.admin_auth_providers:
            return ADMIN_AUTH_NOT_CONFIGURED

        auth = self.admin_auth_provider(PasswordAdminAuthenticationProvider.NAME)
        if not auth:
            return ADMIN_AUTH_MECHANISM_NOT_CONFIGURED

        admin_details, redirect_url = auth.sign_in(self._db, flask.request.form)
        if isinstance(admin_details, ProblemDetail):
            return self.error_response(INVALID_ADMIN_CREDENTIALS)

        admin = self.authenticated_admin(admin_details)
        return redirect(redirect_url, Response=Response)

    def error_response(self, problem_detail):
        """Returns a problem detail as an HTML response"""
        html = self.ERROR_RESPONSE_TEMPLATE % dict(
            status_code=problem_detail.status_code,
            message=problem_detail.detail
        )
        return Response(html, problem_detail.status_code)

class WorkController(CirculationManagerController):

    STAFF_WEIGHT = 1000

    def details(self, identifier_type, identifier):
        """Return an OPDS entry with detailed information for admins.

        This includes relevant links for editing the book.
        """

        work = self.load_work(flask.request.library, identifier_type, identifier)
        if isinstance(work, ProblemDetail):
            return work

        annotator = AdminAnnotator(self.circulation, flask.request.library)
        # Don't cache these OPDS entries - they should update immediately
        # in the admin interface when an admin makes a change.
        return entry_response(
            AcquisitionFeed.single_entry(self._db, work, annotator), cache_for=0,
        )

    def complaints(self, identifier_type, identifier):
        """Return detailed complaint information for admins."""


        work = self.load_work(flask.request.library, identifier_type, identifier)
        if isinstance(work, ProblemDetail):
            return work

        counter = self._count_complaints_for_work(work)
        response = dict({
            "book": {
                "identifier_type": identifier_type,
                "identifier": identifier
            },
            "complaints": counter
        })

        return response

    def roles(self):
        """Return a mapping from MARC codes to contributor roles."""
        # TODO: The admin interface only allows a subset of the roles
        # listed in model.py since it uses the OPDS representation of
        # the data, and some of the roles map to the same MARC code.
        CODES = Contributor.MARC_ROLE_CODES
        marc_to_role = dict()
        for role in [
            Contributor.ACTOR_ROLE,
            Contributor.ADAPTER_ROLE,
            Contributor.AFTERWORD_ROLE,
            Contributor.ARTIST_ROLE,
            Contributor.ASSOCIATED_ROLE,
            Contributor.AUTHOR_ROLE,
            Contributor.COMPILER_ROLE,
            Contributor.COMPOSER_ROLE,
            Contributor.CONTRIBUTOR_ROLE,
            Contributor.COPYRIGHT_HOLDER_ROLE,
            Contributor.DESIGNER_ROLE,
            Contributor.DIRECTOR_ROLE,
            Contributor.EDITOR_ROLE,
            Contributor.ENGINEER_ROLE,
            Contributor.FOREWORD_ROLE,
            Contributor.ILLUSTRATOR_ROLE,
            Contributor.INTRODUCTION_ROLE,
            Contributor.LYRICIST_ROLE,
            Contributor.MUSICIAN_ROLE,
            Contributor.NARRATOR_ROLE,
            Contributor.PERFORMER_ROLE,
            Contributor.PHOTOGRAPHER_ROLE,
            Contributor.PRODUCER_ROLE,
            Contributor.TRANSCRIBER_ROLE,
            Contributor.TRANSLATOR_ROLE,
            ]:
            marc_to_role[CODES[role]] = role
        return marc_to_role

    def languages(self):
        """Return the supported language codes and their English names."""
        return LanguageCodes.english_names

    def media(self):
        """Return the supported media types for a work and their schema.org values."""
        return Edition.additional_type_to_medium

    def edit(self, identifier_type, identifier):
        """Edit a work's metadata."""

        # TODO: It would be nice to use the metadata layer for this, but
        # this code handles empty values differently than other metadata
        # sources. When a staff member deletes a value, that indicates
        # they think it should be empty. This needs to be indicated in the
        # db so that it can overrule other data sources that set a value,
        # unlike other sources which set empty fields to None.

        work = self.load_work(flask.request.library, identifier_type, identifier)
        if isinstance(work, ProblemDetail):
            return work

        changed = False

        staff_data_source = DataSource.lookup(self._db, DataSource.LIBRARY_STAFF)
        primary_identifier = work.presentation_edition.primary_identifier
        staff_edition, is_new = get_one_or_create(
            self._db, Edition,
            primary_identifier_id=primary_identifier.id,
            data_source_id=staff_data_source.id
        )
        self._db.expire(primary_identifier)

        new_title = flask.request.form.get("title")
        if new_title and work.title != new_title:
            staff_edition.title = unicode(new_title)
            changed = True

        new_subtitle = flask.request.form.get("subtitle")
        if work.subtitle != new_subtitle:
            if work.subtitle and not new_subtitle:
                new_subtitle = NO_VALUE
            staff_edition.subtitle = unicode(new_subtitle)
            changed = True

        # The form data includes roles and names for contributors in the same order.
        new_contributor_roles = flask.request.form.getlist("contributor-role")
        new_contributor_names = [unicode(n) for n in flask.request.form.getlist("contributor-name")]
        # The first author in the form is considered the primary author, even
        # though there's no separate MARC code for that.
        for i, role in enumerate(new_contributor_roles):
            if role == Contributor.AUTHOR_ROLE:
                new_contributor_roles[i] = Contributor.PRIMARY_AUTHOR_ROLE
                break
        roles_and_names = zip(new_contributor_roles, new_contributor_names)

        # Remove any contributions that weren't in the form, and remove contributions
        # that already exist from the list so they won't be added again.
        deleted_contributions = False
        for contribution in staff_edition.contributions:
            if (contribution.role, contribution.contributor.display_name) not in roles_and_names:
                self._db.delete(contribution)
                deleted_contributions = True
                changed = True
            else:
                roles_and_names.remove((contribution.role, contribution.contributor.display_name))
        if deleted_contributions:
            # Ensure the staff edition's contributions are up-to-date when
            # calculating the presentation edition later.
            self._db.refresh(staff_edition)

        # Any remaining roles and names are new contributions.
        for role, name in roles_and_names:
            # There may be one extra role at the end from the input for
            # adding a contributor, in which case it will have no
            # corresponding name and can be ignored.
            if name:
                if role not in Contributor.MARC_ROLE_CODES.keys():
                    self._db.rollback()
                    return UNKNOWN_ROLE.detailed(
                        _("Role %(role)s is not one of the known contributor roles.",
                          role=role))
                contributor = staff_edition.add_contributor(name=name, roles=[role])
                contributor.display_name = name
                changed = True

        new_series = flask.request.form.get("series")
        if work.series != new_series:
            if work.series and not new_series:
                new_series = NO_VALUE
            staff_edition.series = unicode(new_series)
            changed = True

        new_series_position = flask.request.form.get("series_position")
        if new_series_position != None and new_series_position != '':
            try:
                new_series_position = int(new_series_position)
            except ValueError:
                self._db.rollback()
                return INVALID_SERIES_POSITION
        else:
            new_series_position = None
        if work.series_position != new_series_position:
            if work.series_position and new_series_position == None:
                new_series_position = NO_NUMBER
            staff_edition.series_position = new_series_position
            changed = True

        new_medium = flask.request.form.get("medium")
        if new_medium:
            if new_medium not in Edition.medium_to_additional_type.keys():
                self._db.rollback()
                return UNKNOWN_MEDIUM.detailed(
                    _("Medium %(medium)s is not one of the known media.",
                      medium=new_medium))
            staff_edition.medium = new_medium
            changed = True

        new_language = flask.request.form.get("language")
        if new_language != None and new_language != '':
            new_language = LanguageCodes.string_to_alpha_3(new_language)
            if not new_language:
                self._db.rollback()
                return UNKNOWN_LANGUAGE
        else:
            new_language = None
        if new_language != staff_edition.language:
            staff_edition.language = new_language
            changed = True

        new_publisher = flask.request.form.get("publisher")
        if new_publisher != staff_edition.publisher:
            if staff_edition.publisher and not new_publisher:
                new_publisher = NO_VALUE
            staff_edition.publisher = unicode(new_publisher)
            changed = True

        new_imprint = flask.request.form.get("imprint")
        if new_imprint != staff_edition.imprint:
            if staff_edition.imprint and not new_imprint:
                new_imprint = NO_VALUE
            staff_edition.imprint = unicode(new_imprint)
            changed = True

        new_issued = flask.request.form.get("issued")
        if new_issued != None and new_issued != '':
            try:
                new_issued = datetime.strptime(new_issued, '%Y-%m-%d')
            except ValueError:
                self._db.rollback()
                return INVALID_DATE_FORMAT
        else:
            new_issued = None
        if new_issued != staff_edition.issued:
            staff_edition.issued = new_issued
            changed = True

        # TODO: This lets library staff add a 1-5 rating, which is used in the
        # quality calculation. However, this doesn't work well if there are any
        # other measurements that contribute to the quality. The form will show
        # the calculated quality rather than the staff rating, which will be
        # confusing. It might also be useful to make it more clear how this
        # relates to the quality threshold in the library settings.
        changed_rating = False
        new_rating = flask.request.form.get("rating")
        if new_rating != None and new_rating != '':
            try:
                new_rating = float(new_rating)
            except ValueError:
                self._db.rollback()
                return INVALID_RATING
            scale = Measurement.RATING_SCALES[DataSource.LIBRARY_STAFF]
            if new_rating < scale[0] or new_rating > scale[1]:
                self._db.rollback()
                return INVALID_RATING.detailed(
                    _("The rating must be a number between %(low)s and %(high)s.",
                      low=scale[0], high=scale[1]))
            if (new_rating - scale[0]) / (scale[1] - scale[0]) != work.quality:
                primary_identifier.add_measurement(staff_data_source, Measurement.RATING, new_rating, weight=WorkController.STAFF_WEIGHT)
                changed = True
                changed_rating = True

        changed_summary = False
        new_summary = flask.request.form.get("summary") or ""
        if new_summary != work.summary_text:
            old_summary = None
            if work.summary and work.summary.data_source == staff_data_source:
                old_summary = work.summary

            work.presentation_edition.primary_identifier.add_link(
                Hyperlink.DESCRIPTION, None,
                staff_data_source, content=new_summary)

            # Delete previous staff summary
            if old_summary:
                for link in old_summary.links:
                    self._db.delete(link)
                self._db.delete(old_summary)

            changed = True
            changed_summary = True

        if changed:
            # Even if the presentation doesn't visibly change, we want
            # to regenerate the OPDS entries and update the search
            # index for the work, because that might be the 'real'
            # problem the user is trying to fix.
            policy = PresentationCalculationPolicy(
                classify=True,
                regenerate_opds_entries=True,
                update_search_index=True,
                calculate_quality=changed_rating,
                choose_summary=changed_summary,
            )
            work.calculate_presentation(policy=policy)

        return Response("", 200)

    def suppress(self, identifier_type, identifier):
        """Suppress the license pool associated with a book."""
        # Turn source + identifier into a LicensePool
        pools = self.load_licensepools(flask.request.library, identifier_type, identifier)
        if isinstance(pools, ProblemDetail):
            # Something went wrong.
            return pools

        # Assume that the Work is being suppressed from the catalog, and
        # not just the LicensePool.
        # TODO: Suppress individual LicensePools when it's not that deep.
        for pool in pools:
            pool.suppressed = True
        return Response("", 200)

    def unsuppress(self, identifier_type, identifier):
        """Unsuppress all license pools associated with a book.

        TODO: This will need to be revisited when we distinguish
        between complaints about a work and complaints about a
        LicensePoool.
        """
        # Turn source + identifier into a group of LicensePools
        pools = self.load_licensepools(flask.request.library, identifier_type, identifier)
        if isinstance(pools, ProblemDetail):
            # Something went wrong.
            return pools

        # Unsuppress each pool.
        for pool in pools:
            pool.suppressed = False
        return Response("", 200)

    def refresh_metadata(self, identifier_type, identifier, provider=None):
        """Refresh the metadata for a book from the content server"""
        work = self.load_work(flask.request.library, identifier_type, identifier)
        if isinstance(work, ProblemDetail):
            return work

        if not provider and work.license_pools:
            provider = MetadataWranglerCollectionRegistrar(work.license_pools[0].collection)

        if not provider:
            return METADATA_REFRESH_FAILURE

        identifier = work.presentation_edition.primary_identifier
        try:
            record = provider.ensure_coverage(identifier, force=True)
        except Exception:
            # The coverage provider may raise an HTTPIntegrationException.
            return REMOTE_INTEGRATION_FAILED

        if record.exception:
            # There was a coverage failure.
            if (str(record.exception).startswith("201") or
                str(record.exception).startswith("202")):
                # A 201/202 error means it's never looked up this work before
                # so it's started the resolution process or looking for sources.
                return METADATA_REFRESH_PENDING
            # Otherwise, it just doesn't know anything.
            return METADATA_REFRESH_FAILURE

        return Response("", 200)

    def resolve_complaints(self, identifier_type, identifier):
        """Resolve all complaints for a particular license pool and complaint type."""

        work = self.load_work(flask.request.library, identifier_type, identifier)
        if isinstance(work, ProblemDetail):
            return work

        resolved = False
        found = False

        requested_type = flask.request.form.get("type")
        if requested_type:
            for complaint in work.complaints:
                if complaint.type == requested_type:
                    found = True
                    if complaint.resolved == None:
                        complaint.resolve()
                        resolved = True

        if not found:
            return UNRECOGNIZED_COMPLAINT
        elif not resolved:
            return COMPLAINT_ALREADY_RESOLVED
        return Response("", 200)

    def classifications(self, identifier_type, identifier):
        """Return list of this work's classifications."""

        work = self.load_work(flask.request.library, identifier_type, identifier)
        if isinstance(work, ProblemDetail):
            return work

        identifier_id = work.presentation_edition.primary_identifier.id
        results = self._db \
            .query(Classification) \
            .join(Subject) \
            .join(DataSource) \
            .filter(Classification.identifier_id == identifier_id) \
            .order_by(Classification.weight.desc()) \
            .all()

        data = []
        for result in results:
            data.append(dict({
                "type": result.subject.type,
                "name": result.subject.identifier,
                "source": result.data_source.name,
                "weight": result.weight
            }))

        return dict({
            "book": {
                "identifier_type": identifier_type,
                "identifier": identifier
            },
            "classifications": data
        })

    def edit_classifications(self, identifier_type, identifier):
        """Edit a work's audience, target age, fiction status, and genres."""

        work = self.load_work(flask.request.library, identifier_type, identifier)
        if isinstance(work, ProblemDetail):
            return work

        staff_data_source = DataSource.lookup(self._db, DataSource.LIBRARY_STAFF)

        # Previous staff classifications
        primary_identifier = work.presentation_edition.primary_identifier
        old_classifications = self._db \
            .query(Classification) \
            .join(Subject) \
            .filter(
                Classification.identifier == primary_identifier,
                Classification.data_source == staff_data_source
            )
        old_genre_classifications = old_classifications \
            .filter(Subject.genre_id != None)
        old_staff_genres = [
            c.subject.genre.name
            for c in old_genre_classifications
            if c.subject.genre
        ]
        old_computed_genres = [
            work_genre.genre.name
            for work_genre in work.work_genres
        ]

        # New genres should be compared to previously computed genres
        new_genres = flask.request.form.getlist("genres")
        genres_changed = sorted(new_genres) != sorted(old_computed_genres)

        # Update audience
        new_audience = flask.request.form.get("audience")
        if new_audience != work.audience:
            # Delete all previous staff audience classifications
            for c in old_classifications:
                if c.subject.type == Subject.FREEFORM_AUDIENCE:
                    self._db.delete(c)

            # Create a new classification with a high weight
            primary_identifier.classify(
                data_source=staff_data_source,
                subject_type=Subject.FREEFORM_AUDIENCE,
                subject_identifier=new_audience,
                weight=WorkController.STAFF_WEIGHT,
            )

        # Update target age if present
        new_target_age_min = flask.request.form.get("target_age_min")
        new_target_age_min = int(new_target_age_min) if new_target_age_min else None
        new_target_age_max = flask.request.form.get("target_age_max")
        new_target_age_max = int(new_target_age_max) if new_target_age_max else None
        if new_target_age_max < new_target_age_min:
            return INVALID_EDIT.detailed(_("Minimum target age must be less than maximum target age."))

        if work.target_age:
            old_target_age_min = work.target_age.lower
            old_target_age_max = work.target_age.upper
        else:
            old_target_age_min = None
            old_target_age_max = None
        if new_target_age_min != old_target_age_min or new_target_age_max != old_target_age_max:
            # Delete all previous staff target age classifications
            for c in old_classifications:
                if c.subject.type == Subject.AGE_RANGE:
                    self._db.delete(c)

            # Create a new classification with a high weight - higher than audience
            if new_target_age_min and new_target_age_max:
                age_range_identifier = "%s-%s" % (new_target_age_min, new_target_age_max)
                primary_identifier.classify(
                    data_source=staff_data_source,
                    subject_type=Subject.AGE_RANGE,
                    subject_identifier=age_range_identifier,
                    weight=WorkController.STAFF_WEIGHT * 100,
                )

        # Update fiction status
        # If fiction status hasn't changed but genres have changed,
        # we still want to ensure that there's a staff classification
        new_fiction = True if flask.request.form.get("fiction") == "fiction" else False
        if new_fiction != work.fiction or genres_changed:
            # Delete previous staff fiction classifications
            for c in old_classifications:
                if c.subject.type == Subject.SIMPLIFIED_FICTION_STATUS:
                    self._db.delete(c)

            # Create a new classification with a high weight (higher than genre)
            fiction_term = "Fiction" if new_fiction else "Nonfiction"
            classification = primary_identifier.classify(
                data_source=staff_data_source,
                subject_type=Subject.SIMPLIFIED_FICTION_STATUS,
                subject_identifier=fiction_term,
                weight=WorkController.STAFF_WEIGHT,
            )
            classification.subject.fiction = new_fiction

        # Update genres
        # make sure all new genres are legit
        for name in new_genres:
            genre, is_new = Genre.lookup(self._db, name)
            if not isinstance(genre, Genre):
                return GENRE_NOT_FOUND
            if genres[name].is_fiction is not None and genres[name].is_fiction != new_fiction:
                return INCOMPATIBLE_GENRE
            if name == "Erotica" and new_audience != "Adults Only":
                return EROTICA_FOR_ADULTS_ONLY

        if genres_changed:
            # delete existing staff classifications for genres that aren't being kept
            for c in old_genre_classifications:
                if c.subject.genre.name not in new_genres:
                    self._db.delete(c)

            # add new staff classifications for new genres
            for genre in new_genres:
                if genre not in old_staff_genres:
                    classification = primary_identifier.classify(
                        data_source=staff_data_source,
                        subject_type=Subject.SIMPLIFIED_GENRE,
                        subject_identifier=genre,
                        weight=WorkController.STAFF_WEIGHT
                    )

            # add NONE genre classification if we aren't keeping any genres
            if len(new_genres) == 0:
                primary_identifier.classify(
                    data_source=staff_data_source,
                    subject_type=Subject.SIMPLIFIED_GENRE,
                    subject_identifier=SimplifiedGenreClassifier.NONE,
                    weight=WorkController.STAFF_WEIGHT
                )
            else:
                # otherwise delete existing NONE genre classification
                none_classifications = self._db \
                    .query(Classification) \
                    .join(Subject) \
                    .filter(
                        Classification.identifier == primary_identifier,
                        Subject.identifier == SimplifiedGenreClassifier.NONE
                    ) \
                    .all()
                for c in none_classifications:
                    self._db.delete(c)

        # Update presentation
        policy = PresentationCalculationPolicy(
            classify=True,
            regenerate_opds_entries=True,
            update_search_index=True
        )
        work.calculate_presentation(policy=policy)

        return Response("", 200)

    def _count_complaints_for_work(self, work):
        complaint_types = [complaint.type for complaint in work.complaints if not complaint.resolved]
        return Counter(complaint_types)

    def custom_lists(self, identifier_type, identifier):
        library = flask.request.library
        work = self.load_work(library, identifier_type, identifier)
        if isinstance(work, ProblemDetail):
            return work

        staff_data_source = DataSource.lookup(self._db, DataSource.LIBRARY_STAFF)

        if flask.request.method == "GET":
            lists = []
            for entry in work.custom_list_entries:
                list = entry.customlist
                lists.append(dict(id=list.id, name=list.name))
            return dict(custom_lists=lists)

        if flask.request.method == "POST":
            lists = flask.request.form.get("lists")
            if lists:
                lists = json.loads(lists)
            else:
                lists = []

            affected_lanes = set()

            # Remove entries for lists that were not in the submitted form.
            submitted_ids = [l.get("id") for l in lists if l.get("id")]
            for entry in work.custom_list_entries:
                if entry.list_id not in submitted_ids:
                    list = entry.customlist
                    list.remove_entry(work)
                    for lane in Lane.affected_by_customlist(list):
                        affected_lanes.add(lane)

            # Add entries for any new lists.
            for list_info in lists:
                id = list_info.get("id")
                name = list_info.get("name")

                if id:
                    is_new = False
                    list = get_one(self._db, CustomList, id=int(id), name=name, library=library, data_source=staff_data_source)
                    if not list:
                        self._db.rollback()
                        return MISSING_CUSTOM_LIST.detailed(_("Could not find list \"%(list_name)s\"", list_name=name))
                else:
                    list, is_new = create(self._db, CustomList, name=name, data_source=staff_data_source, library=library)
                    list.created = datetime.now()
                entry, was_new = list.add_entry(work, featured=True)
                if was_new:
                    for lane in Lane.affected_by_customlist(list):
                        affected_lanes.add(lane)

            # If any list changes affected lanes, update their sizes.
            for lane in affected_lanes:
                lane.update_size(self._db)

            return Response(unicode(_("Success")), 200)


class FeedController(CirculationManagerController):

    def complaints(self):
        this_url = self.url_for('complaints')
        annotator = AdminAnnotator(self.circulation, flask.request.library)
        pagination = load_pagination_from_request()
        if isinstance(pagination, ProblemDetail):
            return pagination
        opds_feed = AdminFeed.complaints(
            library=flask.request.library, title="Complaints",
            url=this_url, annotator=annotator,
            pagination=pagination
        )
        return feed_response(opds_feed, cache_for=0)

    def suppressed(self):
        this_url = self.url_for('suppressed')
        annotator = AdminAnnotator(self.circulation, flask.request.library)
        pagination = load_pagination_from_request()
        if isinstance(pagination, ProblemDetail):
            return pagination
        opds_feed = AdminFeed.suppressed(
            _db=self._db, title="Hidden Books",
            url=this_url, annotator=annotator,
            pagination=pagination
        )
        return feed_response(opds_feed, cache_for=0)

    def genres(self):
        data = dict({
            "Fiction": dict({}),
            "Nonfiction": dict({})
        })
        for name in genres:
            top = "Fiction" if genres[name].is_fiction else "Nonfiction"
            data[top][name] = dict({
                "name": name,
                "parents": [parent.name for parent in genres[name].parents],
                "subgenres": [subgenre.name for subgenre in genres[name].subgenres]
            })
        return data

class CustomListsController(CirculationManagerController):
    def custom_lists(self):
        library = flask.request.library

        if flask.request.method == "GET":
            custom_lists = []
            for list in library.custom_lists:
                collections = []
                for collection in list.collections:
                    collections.append(dict(id=collection.id, name=collection.name, protocol=collection.protocol))
                custom_lists.append(dict(id=list.id, name=list.name, collections=collections, entry_count=len(list.entries)))
            return dict(custom_lists=custom_lists)

        if flask.request.method == "POST":
            id = flask.request.form.get("id")
            name = flask.request.form.get("name")
            entries = flask.request.form.get("entries")
            collections = flask.request.form.get("collections")
            return self._create_or_update_list(library, name, entries, collections, id)

    def _create_or_update_list(self, library, name, entries, collections, id=None):
        data_source = DataSource.lookup(self._db, DataSource.LIBRARY_STAFF)

        old_list_with_name = CustomList.find(self._db, name, library=library)

        if id:
            is_new = False
            list = get_one(self._db, CustomList, id=int(id), data_source=data_source)
            if not list:
                return MISSING_CUSTOM_LIST
            if list.library != library:
                return CANNOT_CHANGE_LIBRARY_FOR_CUSTOM_LIST
            if old_list_with_name and old_list_with_name != list:
                return CUSTOM_LIST_NAME_ALREADY_IN_USE
        elif old_list_with_name:
            return CUSTOM_LIST_NAME_ALREADY_IN_USE
        else:
            list, is_new = create(self._db, CustomList, name=name, data_source=data_source)
            list.created = datetime.now()
            list.library = library

        list.updated = datetime.now()
        list.name = name

        if entries:
            entries = json.loads(entries)
        else:
            entries = []

        old_entries = [x for x in list.entries if x.edition]
        membership_change = False
        for entry in entries:
            pwid = entry.get("pwid")
            medium = entry.get("medium")
            language = entry.get("language")

            query = self._db.query(
                Work
            ).join(
                Edition, Edition.id==Work.presentation_edition_id
            ).filter(
                Edition.permanent_work_id==pwid
            )

            if medium:
                query = query.filter(
                    Edition.medium==Edition.additional_type_to_medium[medium]
                )
            if language:
                query = query.filter(
                    Edition.language==LanguageCodes.iso_639_2_for_locale(language)
                )

            work = query.one()

            if work:
                entry, entry_is_new = list.add_entry(work, featured=True)
                if entry_is_new:
                    membership_change = True

        new_pwids = [entry.get("pwid") for entry in entries]
        for entry in old_entries:
            if entry.edition.permanent_work_id not in new_pwids:
                list.remove_entry(entry.edition)
                membership_change = True

        if membership_change:
            # If this list was used to populate any lanes, those
            # lanes need to have their counts updated.
            for lane in Lane.affected_by_customlist(list):
                lane.update_size(self._db)

        if collections:
            collections = json.loads(collections)
        else:
            collections = []
        new_collections = []
        for collection_id in collections:
            collection = get_one(self._db, Collection, id=collection_id)
            if not collection:
                self._db.rollback()
                return MISSING_COLLECTION
            if list.library not in collection.libraries:
                self._db.rollback()
                return COLLECTION_NOT_ASSOCIATED_WITH_LIBRARY
            new_collections.append(collection)
        list.collections = new_collections

        if is_new:
            return Response(unicode(list.id), 201)
        else:
            return Response(unicode(list.id), 200)

    def custom_list(self, list_id):
        library = flask.request.library
        data_source = DataSource.lookup(self._db, DataSource.LIBRARY_STAFF)

        list = get_one(self._db, CustomList, id=list_id, data_source=data_source)
        if not list:
            return MISSING_CUSTOM_LIST

        if flask.request.method == "GET":
            entries = []
            for entry in list.entries:
                if entry.edition:
                    url = self.url_for(
                        "permalink",
                        identifier_type=entry.edition.primary_identifier.type,
                        identifier=entry.edition.primary_identifier.identifier,
                        library_short_name=library.short_name,
                    )
                    entries.append(dict(pwid=entry.edition.permanent_work_id,
                                        title=entry.edition.title,
                                        authors=[author.display_name for author in entry.edition.author_contributors],
                                        medium=Edition.medium_to_additional_type.get(entry.edition.medium, None),
<<<<<<< HEAD
                                        language=entry.edition.language,
=======
                                        url=url,
>>>>>>> c1289e00
                    ))
            collections = []
            for collection in list.collections:
                collections.append(dict(id=collection.id, name=collection.name, protocol=collection.protocol))
            return dict(id=list.id, name=list.name, entries=entries, collections=collections, entry_count=len(entries))

        elif flask.request.method == "POST":
            name = flask.request.form.get("name")
            entries = flask.request.form.get("entries")
            collections = flask.request.form.get("collections")
            return self._create_or_update_list(library, name, entries, collections, list_id)

        elif flask.request.method == "DELETE":
            # Build the list of affected lanes before modifying the
            # CustomList.
            affected_lanes = Lane.affected_by_customlist(list)
            for entry in list.entries:
                self._db.delete(entry)
            self._db.delete(list)
            for lane in affected_lanes:
                lane.update_size(self._db)
            return Response(unicode(_("Deleted")), 200)


class LanesController(CirculationManagerController):

    def lanes(self):
        library = flask.request.library

        if flask.request.method == "GET":
            def lanes_for_parent(parent):
                lanes = self._db.query(Lane).filter(Lane.library==library).filter(Lane.parent==parent).order_by(Lane.priority)
                return [{ "id": lane.id,
                          "display_name": lane.display_name,
                          "visible": lane.visible,
                          "count": lane.size,
                          "sublanes": lanes_for_parent(lane),
                          "custom_list_ids": [list.id for list in lane.customlists],
                          "inherit_parent_restrictions": lane.inherit_parent_restrictions,
                          } for lane in lanes]
            return dict(lanes=lanes_for_parent(None))

        if flask.request.method == "POST":
            id = flask.request.form.get("id")
            parent_id = flask.request.form.get("parent_id")
            display_name = flask.request.form.get("display_name")
            custom_list_ids = json.loads(flask.request.form.get("custom_list_ids", "[]"))
            inherit_parent_restrictions = flask.request.form.get("inherit_parent_restrictions")
            if inherit_parent_restrictions == "true":
                inherit_parent_restrictions = True
            else:
                inherit_parent_restrictions = False

            if not display_name:
                return NO_DISPLAY_NAME_FOR_LANE

            if not custom_list_ids or len(custom_list_ids) == 0:
                return NO_CUSTOM_LISTS_FOR_LANE

            if id:
                is_new = False
                lane = get_one(self._db, Lane, id=id, library=library)
                if not lane:
                    return MISSING_LANE
                if not lane.customlists:
                    return CANNOT_EDIT_DEFAULT_LANE
                if display_name != lane.display_name:
                    old_lane = get_one(self._db, Lane, display_name=display_name, parent=lane.parent)
                    if old_lane:
                        return LANE_WITH_PARENT_AND_DISPLAY_NAME_ALREADY_EXISTS
                lane.display_name = display_name
            else:
                parent = None
                if parent_id:
                    parent = get_one(self._db, Lane, id=parent_id, library=library)
                    if not parent:
                        return MISSING_LANE.detailed(_("The specified parent lane does not exist, or is associated with a different library."))
                old_lane = get_one(self._db, Lane, display_name=display_name, parent=parent)
                if old_lane:
                    return LANE_WITH_PARENT_AND_DISPLAY_NAME_ALREADY_EXISTS

                lane, is_new = create(
                    self._db, Lane, display_name=display_name,
                    parent=parent, library=library)
                lane.media = [Edition.BOOK_MEDIUM]

                # Make a new lane the first child of its parent and bump all the siblings down in priority.
                siblings = self._db.query(Lane).filter(Lane.library==library).filter(Lane.parent==lane.parent).filter(Lane.id!=lane.id)
                for sibling in siblings:
                    sibling.priority += 1
                lane.priority = 0

            lane.inherit_parent_restrictions = inherit_parent_restrictions

            for list_id in custom_list_ids:
                list = get_one(self._db, CustomList, library=library, id=list_id)
                if not list:
                    self._db.rollback()
                    return MISSING_CUSTOM_LIST.detailed(
                        _("The list with id %(list_id)s does not exist or is associated with a different library.", list_id=list_id))
                lane.customlists.append(list)

            for list in lane.customlists:
                if list.id not in custom_list_ids:
                    lane.customlists.remove(list)
            lane.update_size(self._db)

            if is_new:
                return Response(unicode(lane.id), 201)
            else:
                return Response(unicode(lane.id), 200)

    def lane(self, lane_identifier):
        if flask.request.method == "DELETE":
            library = flask.request.library
            lane = get_one(self._db, Lane, id=lane_identifier, library=library)
            if not lane:
                return MISSING_LANE
            if not lane.customlists:
                return CANNOT_EDIT_DEFAULT_LANE

            # Recursively delete all the lane's sublanes.
            def delete_lane_and_sublanes(lane):
                for sublane in lane.sublanes:
                    delete_lane_and_sublanes(sublane)
                self._db.delete(lane)

            delete_lane_and_sublanes(lane)
            return Response(unicode(_("Deleted")), 200)

    def show_lane(self, lane_identifier):
        library = flask.request.library
        lane = get_one(self._db, Lane, id=lane_identifier, library=library)
        if not lane:
            return MISSING_LANE
        if lane.parent and not lane.parent.visible:
            return CANNOT_SHOW_LANE_WITH_HIDDEN_PARENT
        lane.visible = True
        return Response(unicode(_("Success")), 200)

    def hide_lane(self, lane_identifier):
        library = flask.request.library
        lane = get_one(self._db, Lane, id=lane_identifier, library=library)
        if not lane:
            return MISSING_LANE
        lane.visible = False
        return Response(unicode(_("Success")), 200)

    def reset(self):
        create_default_lanes(self._db, flask.request.library)
        return Response(unicode(_("Success")), 200)


class DashboardController(CirculationManagerController):

    def stats(self):
        patron_count = self._db.query(Patron).count()

        active_loans_patron_count = self._db.query(
            distinct(Patron.id)
        ).join(
            Patron.loans
        ).filter(
            Loan.end >= datetime.now(),
        ).count()

        active_patrons = select(
            [Patron.id]
        ).select_from(
            join(
                Loan,
                Patron,
                and_(
                    Patron.id == Loan.patron_id,
                    Loan.id != None,
                    Loan.end >= datetime.now()
                )
            )
        ).union(
            select(
                [Patron.id]
            ).select_from(
                join(
                    Hold,
                    Patron,
                    Patron.id == Hold.patron_id
                )
            )
        ).alias()


        active_loans_or_holds_patron_count_query = select(
            [func.count(distinct(active_patrons.c.id))]
        ).select_from(
            active_patrons
        )

        result = self._db.execute(active_loans_or_holds_patron_count_query)
        active_loans_or_holds_patron_count = [r[0] for r in result][0]

        loan_count = self._db.query(
            Loan
        ).filter(
            Loan.end >= datetime.now()
        ).count()

        hold_count = self._db.query(Hold).count()

        data_sources = dict(
            overdrive=DataSource.OVERDRIVE,
            bibliotheca=DataSource.BIBLIOTHECA,
            axis360=DataSource.AXIS_360,
        )
        vendor_counts = dict()

        for key, data_source in data_sources.iteritems():
            data_source_count = self._db.query(
                LicensePool
            ).join(
                DataSource
            ).filter(
                LicensePool.licenses_owned > 0
            ).filter(
                DataSource.name == data_source
            ).count()

            if data_source_count > 0:
                vendor_counts[key] = data_source_count

        open_access_count = self._db.query(
            LicensePool
         ).filter(
            LicensePool.open_access == True
         ).count()

        if open_access_count > 0:
            vendor_counts['open_access'] = open_access_count

        title_count = self._db.query(LicensePool).count()

        # The sum queries return None instead of 0 if there are
        # no license pools in the db.

        license_count = self._db.query(
            func.sum(LicensePool.licenses_owned)
        ).filter(
            LicensePool.open_access == False,
        ).all()[0][0] or 0

        available_license_count = self._db.query(
            func.sum(LicensePool.licenses_available)
        ).filter(
            LicensePool.open_access == False,
        ).all()[0][0] or 0

        return dict(
            patrons=dict(
                total=patron_count,
                with_active_loans=active_loans_patron_count,
                with_active_loans_or_holds=active_loans_or_holds_patron_count,
                loans=loan_count,
                holds=hold_count,
            ),
            inventory=dict(
                titles=title_count,
                licenses=license_count,
                available_licenses=available_license_count,
            ),
            vendors=vendor_counts,
        )

    def circulation_events(self):
        annotator = AdminAnnotator(self.circulation, flask.request.library)
        num = min(int(flask.request.args.get("num", "100")), 500)

        results = self._db.query(CirculationEvent) \
            .join(LicensePool) \
            .join(Work) \
            .join(DataSource) \
            .join(Identifier) \
            .order_by(nullslast(desc(CirculationEvent.start))) \
            .limit(num) \
            .all()

        events = map(lambda result: {
            "id": result.id,
            "type": result.type,
            "patron_id": result.foreign_patron_id,
            "time": result.start,
            "book": {
                "title": result.license_pool.work.title,
                "url": annotator.permalink_for(result.license_pool.work, result.license_pool, result.license_pool.identifier)
            }
        }, results)

        return dict({ "circulation_events": events })

    def bulk_circulation_events(self):
        default = str(datetime.today()).split(" ")[0]
        date = flask.request.args.get("date", default)
        next_date = datetime.strptime(date, "%Y-%m-%d") + timedelta(days=1)

        query = self._db.query(
                CirculationEvent, Identifier, Work, Edition
            ) \
            .join(LicensePool, LicensePool.id == CirculationEvent.license_pool_id) \
            .join(Identifier, Identifier.id == LicensePool.identifier_id) \
            .join(Work, Work.id == LicensePool.work_id) \
            .join(Edition, Edition.id == Work.presentation_edition_id) \
            .filter(CirculationEvent.start >= date) \
            .filter(CirculationEvent.start < next_date) \
            .order_by(CirculationEvent.start.asc())
        query = query \
            .options(lazyload(Identifier.licensed_through)) \
            .options(lazyload(Work.license_pools))
        results = query.all()

        work_ids = map(lambda result: result[2].id, results)

        subquery = self._db \
            .query(WorkGenre.work_id, Genre.name) \
            .join(Genre) \
            .filter(WorkGenre.work_id.in_(work_ids)) \
            .order_by(WorkGenre.affinity.desc()) \
            .subquery()
        genre_query = self._db \
            .query(subquery.c.work_id, func.string_agg(subquery.c.name, ",")) \
            .select_from(subquery) \
            .group_by(subquery.c.work_id)
        genres = dict(genre_query.all())

        header = [
            "time", "event", "identifier", "identifier_type", "title", "author",
            "fiction", "audience", "publisher", "language", "target_age", "genres"
        ]

        def result_to_row(result):
            (event, identifier, work, edition) = result
            return [
                str(event.start) or "",
                event.type,
                identifier.identifier,
                identifier.type,
                edition.title,
                edition.author,
                "fiction" if work.fiction else "nonfiction",
                work.audience,
                edition.publisher,
                edition.language,
                work.target_age_string,
                genres.get(work.id)
            ]

        return [header] + map(result_to_row, results), date

class SettingsController(CirculationManagerController):

    METADATA_SERVICE_URI_TYPE = 'application/opds+json;profile=https://librarysimplified.org/rel/profile/metadata-service'

    NO_MIRROR_INTEGRATION = u"NO_MIRROR"

    def libraries(self):
        if flask.request.method == 'GET':
            libraries = []
            for library in self._db.query(Library).order_by(Library.name):
                settings = dict()
                for setting in Configuration.LIBRARY_SETTINGS:
                    if setting.get("type") == "list":
                        value = ConfigurationSetting.for_library(setting.get("key"), library).json_value
                    else:
                        value = ConfigurationSetting.for_library(setting.get("key"), library).value
                    if value:
                        settings[setting.get("key")] = value
                libraries += [dict(
                    uuid=library.uuid,
                    name=library.name,
                    short_name=library.short_name,
                    settings=settings,
                )]
            return dict(libraries=libraries, settings=Configuration.LIBRARY_SETTINGS)


        library_uuid = flask.request.form.get("uuid")
        name = flask.request.form.get("name")
        short_name = flask.request.form.get("short_name")

        library = None
        is_new = False

        if not short_name:
            return MISSING_LIBRARY_SHORT_NAME

        if library_uuid:
            # Library UUID is required when editing an existing library
            # from the admin interface, and isn't present for new libraries.
            library = get_one(
                self._db, Library, uuid=library_uuid,
            )
            if not library:
                return LIBRARY_NOT_FOUND.detailed(_("The specified library uuid does not exist."))

        if not library or short_name != library.short_name:
            # If you're adding a new short_name, either by editing an
            # existing library or creating a new library, it must be unique.
            library_with_short_name = get_one(self._db, Library, short_name=short_name)
            if library_with_short_name:
                return LIBRARY_SHORT_NAME_ALREADY_IN_USE

        if not library:
            library, is_new = create(
                self._db, Library, short_name=short_name,
                uuid=str(uuid.uuid4()))

        if name:
            library.name = name
        if short_name:
            library.short_name = short_name

        NO_VALUE = object()
        for setting in Configuration.LIBRARY_SETTINGS:
            # Start off by assuming the value is not set.
            value = NO_VALUE
            if setting.get("type") == "list":
                if setting.get('options'):
                    # Restrict to the values in 'options'.
                    value = []
                    for option in setting.get("options"):
                        if setting["key"] + "_" + option["key"] in flask.request.form:
                            value += [option["key"]]
                else:
                    # Allow any entered values.
                    value = [item for item in flask.request.form.getlist(setting.get('key')) if item]
                value = json.dumps(value)
            elif setting.get("type") == "image":
                image_file = flask.request.files.get(setting.get("key"))
                if not image_file and not setting.get("optional"):
                    self._db.rollback()
                    return INCOMPLETE_CONFIGURATION.detailed(_(
                        "The library is missing a required setting: %s." % setting.get("key")))
                if image_file:
                    allowed_types = [Representation.JPEG_MEDIA_TYPE, Representation.PNG_MEDIA_TYPE, Representation.GIF_MEDIA_TYPE]
                    type = image_file.headers.get("Content-Type")
                    if type not in allowed_types:
                        self._db.rollback()
                        return INVALID_CONFIGURATION_OPTION.detailed(_(
                            "Upload for %(setting)s must be in GIF, PNG, or JPG format. (Upload was %(format)s.)",
                            setting=setting.get("label"),
                            format=type))
                    image = Image.open(image_file)
                    width, height = image.size
                    if width > 135 or height > 135:
                        image.thumbnail((135, 135), Image.ANTIALIAS)
                    buffer = StringIO()
                    image.save(buffer, format="PNG")
                    b64 = base64.b64encode(buffer.getvalue())
                    value = "data:image/png;base64,%s" % b64
            else:
                default = setting.get('default')
                value = flask.request.form.get(setting['key'], default)
            if value != NO_VALUE:
                ConfigurationSetting.for_library(setting['key'], library).value = value
            if not value and not setting.get("optional"):
                self._db.rollback()
                return INCOMPLETE_CONFIGURATION.detailed(
                    _("The configuration is missing a required setting: %(setting)s",
                      setting=setting.get("label"),
                    ))

        if is_new:
            # Now that the configuration settings are in place, create
            # a default set of lanes.
            create_default_lanes(self._db, library)

        if is_new:
            return Response(unicode(library.uuid), 201)
        else:
            return Response(unicode(library.uuid), 200)

    def library(self, library_uuid):
        if flask.request.method == "DELETE":
            library = get_one(self._db, Library, uuid=library_uuid)
            if not library:
                return LIBRARY_NOT_FOUND.detailed(_("The specified library uuid does not exist."))
            self._db.delete(library)
            return Response(unicode(_("Deleted")), 200)

    @classmethod
    def _get_integration_protocols(cls, provider_apis, protocol_name_attr="__module__"):
        protocols = []
        for api in provider_apis:
            protocol = dict()
            name = getattr(api, protocol_name_attr)
            protocol["name"] = name

            label = getattr(api, "NAME", name)
            protocol["label"] = label

            description = getattr(api, "DESCRIPTION", None)
            if description != None:
                protocol["description"] = description

            sitewide = getattr(api, "SITEWIDE", None)
            if sitewide != None:
                protocol["sitewide"] = sitewide

            settings = getattr(api, "SETTINGS", [])
            protocol["settings"] = list(settings)

            child_settings = getattr(api, "CHILD_SETTINGS", None)
            if child_settings != None:
                protocol["child_settings"] = list(child_settings)

            library_settings = getattr(api, "LIBRARY_SETTINGS", None)
            if library_settings != None:
                protocol["library_settings"] = list(library_settings)

            cardinality = getattr(api, 'CARDINALITY', None)
            if cardinality != None:
                protocol['cardinality'] = cardinality

            supports_registration = getattr(api, "SUPPORTS_REGISTRATION", None)
            if supports_registration != None:
                protocol['supports_registration'] = supports_registration

            protocols.append(protocol)
        return protocols

    def _get_integration_library_info(self, integration, library, protocol):
        library_info = dict(short_name=library.short_name)
        for setting in protocol.get("library_settings", []):
            key = setting.get("key")
            if setting.get("type") == "list":
                value = ConfigurationSetting.for_library_and_externalintegration(
                    self._db, key, library, integration
                ).json_value
            else:
                value = ConfigurationSetting.for_library_and_externalintegration(
                    self._db, key, library, integration
                ).value
            if value:
                library_info[key] = value
        return library_info

    def _get_integration_info(self, goal, protocols):
        services = []
        for service in self._db.query(ExternalIntegration).filter(
            ExternalIntegration.goal==goal):

            candidates = [p for p in protocols if p.get("name") == service.protocol]
            if not candidates:
                continue
            protocol = candidates[0]
            libraries = []
            if not protocol.get("sitewide"):
                for library in service.libraries:
                    libraries.append(self._get_integration_library_info(
                            service, library, protocol))

            settings = dict()
            for setting in protocol.get("settings", []):
                key = setting.get("key")
                if setting.get("type") == "list":
                    value = ConfigurationSetting.for_externalintegration(
                        key, service).json_value
                else:
                    value = ConfigurationSetting.for_externalintegration(
                        key, service).value
                settings[key] = value

            services.append(
                dict(
                    id=service.id,
                    name=service.name,
                    protocol=service.protocol,
                    settings=settings,
                    libraries=libraries,
                )
            )

        return services

    def _set_integration_setting(self, integration, setting):
        key = setting.get("key")
        if setting.get("type") == "list" and not setting.get("options"):
            value = [item for item in flask.request.form.getlist(key) if item]
            if value:
                value = json.dumps(value)
        else:
            value = flask.request.form.get(key)
        if value and setting.get("options"):
            # This setting can only take on values that are in its
            # list of options.
            allowed = [option.get("key") for option in setting.get("options")]
            if value not in allowed:
                self._db.rollback()
                return INVALID_CONFIGURATION_OPTION.detailed(_(
                    "The configuration value for %(setting)s is invalid.",
                    setting=setting.get("label"),
                ))
        if not value and not setting.get("optional"):
            # Roll back any changes to the integration that have already been made.
            self._db.rollback()
            return INCOMPLETE_CONFIGURATION.detailed(
                _("The configuration is missing a required setting: %(setting)s",
                  setting=setting.get("label")))
        integration.setting(key).value = value

    def _set_integration_library(self, integration, library_info, protocol):
        library = get_one(self._db, Library, short_name=library_info.get("short_name"))
        if not library:
            self._db.rollback()
            return NO_SUCH_LIBRARY.detailed(_("You attempted to add the integration to %(library_short_name)s, but it does not exist.", library_short_name=library_info.get("short_name")))

        integration.libraries += [library]
        for setting in protocol.get("library_settings", []):
            key = setting.get("key")
            value = library_info.get(key)
            if setting.get("options") and value not in [option.get("key") for option in setting.get("options")]:
                self._db.rollback()
                return INVALID_CONFIGURATION_OPTION.detailed(_(
                    "The configuration value for %(setting)s is invalid.",
                    setting=setting.get("label"),
                ))
            if not value and not setting.get("optional"):
                self._db.rollback()
                return INCOMPLETE_CONFIGURATION.detailed(
                    _("The configuration is missing a required setting: %(setting)s for library %(library)s",
                      setting=setting.get("label"),
                      library=library.short_name,
                      ))
            ConfigurationSetting.for_library_and_externalintegration(self._db, key, library, integration).value = value

    def _set_integration_settings_and_libraries(self, integration, protocol):
        settings = protocol.get("settings")
        for setting in settings:
            result = self._set_integration_setting(integration, setting)
            if isinstance(result, ProblemDetail):
                return result

        if not protocol.get("sitewide"):
            integration.libraries = []

            libraries = []
            if flask.request.form.get("libraries"):
                libraries = json.loads(flask.request.form.get("libraries"))

            for library_info in libraries:
                result = self._set_integration_library(integration, library_info, protocol)
                if isinstance(result, ProblemDetail):
                    return result
        return True

    def _delete_integration(self, integration_id, goal):
        if flask.request.method != "DELETE":
            return
        integration = get_one(self._db, ExternalIntegration,
                              id=integration_id, goal=goal)
        if not integration:
            return MISSING_SERVICE
        self._db.delete(integration)
        return Response(unicode(_("Deleted")), 200)

    def _sitewide_settings_controller(self, configuration_object):
        if flask.request.method == 'GET':
            settings = []
            for s in configuration_object.SITEWIDE_SETTINGS:
                setting = ConfigurationSetting.sitewide(self._db, s.get("key"))
                if setting.value:
                    settings += [{ "key": setting.key, "value": setting.value }]

            return dict(
                settings=settings,
                all_settings=configuration_object.SITEWIDE_SETTINGS,
            )

        key = flask.request.form.get("key")
        if not key:
            return MISSING_SITEWIDE_SETTING_KEY

        value = flask.request.form.get("value")
        if not value:
            return MISSING_SITEWIDE_SETTING_VALUE

        setting = ConfigurationSetting.sitewide(self._db, key)
        setting.value = value
        return Response(unicode(setting.key), 200)

    def collections(self):
        provider_apis = [OPDSImporter,
                         OPDSForDistributorsAPI,
                         OverdriveAPI,
                         OdiloAPI,
                         BibliothecaAPI,
                         Axis360API,
                         OneClickAPI,
                         EnkiAPI,
                         ODLWithConsolidatedCopiesAPI,
                         SharedODLAPI,
                         FeedbooksOPDSImporter,
                        ]
        protocols = self._get_integration_protocols(provider_apis, protocol_name_attr="NAME")

        # If there are storage integrations, add a mirror integration
        # setting to every protocol's 'settings' block.
        mirror_integration_setting = self._mirror_integration_setting()
        if mirror_integration_setting:
            for protocol in protocols:
                protocol['settings'].append(mirror_integration_setting)

        if flask.request.method == 'GET':
            collections = []
            for c in self._db.query(Collection).order_by(Collection.name).all():
                collection = dict(
                    id=c.id,
                    name=c.name,
                    protocol=c.protocol,
                    parent_id=c.parent_id,
                    settings=dict(external_account_id=c.external_account_id),
                )
                if c.protocol in [p.get("name") for p in protocols]:
                    [protocol] = [p for p in protocols if p.get("name") == c.protocol]
                    libraries = [
                            self._get_integration_library_info(
                                c.external_integration, library, protocol)
                            for library in c.libraries]
                    collection['libraries'] = libraries
                    for setting in protocol.get("settings"):
                        key = setting.get("key")
                        if key not in collection["settings"]:
                            if key == 'mirror_integration_id':
                                value = c.mirror_integration_id or self.NO_MIRROR_INTEGRATION
                            elif setting.get("type") == "list":
                                value = c.external_integration.setting(key).json_value
                            else:
                                value = c.external_integration.setting(key).value
                            collection["settings"][key] = value
                collections.append(collection)

            return dict(
                collections=collections,
                protocols=protocols,
            )


        id = flask.request.form.get("id")

        name = flask.request.form.get("name")
        if not name:
            return MISSING_COLLECTION_NAME

        protocol = flask.request.form.get("protocol")

        if protocol and protocol not in [p.get("name") for p in protocols]:
            return UNKNOWN_PROTOCOL

        is_new = False
        collection = None
        if id:
            collection = get_one(self._db, Collection, id=id)
            if not collection:
                return MISSING_COLLECTION

        if collection:
            if protocol != collection.protocol:
                return CANNOT_CHANGE_PROTOCOL
            if name != collection.name:
                collection_with_name = get_one(self._db, Collection, name=name)
                if collection_with_name:
                    return COLLECTION_NAME_ALREADY_IN_USE

        else:
            if protocol:
                collection, is_new = get_one_or_create(self._db, Collection, name=name)
                if not is_new:
                    self._db.rollback()
                    return COLLECTION_NAME_ALREADY_IN_USE
                collection.create_external_integration(protocol)
            else:
                return NO_PROTOCOL_FOR_NEW_SERVICE

        collection.name = name
        [protocol] = [p for p in protocols if p.get("name") == protocol]

        parent_id = flask.request.form.get("parent_id")

        if parent_id and not protocol.get("child_settings"):
            self._db.rollback()
            return PROTOCOL_DOES_NOT_SUPPORT_PARENTS

        if parent_id:
            parent = get_one(self._db, Collection, id=parent_id)
            if not parent:
                self._db.rollback()
                return MISSING_PARENT
            collection.parent = parent
            settings = protocol.get("child_settings")
        else:
            collection.parent = None
            settings = protocol.get("settings")

        for setting in settings:
            key = setting.get("key")
            if key == "external_account_id":
                value = flask.request.form.get(key)
                if not value and not setting.get("optional"):
                    # Roll back any changes to the collection that have already been made.
                    self._db.rollback()
                    return INCOMPLETE_CONFIGURATION.detailed(
                        _("The collection configuration is missing a required setting: %(setting)s",
                          setting=setting.get("label")))
                collection.external_account_id = value
            elif key == 'mirror_integration_id':
                value = flask.request.form.get(key)
                if value == self.NO_MIRROR_INTEGRATION:
                    integration_id = None
                else:
                    integration = get_one(
                        self._db, ExternalIntegration, id=value
                    )
                    if not integration:
                        self._db.rollback()
                        return MISSING_SERVICE
                    if integration.goal != ExternalIntegration.STORAGE_GOAL:
                        self._db.rollback()
                        return INTEGRATION_GOAL_CONFLICT
                    integration_id = integration.id
                collection.mirror_integration_id = integration_id
            else:
                result = self._set_integration_setting(collection.external_integration, setting)
                if isinstance(result, ProblemDetail):
                    return result

        libraries = []
        if flask.request.form.get("libraries"):
            libraries = json.loads(flask.request.form.get("libraries"))

        for library_info in libraries:
            library = get_one(self._db, Library, short_name=library_info.get("short_name"))
            if not library:
                return NO_SUCH_LIBRARY.detailed(_("You attempted to add the collection to %(library_short_name)s, but it does not exist.", library_short_name=library_info.get("short_name")))
            if collection not in library.collections:
                library.collections.append(collection)
            result = self._set_integration_library(collection.external_integration, library_info, protocol)
            if isinstance(result, ProblemDetail):
                return result
        for library in collection.libraries:
            if library.short_name not in [l.get("short_name") for l in libraries]:
                library.collections.remove(collection)
                for setting in protocol.get("library_settings", []):
                    ConfigurationSetting.for_library_and_externalintegration(
                        self._db, setting.get("key"), library, collection.external_integration,
                    ).value = None
        if is_new:
            return Response(unicode(collection.id), 201)
        else:
            return Response(unicode(collection.id), 200)

    def collection_library_registrations(self, do_get=HTTP.debuggable_get,
                                 do_post=HTTP.debuggable_post, key=None):
        # TODO: This method might be able to share code with discovery_service_library_registrations.
        shared_collection_provider_apis = [SharedODLAPI]
        LIBRARY_REGISTRATION_STATUS = u"library-registration-status"
        SUCCESS = u"success"
        FAILURE = u"failure"

        if flask.request.method == "GET":
            collections = []
            for collection in self._db.query(Collection):
                libraries = []
                for library in collection.libraries:
                    library_info = dict(short_name=library.short_name)
                    status = ConfigurationSetting.for_library_and_externalintegration(
                        self._db, LIBRARY_REGISTRATION_STATUS, library, collection.external_integration,
                    ).value
                    if status:
                        library_info["status"] = status
                        libraries.append(library_info)
                collections.append(
                    dict(
                        id=collection.id,
                        libraries=libraries,
                    )
                )
            return dict(library_registrations=collections)

        if flask.request.method == "POST":
            collection_id = flask.request.form.get("collection_id")
            library_short_name = flask.request.form.get("library_short_name")

            collection = get_one(self._db, Collection, id=collection_id)
            if not collection:
                return MISSING_COLLECTION
            if collection.protocol not in [api.NAME for api in shared_collection_provider_apis]:
                return COLLECTION_DOES_NOT_SUPPORT_REGISTRATION

            library = get_one(self._db, Library, short_name=library_short_name)
            if not library:
                return NO_SUCH_LIBRARY

            status = ConfigurationSetting.for_library_and_externalintegration(
                self._db, LIBRARY_REGISTRATION_STATUS, library, collection.external_integration)
            status.value = FAILURE
            registered = self._register_library(collection.external_account_id, library, collection.external_integration,
                                                do_get=do_get, do_post=do_post, key=key)
            if isinstance(registered, ProblemDetail):
                return registered
            status.value = SUCCESS
        return Response(unicode(_("Success")), 200)

    def _mirror_integration_setting(self):
        """Create a setting interface for selecting a storage integration to
        be used when mirroring items from a collection.
        """
        integrations = self._db.query(ExternalIntegration).filter(
            ExternalIntegration.goal==ExternalIntegration.STORAGE_GOAL
        ).order_by(
            ExternalIntegration.name
        ).all()
        if not integrations:
            return
        mirror_integration_setting = {
            "key": "mirror_integration_id",
            "label": _("Mirror"),
            "description": _("Any cover images or free books encountered while importing content from this collection can be mirrored to a server you control."),
            "type": "select",
            "options" : [
                dict(
                    key=self.NO_MIRROR_INTEGRATION,
                    label=_("None - Do not mirror cover images or free books")
                )
            ]
        }
        for integration in integrations:
            mirror_integration_setting['options'].append(
                dict(key=integration.id, label=integration.name)
            )
        return mirror_integration_setting

    def _create_integration(self, protocol_definitions, protocol, goal):
        """Create a new ExternalIntegration for the given protocol and
        goal, assuming that doing so is compatible with the protocol's
        definition.

        :return: A 2-tuple (result, is_new). `result` will be an
            ExternalIntegration if one could be created, and a
            ProblemDetail otherwise.
        """
        if not protocol:
            return NO_PROTOCOL_FOR_NEW_SERVICE, False
        matches = [x for x in protocol_definitions if x.get('name') == protocol]
        if not matches:
            return UNKNOWN_PROTOCOL, False
        definition = matches[0]

        # Most of the time there can be multiple ExternalIntegrations with
        # the same protocol and goal...
        allow_multiple = True
        m = create
        args = (self._db, ExternalIntegration)
        kwargs = dict(protocol=protocol, goal=goal)
        if definition.get('cardinality') == 1:
            # ...but not all the time.
            allow_multiple = False
            existing = get_one(*args, **kwargs)
            if existing is not None:
                # We were asked to create a new ExternalIntegration
                # but there's already one for this protocol, which is not
                # allowed.
                return DUPLICATE_INTEGRATION, False
            m = get_one_or_create

        integration, is_new = m(*args, **kwargs)
        if not is_new and not allow_multiple:
            # This can happen, despite our check above, in a race
            # condition where two clients try simultaneously to create
            # two integrations of the same type.
            return DUPLICATE_INTEGRATION, False
        return integration, is_new

    def collection(self, collection_id):
        if flask.request.method == "DELETE":
            collection = get_one(self._db, Collection, id=collection_id)
            if not collection:
                return MISSING_COLLECTION
            if len(collection.children) > 0:
                return CANNOT_DELETE_COLLECTION_WITH_CHILDREN
            self._db.delete(collection)
            return Response(unicode(_("Deleted")), 200)

    def admin_auth_services(self):
        provider_apis = [GoogleOAuthAdminAuthenticationProvider]
        protocols = self._get_integration_protocols(provider_apis, protocol_name_attr="NAME")

        if flask.request.method == 'GET':
            auth_services = self._get_integration_info(ExternalIntegration.ADMIN_AUTH_GOAL, protocols)
            return dict(
                admin_auth_services=auth_services,
                protocols=protocols,
            )

        protocol = flask.request.form.get("protocol")
        if protocol and protocol not in ExternalIntegration.ADMIN_AUTH_PROTOCOLS:
            return UNKNOWN_PROTOCOL

        id = flask.request.form.get("id")

        is_new = False
        auth_service = ExternalIntegration.admin_authentication(self._db)
        if auth_service:
            if id and int(id) != auth_service.id:
                return MISSING_SERVICE
            if protocol != auth_service.protocol:
                return CANNOT_CHANGE_PROTOCOL
        else:
            if id:
                return MISSING_SERVICE

            if protocol:
                auth_service, is_new = get_one_or_create(
                    self._db, ExternalIntegration, protocol=protocol,
                    goal=ExternalIntegration.ADMIN_AUTH_GOAL
                )
            else:
                return NO_PROTOCOL_FOR_NEW_SERVICE

        name = flask.request.form.get("name")
        auth_service.name = name

        [protocol] = [p for p in protocols if p.get("name") == protocol]
        result = self._set_integration_settings_and_libraries(auth_service, protocol)
        if isinstance(result, ProblemDetail):
            return result

        if is_new:
            return Response(unicode(auth_service.protocol), 201)
        else:
            return Response(unicode(auth_service.protocol), 200)

    def admin_auth_service(self, protocol):
        if flask.request.method == "DELETE":
            service = get_one(self._db, ExternalIntegration, protocol=protocol, goal=ExternalIntegration.ADMIN_AUTH_GOAL)
            if not service:
                return MISSING_SERVICE
            self._db.delete(service)
            return Response(unicode(_("Deleted")), 200)

    def individual_admins(self):
        if flask.request.method == 'GET':
            admins = []
            admins_with_password = Admin.with_password(self._db)
            if admins_with_password.count() != 0:
                admins=[dict(email=admin.email) for admin in admins_with_password]

            return dict(
                individualAdmins=admins,
            )

        email = flask.request.form.get("email")
        password = flask.request.form.get("password")

        if not email or not password:
            return INCOMPLETE_CONFIGURATION

        admin, is_new = get_one_or_create(self._db, Admin, email=email)
        admin.password = password
        try:
            self._db.flush()
        except ProgrammingError as e:
            self._db.rollback()
            return MISSING_PGCRYPTO_EXTENSION

        if is_new:
            return Response(unicode(admin.email), 201)
        else:
            return Response(unicode(admin.email), 200)

    def individual_admin(self, email):
        if flask.request.method == "DELETE":
            admin = get_one(self._db, Admin, email=email)
            if not admin:
                return MISSING_ADMIN
            self._db.delete(admin)
            return Response(unicode(_("Deleted")), 200)

    def patron_auth_services(self):
        provider_apis = [SimpleAuthenticationProvider,
                         MilleniumPatronAPI,
                         SIP2AuthenticationProvider,
                         FirstBookAuthenticationAPI,
                         CleverAuthenticationAPI,
                        ]
        protocols = self._get_integration_protocols(provider_apis)

        basic_auth_protocols = [SimpleAuthenticationProvider.__module__,
                                MilleniumPatronAPI.__module__,
                                SIP2AuthenticationProvider.__module__,
                                FirstBookAuthenticationAPI.__module__,
                               ]

        if flask.request.method == 'GET':
            services = self._get_integration_info(ExternalIntegration.PATRON_AUTH_GOAL, protocols)
            return dict(
                patron_auth_services=services,
                protocols=protocols,
            )

        id = flask.request.form.get("id")

        protocol = flask.request.form.get("protocol")
        if protocol and protocol not in [p.get("name") for p in protocols]:
            return UNKNOWN_PROTOCOL

        is_new = False
        if id:
            auth_service = get_one(self._db, ExternalIntegration, id=id, goal=ExternalIntegration.PATRON_AUTH_GOAL)
            if not auth_service:
                return MISSING_SERVICE
            if protocol != auth_service.protocol:
                return CANNOT_CHANGE_PROTOCOL
        else:
            auth_service, is_new = self._create_integration(
                protocols, protocol, ExternalIntegration.PATRON_AUTH_GOAL
            )
            if isinstance(auth_service, ProblemDetail):
                return auth_service

        name = flask.request.form.get("name")
        if name:
            if auth_service.name != name:
                service_with_name = get_one(self._db, ExternalIntegration, name=name)
                if service_with_name:
                    self._db.rollback()
                    return INTEGRATION_NAME_ALREADY_IN_USE
            auth_service.name = name

        [protocol] = [p for p in protocols if p.get("name") == protocol]
        result = self._set_integration_settings_and_libraries(auth_service, protocol)
        if isinstance(result, ProblemDetail):
            return result

        for library in auth_service.libraries:
            # Check that the library didn't end up with multiple basic auth services.
            basic_auth_count = 0
            for integration in library.integrations:
                if integration.goal == ExternalIntegration.PATRON_AUTH_GOAL and integration.protocol in basic_auth_protocols:
                    basic_auth_count += 1
                    if basic_auth_count > 1:
                        self._db.rollback()
                        return MULTIPLE_BASIC_AUTH_SERVICES.detailed(_(
                            "You tried to add a patron authentication service that uses basic auth to %(library)s, but it already has one.",
                            library=library.short_name,
                        ))

            # Check that the library's external type regular express is valid, if it was set.
            value = ConfigurationSetting.for_library_and_externalintegration(
                self._db, AuthenticationProvider.EXTERNAL_TYPE_REGULAR_EXPRESSION,
                library, auth_service).value
            if value:
                try:
                    re.compile(value)
                except Exception, e:
                    self._db.rollback()
                    return INVALID_EXTERNAL_TYPE_REGULAR_EXPRESSION

            # Check that the library's identifier restriction regular express is valid, it its set
            # and its a regular expression.
            identifier_restriction_type = ConfigurationSetting.for_library_and_externalintegration(
                self._db, AuthenticationProvider.LIBRARY_IDENTIFIER_RESTRICTION_TYPE,
                library, auth_service).value
            identifier_restriction = ConfigurationSetting.for_library_and_externalintegration(
                self._db, AuthenticationProvider.LIBRARY_IDENTIFIER_RESTRICTION,
                library, auth_service).value
            if identifier_restriction and identifier_restriction_type == AuthenticationProvider.LIBRARY_IDENTIFIER_RESTRICTION_TYPE_REGEX:
                try:
                    re.compile(identifier_restriction)
                except Exception, e:
                    self._db.rollback()
                    return INVALID_LIBRARY_IDENTIFIER_RESTRICTION_REGULAR_EXPRESSION

        if is_new:
            return Response(unicode(auth_service.id), 201)
        else:
            return Response(unicode(auth_service.id), 200)

    def patron_auth_service(self, service_id):
        return self._delete_integration(
            service_id, ExternalIntegration.PATRON_AUTH_GOAL
        )

    def sitewide_settings(self):
        return self._sitewide_settings_controller(Configuration)

    def sitewide_setting(self, key):
        if flask.request.method == "DELETE":
            setting = ConfigurationSetting.sitewide(self._db, key)
            setting.value = None
            return Response(unicode(_("Deleted")), 200)

    def logging_services(self):
        detail = _("You tried to create a new logging service, but a logging service is already configured.")
        return self._manage_sitewide_service(
            ExternalIntegration.LOGGING_GOAL,
            [Loggly, SysLogger],
            'logging_services', detail
        )

    def logging_service(self, service_id):
        return self._delete_integration(
            service_id, ExternalIntegration.LOGGING_GOAL
        )

    def metadata_services(
            self, do_get=HTTP.debuggable_get, do_post=HTTP.debuggable_post,
            key=None
    ):
        provider_apis = [NYTBestSellerAPI,
                         NoveListAPI,
                         MetadataWranglerOPDSLookup,
                        ]
        protocols = self._get_integration_protocols(provider_apis, protocol_name_attr="PROTOCOL")

        if flask.request.method == 'GET':
            metadata_services = self._get_integration_info(ExternalIntegration.METADATA_GOAL, protocols)
            return dict(
                metadata_services=metadata_services,
                protocols=protocols,
            )

        id = flask.request.form.get("id")

        protocol = flask.request.form.get("protocol")
        if protocol and protocol not in [p.get("name") for p in protocols]:
            return UNKNOWN_PROTOCOL

        is_new = False
        if id:
            service = get_one(self._db, ExternalIntegration, id=id, goal=ExternalIntegration.METADATA_GOAL)
            if not service:
                return MISSING_SERVICE
            if protocol != service.protocol:
                return CANNOT_CHANGE_PROTOCOL
        else:
            service, is_new = self._create_integration(
                protocols, protocol, ExternalIntegration.METADATA_GOAL
            )
            if isinstance(service, ProblemDetail):
                return service

        name = flask.request.form.get("name")
        if name:
            if service.name != name:
                service_with_name = get_one(self._db, ExternalIntegration, name=name)
                if service_with_name:
                    self._db.rollback()
                    return INTEGRATION_NAME_ALREADY_IN_USE
            service.name = name

        [protocol] = [p for p in protocols if p.get("name") == protocol]
        result = self._set_integration_settings_and_libraries(service, protocol)
        if isinstance(result, ProblemDetail):
            return result

        # Register this site with the Metadata Wrangler.
        if ((is_new or not service.password) and
            service.protocol == ExternalIntegration.METADATA_WRANGLER):

            problem_detail = self.sitewide_registration(
                service, do_get=do_get, do_post=do_post, key=key
            )
            if problem_detail:
                self._db.rollback()
                return problem_detail

        if is_new:
            return Response(unicode(service.id), 201)
        else:
            return Response(unicode(service.id), 200)

    def metadata_service(self, service_id):
        return self._delete_integration(
            service_id, ExternalIntegration.METADATA_GOAL
        )

    def sitewide_registration(self, integration, do_get=HTTP.debuggable_get,
                              do_post=HTTP.debuggable_post, key=None
    ):
        """Performs a sitewide registration for a particular service, currently
        only the Metadata Wrangler.

        :return: A ProblemDetail or, if successful, None
        """
        if not integration:
            return MISSING_SERVICE

        # Get the catalog for this service.
        try:
            response = do_get(integration.url)
        except Exception as e:
            return REMOTE_INTEGRATION_FAILED.detailed(e.message)

        if isinstance(response, ProblemDetail):
            return response

        content_type = response.headers.get('Content-Type')
        if content_type != 'application/opds+json':
            return REMOTE_INTEGRATION_FAILED.detailed(
                _('The service did not provide a valid catalog.')
            )

        catalog = response.json()
        links = catalog.get('links', [])

        # Get the link for registration from the catalog.
        register_link_filter = lambda l: (
            l.get('rel')=='register' and
            l.get('type')==self.METADATA_SERVICE_URI_TYPE
        )
        register_urls = filter(register_link_filter, links)
        if not register_urls:
            return REMOTE_INTEGRATION_FAILED.detailed(
                _('The service did not provide a register link.')
            )

        # Get the full registration url.
        register_url = register_urls[0].get('href')
        if not register_url.startswith('http'):
            # We have a relative path. Create a full registration url.
            base_url = catalog.get('id')
            register_url = urlparse.urljoin(base_url, register_url)

        # Generate a public key for this website.
        if not key:
            key = RSA.generate(2048)
        encryptor = PKCS1_OAEP.new(key)
        public_key = key.publickey().exportKey()

        # Save the public key to the database before generating the public key document.
        public_key_setting = ConfigurationSetting.sitewide(self._db, Configuration.PUBLIC_KEY)
        public_key_setting.value = public_key
        self._db.commit()

        # If the integration has an existing shared_secret, use it to access the
        # server and update it.
        headers = { 'Content-Type' : 'application/x-www-form-urlencoded' }
        if integration.password:
            token = base64.b64encode(integration.password.encode('utf-8'))
            headers['Authorization'] = 'Bearer ' + token

        # Get the public key document URL and register this server.
        try:
            public_key_url = self.url_for('public_key_document')
            response = do_post(
                register_url, dict(url=public_key_url),
                allowed_response_codes=['2xx'], headers=headers
            )
        except Exception as e:
            public_key_setting.value = None
            return REMOTE_INTEGRATION_FAILED.detailed(e.message)

        if isinstance(response, ProblemDetail):
            return response
        registration_info = response.json()
        shared_secret = registration_info.get('metadata', {}).get('shared_secret')

        if not shared_secret:
            public_key_setting.value = None
            return REMOTE_INTEGRATION_FAILED.detailed(
                _('The service did not provide registration information.')
            )

        public_key_setting.value = None
        shared_secret = encryptor.decrypt(base64.b64decode(shared_secret))
        integration.password = unicode(shared_secret)

    def analytics_services(self):
        provider_apis = [GoogleAnalyticsProvider,
                         LocalAnalyticsProvider,
                        ]
        protocols = self._get_integration_protocols(provider_apis)

        if flask.request.method == 'GET':
            services = self._get_integration_info(ExternalIntegration.ANALYTICS_GOAL, protocols)
            return dict(
                analytics_services=services,
                protocols=protocols,
            )

        id = flask.request.form.get("id")

        protocol = flask.request.form.get("protocol")
        if protocol and protocol not in [p.get("name") for p in protocols]:
            return UNKNOWN_PROTOCOL

        is_new = False
        if id:
            service = get_one(self._db, ExternalIntegration, id=id, goal=ExternalIntegration.ANALYTICS_GOAL)
            if not service:
                return MISSING_SERVICE
            if protocol != service.protocol:
                return CANNOT_CHANGE_PROTOCOL
        else:
            service, is_new = self._create_integration(
                protocols, protocol, ExternalIntegration.ANALYTICS_GOAL
            )
            if isinstance(service, ProblemDetail):
                return service

        name = flask.request.form.get("name")
        if name:
            if service.name != name:
                service_with_name = get_one(self._db, ExternalIntegration, name=name)
                if service_with_name:
                    self._db.rollback()
                    return INTEGRATION_NAME_ALREADY_IN_USE
            service.name = name

        [protocol] = [p for p in protocols if p.get("name") == protocol]
        result = self._set_integration_settings_and_libraries(service, protocol)
        if isinstance(result, ProblemDetail):
            return result

        if is_new:
            return Response(unicode(service.id), 201)
        else:
            return Response(unicode(service.id), 200)

    def analytics_service(self, service_id):
        return self._delete_integration(
            service_id, ExternalIntegration.ANALYTICS_GOAL
        )

    def cdn_services(self):
        protocols = [
            {
                "name": ExternalIntegration.CDN,
                "sitewide": True,
                "settings": [
                    { "key": ExternalIntegration.URL, "label": _("CDN URL") },
                    { "key": Configuration.CDN_MIRRORED_DOMAIN_KEY, "label": _("Mirrored domain") },
                ],
            }
        ]

        if flask.request.method == 'GET':
            services = self._get_integration_info(ExternalIntegration.CDN_GOAL, protocols)
            return dict(
                cdn_services=services,
                protocols=protocols,
            )

        id = flask.request.form.get("id")

        protocol = flask.request.form.get("protocol")
        if protocol and protocol not in [p.get("name") for p in protocols]:
            return UNKNOWN_PROTOCOL

        is_new = False
        if id:
            service = get_one(self._db, ExternalIntegration, id=id, goal=ExternalIntegration.CDN_GOAL)
            if not service:
                return MISSING_SERVICE
            if protocol != service.protocol:
                return CANNOT_CHANGE_PROTOCOL
        else:
            service, is_new = self._create_integration(
                protocols, protocol, ExternalIntegration.CDN_GOAL
            )
            if isinstance(service, ProblemDetail):
                return service

        name = flask.request.form.get("name")
        if name:
            if service.name != name:
                service_with_name = get_one(self._db, ExternalIntegration, name=name)
                if service_with_name:
                    self._db.rollback()
                    return INTEGRATION_NAME_ALREADY_IN_USE
            service.name = name

        [protocol] = [p for p in protocols if p.get("name") == protocol]
        result = self._set_integration_settings_and_libraries(service, protocol)
        if isinstance(result, ProblemDetail):
            return result

        if is_new:
            return Response(unicode(service.id), 201)
        else:
            return Response(unicode(service.id), 200)

    def cdn_service(self, service_id):
        return self._delete_integration(
            service_id, ExternalIntegration.CDN_GOAL
        )

    def _manage_sitewide_service(
            self, goal, provider_apis, service_key_name,
            multiple_sitewide_services_detail, protocol_name_attr='NAME'
    ):
        protocols = self._get_integration_protocols(provider_apis, protocol_name_attr=protocol_name_attr)

        if flask.request.method == 'GET':
            services = self._get_integration_info(goal, protocols)
            return {
                service_key_name : services,
                'protocols' : protocols,
            }

        id = flask.request.form.get("id")

        protocol = flask.request.form.get("protocol")
        if protocol and protocol not in [p.get("name") for p in protocols]:
            return UNKNOWN_PROTOCOL

        is_new = False
        if id:
            service = get_one(self._db, ExternalIntegration, id=id, goal=goal)
            if not service:
                return MISSING_SERVICE
            if protocol != service.protocol:
                return CANNOT_CHANGE_PROTOCOL
        else:
            if protocol:
                service, is_new = get_one_or_create(
                    self._db, ExternalIntegration, protocol=protocol,
                    goal=goal
                )
                if not is_new:
                    self._db.rollback()
                    return MULTIPLE_SITEWIDE_SERVICES.detailed(
                        multiple_sitewide_services_detail
                    )
            else:
                return NO_PROTOCOL_FOR_NEW_SERVICE

        name = flask.request.form.get("name")
        if name:
            if service.name != name:
                service_with_name = get_one(self._db, ExternalIntegration, name=name)
                if service_with_name:
                    self._db.rollback()
                    return INTEGRATION_NAME_ALREADY_IN_USE
            service.name = name

        [protocol] = [p for p in protocols if p.get("name") == protocol]
        result = self._set_integration_settings_and_libraries(service, protocol)
        if isinstance(result, ProblemDetail):
            return result

        if is_new:
            return Response(unicode(service.id), 201)
        else:
            return Response(unicode(service.id), 200)

    def search_services(self):
        detail = _("You tried to create a new search service, but a search service is already configured.")
        return self._manage_sitewide_service(
            ExternalIntegration.SEARCH_GOAL, [ExternalSearchIndex],
            'search_services', detail
        )

    def search_service(self, service_id):
        return self._delete_integration(
            service_id, ExternalIntegration.SEARCH_GOAL
        )

    def storage_services(self):
        detail = _("You tried to create a new storage service, but a storage service is already configured.")
        return self._manage_sitewide_service(
            ExternalIntegration.STORAGE_GOAL,
            MirrorUploader.IMPLEMENTATION_REGISTRY.values(),
            'storage_services', detail
        )

    def storage_service(self, service_id):
        return self._delete_integration(
            service_id, ExternalIntegration.STORAGE_GOAL
        )

    def discovery_services(self):
        protocols = [
            {
                "name": ExternalIntegration.OPDS_REGISTRATION,
                "sitewide": True,
                "settings": [
                    { "key": ExternalIntegration.URL, "label": _("URL") },
                ],
                "supports_registration": True,
            }
        ]

        if flask.request.method == 'GET':
            registries = self._db.query(ExternalIntegration).filter(ExternalIntegration.goal==ExternalIntegration.DISCOVERY_GOAL)
            if registries.count() == 0:
                # Set up the default library registry if one doesn't exist yet.
                default, ignore = get_one_or_create(
                    self._db, ExternalIntegration,
                    goal=ExternalIntegration.DISCOVERY_GOAL,
                    protocol=ExternalIntegration.OPDS_REGISTRATION,
                    name="Library Simplified Registry")
                default.url = "https://libraryregistry.librarysimplified.org"

            services = self._get_integration_info(ExternalIntegration.DISCOVERY_GOAL, protocols)
            return dict(
                discovery_services=services,
                protocols=protocols,
            )

        id = flask.request.form.get("id")

        protocol = flask.request.form.get("protocol")
        if protocol and protocol not in [p.get("name") for p in protocols]:
            return UNKNOWN_PROTOCOL

        is_new = False
        if id:
            service = get_one(self._db, ExternalIntegration, id=id, goal=ExternalIntegration.DISCOVERY_GOAL)
            if not service:
                return MISSING_SERVICE
            if protocol != service.protocol:
                return CANNOT_CHANGE_PROTOCOL
        else:
            service, is_new = self._create_integration(
                protocols, protocol, ExternalIntegration.DISCOVERY_GOAL
            )
            if isinstance(service, ProblemDetail):
                return service

        name = flask.request.form.get("name")
        if name:
            if service.name != name:
                service_with_name = get_one(self._db, ExternalIntegration, name=name)
                if service_with_name:
                    self._db.rollback()
                    return INTEGRATION_NAME_ALREADY_IN_USE
            service.name = name

        [protocol] = [p for p in protocols if p.get("name") == protocol]
        result = self._set_integration_settings_and_libraries(service, protocol)
        if isinstance(result, ProblemDetail):
            return result

        if is_new:
            return Response(unicode(service.id), 201)
        else:
            return Response(unicode(service.id), 200)

    def discovery_service(self, service_id):
        return self._delete_integration(
            service_id, ExternalIntegration.DISCOVERY_GOAL
        )

    def discovery_service_library_registrations(self, do_get=HTTP.debuggable_get,
                              do_post=HTTP.debuggable_post, key=None):
        LIBRARY_REGISTRATION_STATUS = u"library-registration-status"
        SUCCESS = u"success"
        FAILURE = u"failure"

        if flask.request.method == "GET":
            services = []
            for service in self._db.query(ExternalIntegration).filter(
                ExternalIntegration.goal==ExternalIntegration.DISCOVERY_GOAL):

                libraries = []
                for library in service.libraries:
                    library_info = dict(short_name=library.short_name)
                    status = ConfigurationSetting.for_library_and_externalintegration(
                        self._db, LIBRARY_REGISTRATION_STATUS, library, service).value
                    if status:
                        library_info["status"] = status
                        libraries.append(library_info)

                services.append(
                    dict(
                        id=service.id,
                        libraries=libraries,
                    )
                )

            return dict(library_registrations=services)

        if flask.request.method == "POST":

            integration_id = flask.request.form.get("integration_id")
            library_short_name = flask.request.form.get("library_short_name")

            integration = get_one(self._db, ExternalIntegration,
                                  goal=ExternalIntegration.DISCOVERY_GOAL,
                                  id=integration_id)
            if not integration:
                return MISSING_SERVICE

            library = get_one(self._db, Library, short_name=library_short_name)
            if not library:
                return NO_SUCH_LIBRARY

            integration.libraries += [library]
            status = ConfigurationSetting.for_library_and_externalintegration(
                self._db, LIBRARY_REGISTRATION_STATUS, library, integration)
            status.value = FAILURE
            registered = self._register_library(integration.url, library, integration, do_get=do_get, do_post=do_post, key=key)
            if isinstance(registered, ProblemDetail):
                return registered
            status.value = SUCCESS

        return Response(unicode(_("Success")), 200)

    def _decrypt_shared_secret(self, encryptor, shared_secret):
        """Attempt to decrypt an encrypted shared secret.

        :return: The decrypted shared secret, or a ProblemDetail if
        it could not be decrypted.
        """
        try:
            shared_secret = encryptor.decrypt(base64.b64decode(shared_secret))
        except ValueError, e:
            return SHARED_SECRET_DECRYPTION_ERROR.detailed(
                _("Could not decrypt shared secret %s") % shared_secret
            )
        return shared_secret

    def _register_library(self, catalog_url, library, integration,
                          do_get=HTTP.debuggable_get, do_post=HTTP.debuggable_post, key=None):
        """Attempt to register a library with an external service,
        such as a library registry or a shared collection on another
        circulation manager.

        Note: this method does a commit in order to set a public
        key for the external service to request.
        """
        response = do_get(catalog_url)
        if isinstance(response, ProblemDetail):
            return response
        type = response.headers.get("Content-Type")
        if type and type.startswith('application/opds+json'):
            # This is an OPDS 2 catalog.
            catalog = json.loads(response.content)
            links = catalog.get("links", [])
            vendor_id = catalog.get("metadata", {}).get("adobe_vendor_id")
        elif type and type.startswith("application/atom+xml;profile=opds-catalog"):
            # This is an OPDS 1 feed.
            feed = feedparser.parse(response.content)
            links = feed.get("feed", {}).get("links", [])
            vendor_id = None
        else:
            return REMOTE_INTEGRATION_FAILED.detailed(_("The service at %(url)s did not return OPDS.", url=catalog_url))

        register_url = None
        for link in links:
            if link.get("rel") == "register":
                register_url = link.get("href")
                break
        if not register_url:
            return REMOTE_INTEGRATION_FAILED.detailed(_("The service at %(url)s did not provide a register link.", url=catalog_url))

        # Store the vendor id as a ConfigurationSetting on the registry.
        if vendor_id:
            ConfigurationSetting.for_externalintegration(
                AuthdataUtility.VENDOR_ID_KEY, integration).value = vendor_id

        # Generate a public key for the library.
        if not key:
            key = RSA.generate(2048)
        public_key = key.publickey().exportKey()
        encryptor = PKCS1_OAEP.new(key)

        ConfigurationSetting.for_library(Configuration.PUBLIC_KEY, library).value = public_key
        # Commit so the public key will be there when the registry gets the
        # OPDS Authentication document.
        self._db.commit()

        auth_document_url = self.url_for(
            "authentication_document",
            library_short_name=library.short_name
        )
        # Allow 401 so we can provide a more useful error message.
        response = do_post(
            register_url, dict(url=auth_document_url), timeout=60,
            allowed_response_codes=["2xx", "3xx", "401"],
        )
        if isinstance(response, ProblemDetail):
            return response
        if response.status_code == 401:
            if response.headers.get("Content-Type") == PROBLEM_DETAIL_JSON_MEDIA_TYPE:
                problem = json.loads(response.content)
                return INTEGRATION_ERROR.detailed(
                    _("Remote service returned: \"%(problem)s\"", problem=problem.get("detail")))
            else:
                return INTEGRATION_ERROR.detailed(
                    _("Remote service returned: \"%(problem)s\"", problem=response.content))

        catalog = json.loads(response.content)

        # Since we generated a public key, the catalog should provide credentials
        # for future authenticated communication, e.g. through Short Client Tokens
        # or authenticated API requests.
        short_name = catalog.get("metadata", {}).get("short_name")
        shared_secret = catalog.get("metadata", {}).get("shared_secret")

        if short_name:
            ConfigurationSetting.for_library_and_externalintegration(
                self._db, ExternalIntegration.USERNAME, library, integration
            ).value = short_name
        if shared_secret:
            shared_secret = self._decrypt_shared_secret(encryptor, shared_secret)
            if isinstance(shared_secret, ProblemDetail):
                return shared_secret

            ConfigurationSetting.for_library_and_externalintegration(
                self._db, ExternalIntegration.PASSWORD, library, integration
            ).value = shared_secret
        integration.libraries += [library]

        # We're done with the key, so remove the setting.
        ConfigurationSetting.for_library(Configuration.PUBLIC_KEY, library).value = None
        return True<|MERGE_RESOLUTION|>--- conflicted
+++ resolved
@@ -1189,11 +1189,8 @@
                                         title=entry.edition.title,
                                         authors=[author.display_name for author in entry.edition.author_contributors],
                                         medium=Edition.medium_to_additional_type.get(entry.edition.medium, None),
-<<<<<<< HEAD
+                                        url=url,
                                         language=entry.edition.language,
-=======
-                                        url=url,
->>>>>>> c1289e00
                     ))
             collections = []
             for collection in list.collections:
