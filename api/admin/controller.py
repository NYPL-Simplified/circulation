--- conflicted
+++ resolved
@@ -20,6 +20,7 @@
     Admin,
     CirculationEvent,
     Classification,
+    Collection,
     Complaint,
     DataSource,
     Edition,
@@ -28,6 +29,7 @@
     Hold,
     Hyperlink,
     Identifier,
+    Library,
     LicensePool,
     Loan,
     Patron,
@@ -54,10 +56,6 @@
     entry_response, 
     feed_response,
     load_pagination_from_request
-)
-from core.model import (
-    Collection,
-    Library,
 )
 from core.opds import AcquisitionFeed
 from opds import AdminAnnotator, AdminFeed
@@ -100,28 +98,17 @@
 
     @property
     def auth(self):
-<<<<<<< HEAD
         auth_service = ExternalIntegration.admin_authentication(self._db)
         if auth_service and auth_service.protocol == ExternalIntegration.GOOGLE_OAUTH:
-            return GoogleAuthService(
+            return GoogleOAuthAdminAuthenticationProvider(
                 auth_service,
                 self.url_for('google_auth_callback'),
                 test_mode=self.manager.testing,
             )
-=======
-        auth_service = get_one(self._db, AdminAuthenticationService)
-        if auth_service:
-            if auth_service.provider == AdminAuthenticationService.GOOGLE_OAUTH:
-                return GoogleOAuthAdminAuthenticationProvider(
-                    auth_service,
-                    self.url_for('google_auth_callback'),
-                    test_mode=self.manager.testing,
-                )
-            elif auth_service.provider == AdminAuthenticationService.LOCAL_PASSWORD:
-                return PasswordAdminAuthenticationProvider(
-                    auth_service,
-                )
->>>>>>> 01fc0e84
+        elif Admin.with_password(self._db).count() != 0:
+            return PasswordAdminAuthenticationProvider(
+                auth_service,
+            )
         return None
 
     def authenticated_admin_from_request(self):
@@ -255,7 +242,7 @@
             headers['Content-Type'] = "text/html"
             return Response(html, 200, headers)
 
-        admin_details, redirect_url = self.auth.sign_in(flask.request.form)
+        admin_details, redirect_url = self.auth.sign_in(self._db, flask.request.form)
         if isinstance(admin_details, ProblemDetail):
             return self.error_response(INVALID_ADMIN_CREDENTIALS)
 
@@ -1129,7 +1116,9 @@
     def admin_auth_services(self):
         if flask.request.method == 'GET':
             auth_services = []
+            admins = []
             auth_service = ExternalIntegration.admin_authentication(self._db)
+            admins_with_password = Admin.with_password(self._db)
             if auth_service and auth_service.protocol == ExternalIntegration.GOOGLE_OAUTH:
                 auth_services = [
                     dict(
@@ -1140,43 +1129,31 @@
                         domains=json.loads(auth_service.setting("domains").value),
                     )
                 ]
-            elif auth_service and auth_service.provider == AdminAuthenticationService.LOCAL_PASSWORD:
-                admins = self._db.query(Admin).filter(Admin.password_hashed != None)
-                auth_services = [
-                    dict(
-                        name=auth_service.name,
-                        provider=auth_service.provider,
-                        admins=[dict(email=admin.email) for admin in admins],
-                    )
-                ]
+            if admins_with_password.count() != 0:
+                admins=[dict(email=admin.email) for admin in admins_with_password]
 
             return dict(
                 admin_auth_services=auth_services,
+                admins=admins,
                 providers=ExternalIntegration.ADMIN_AUTH_PROTOCOLS,
             )
 
         protocol = flask.request.form.get("provider")
-        if not protocol:
-            return NO_PROVIDER_FOR_NEW_ADMIN_AUTH_SERVICE
-
-        if protocol not in ExternalIntegration.ADMIN_AUTH_PROTOCOLS:
+        if protocol and protocol not in ExternalIntegration.ADMIN_AUTH_PROTOCOLS:
             return UNKNOWN_ADMIN_AUTH_SERVICE_PROVIDER
 
         is_new = False
         auth_service = ExternalIntegration.admin_authentication(self._db)
         if auth_service and protocol != auth_service.protocol:
-            return ADMIN_AUTH_SERVICE_NOT_FOUND
-
-        else:
-            if protocol:
-                auth_service, is_new = get_one_or_create(
-                    self._db, ExternalIntegration, protocol=protocol,
-                    goal=ExternalIntegration.ADMIN_AUTH_GOAL
-                )
-            else:
-                return NO_PROVIDER_FOR_NEW_ADMIN_AUTH_SERVICE
-
-        if provider == AdminAuthenticationService.GOOGLE_OAUTH:
+            return CANNOT_CHANGE_ADMIN_AUTH_SERVICE_PROVIDER
+
+        elif protocol:
+            auth_service, is_new = get_one_or_create(
+                self._db, ExternalIntegration, protocol=protocol,
+                goal=ExternalIntegration.ADMIN_AUTH_GOAL
+            )
+
+        if protocol == ExternalIntegration.GOOGLE_OAUTH:
             url = flask.request.form.get("url")
             username = flask.request.form.get("username")
             password = flask.request.form.get("password")
@@ -1188,19 +1165,6 @@
                 self._db.rollback()
                 return INCOMPLETE_ADMIN_AUTH_SERVICE_CONFIGURATION
 
-<<<<<<< HEAD
-        # Also make sure the domain list is valid JSON.
-        try:
-            json.loads(domains)
-        except Exception:
-            self._db.rollback()
-            return INVALID_ADMIN_AUTH_DOMAIN_LIST
-
-        auth_service.url = url
-        auth_service.username = username
-        auth_service.password = password
-        auth_service.set_setting("domains", domains)
-=======
             # Also make sure the domain list is valid JSON.
             try:
                 json.loads(domains)
@@ -1208,13 +1172,12 @@
                 self._db.rollback()
                 return INVALID_ADMIN_AUTH_DOMAIN_LIST
 
-            integration = auth_service.external_integration
-            integration.url = url
-            integration.username = username
-            integration.password = password
-            integration.set_setting("domains", domains)
-
-        elif provider == AdminAuthenticationService.LOCAL_PASSWORD:
+            auth_service.url = url
+            auth_service.username = username
+            auth_service.password = password
+            auth_service.set_setting("domains", domains)
+
+        elif protocol == None:
             admins = flask.request.form.get("admins")
 
             if not admins:
@@ -1237,7 +1200,6 @@
             for admin in self._db.query(Admin).filter(Admin.password_hashed!=None):
                 if admin.email not in admin_emails:
                     self._db.delete(admin)
->>>>>>> 01fc0e84
 
         if is_new:
             return Response(unicode(_("Success")), 201)
