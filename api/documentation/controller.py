import inspect
from apispec import APISpec
from apispec.exceptions import APISpecError
from apispec_webframeworks.flask import FlaskPlugin

from .plugins import CSRFPlugin
from api.admin import routes as adminRoutes

import logging

logger = logging.getLogger(__name__)


class OpenAPIController:
    OPENAPI_VERSION = '3.0.1'
    DOC_VERSION = '0.1.0-alpha'

    def __init__(self):
        self.spec = self.generateSpecBase()

    def addComponent(self,
                     componentType, schemaName, schemaType, schemaProps,
                     requiredFields=None):
        addComponentFunc = getattr(self.spec.components, componentType)

        schemaProps = {
            'properties': schemaProps} if schemaType == 'object' else schemaProps

        schemaComponent = {
            'type': schemaType,
            **schemaProps
        }

        if requiredFields:
            schemaComponent['required'] = requiredFields

        addComponentFunc(
            schemaName,
            component=schemaComponent
        )

    def addSecuritySchemes(self):
        self.addComponent(
            'security_scheme', 'BasicAuth', 'http', {'scheme': 'basic'}
        )

    def addSchemes(self):
        self.addComponent(
            'schema', 'ProblemResponse', 'object',
            {
                'type': {'type': 'string'},
                'title': {'type': 'string'},
                'status': {'type': 'string'},
                'detail': {'type': 'string'},
                'instance': {'type': 'string'},
                'debug_message': {'type': 'string'}
            }
        )

        self.addComponent(
            'schema', 'SiteAdminRoles', 'string',
            {'enum': ['system', 'manager-all',
                      'manager', 'librarian-all', 'librarian']}
        )

        self.addComponent(
            'schema', 'AdminRole', 'object',
            {
                'library': {'type': 'string'},
                'role': {'$ref': '#/components/schemas/SiteAdminRoles'}
            }
        )

        self.addComponent(
            'schema', 'SiteAdmin', 'object',
            {
                'email': {'type': 'string'},
                'roles': {
                    'type': 'array',
                    'items': {'$ref': '#/components/schemas/AdminRole'}
                }
            }
        )

        self.addComponent(
            'schema', 'SiteAdminPost', 'object',
            {
                'email': {'type': 'string'},
                'password': {
                    'type': 'string',
                    'format': 'password'
                },
                'roles': {
                    'type': 'array',
                    'items': {'$ref': '#/components/schemas/AdminRole'}
                }
            },
            requiredFields=['email']
        )

        self.addComponent(
            'schema', 'ChangePasswordPost', 'object',
            {
                'password': {
                    'type': 'string',
                    'format': 'password'
                }
            },
            requiredFields=['password']
        )

        self.addComponent(
            'schema', 'IndividualAdminResponse', 'object',
            {
                'individualAdmins': {
                    'type': 'array',
                    'items': {'$ref': '#/components/schemas/SiteAdmin'}
                }
            }
        )

        self.addComponent(
            'schema', 'AtomCategory', 'object',
            {
                'scheme': {'type': 'string'},
                'term': {'type': 'string'},
                'label': {'type': 'string'}
            },
            requiredFields=['schema', 'term', 'label']
        )

        self.addComponent(
            'schema', 'OPDSRelations', 'string',
            {
                'enum': [
                    'self',  # OPDS Reference to current document
                    'alternate',  # Alternate, non-OPDS representation
                    # Generic Access link where a resource may be accessed
                    'http://opds-spec.org/acquisition',
                    # Free access (no payment, registration or log-in required)
                    'http://opds-spec.org/acquisition/open-access',
                    # Resource may be borrowed from source
                    'http://opds-spec.org/acquisition/borrow',
                    'http://opds-spec.org/acquisition/buy',  # Resource may be bought from source
                    # A subset of the resource can be viewed
                    'http://opds-spec.org/acquisition/sample',
                    # A complete resource may be retrieved on the basis of a larger subscription
                    'http://opds-spec.org/acquisition/subscribe',
                    # A representation of a resource (i.e. a cover)
                    'http://opds-spec.org/image',
                    # A smaller representation of a resource
                    'http://opds-spec.org/image/thumbnail'
                ]
            }
        )

        self.addComponent(
            'schema', 'OPDSLink', 'object',
            {
                'rel': {'$ref': '#/components/schemas/OPDSRelations'},
                'href': {'type': 'string'},
                'type': {'type': 'string'}
            },
            requiredFields=['rel', 'href', 'type']
        )

        self.addComponent(
            'schema', 'AtomAuthor', 'object',
            {
                'atom:name': {'type': 'string'},
                'atom:sort_name': {'type': 'string'},
                'atom:family_name': {'type': 'string'},
                'simplified:wikipedia_name': {'type': 'string'},
                'atom:sameas': {
                    'type': 'string',
                    'enum': ['http://viaf.org/viaf/[VIAF_ID]', 'http://id.loc.gov/authorities/names/[LCNAF_ID]'],
                    'description': 'A resolvable VIAF or LCNAF URI for the current author'
                }
            }
        )

        self.addComponent(
            'schema', 'AtomSeries', 'object',
            {
                'atom:name': {'type': 'string'},
                'atom:position': {'type': 'integer'},
            }
        )

        self.addComponent(
            'schema', 'BibframeProvider', 'object',
            {
                'bibframe:ProviderName': {'type': 'string'}
            }
        )

        self.addComponent(
            'schema', 'OPDSEntry', 'object',
            {
                'atom:id': {'type': 'string'},
                'dc:identifier': {'type': 'string'},
                'atom:updated': {'type': 'string'},
                'dcterms:issued': {'type': 'string'},
                'atom:title': {'type': 'string'},
                'atom:author': {
                    'type': 'array',
                    'items': {'$ref': '#/components/schemas/AtomAuthor'}
                },
                'atom:rights': {'type': 'string'},
                'atom:summary': {'type': 'string'},
                'atom:content': {'type': 'string'},
                'atom:contributor': {'type': 'string'},
                'atom:published': {'type': 'string'},
                'opds:price': {'type': 'string'},
                'atom:category': {
                    'type': 'array',
                    'items': {'$ref': '#/components/schemas/AtomCategory'}
                },
                'opds:link': {
                    'type': 'array',
                    'items': {'$ref': '#/components/schemas/OPDSLink'}
                },
                'schema:alternativeHeadline': {'type': 'string'},
                'simplified:pwid': {'type': 'string'},
                'atom:additionalType': {'type': 'string'},
                'atom:series': {
                    'type': 'array',
                    'items': {'$ref': '#/components/schemas/AtomSeries'}
                },
                'dcterms:language': {'type': 'string'},
                'dcterms:publisher': {'type': 'string'},
                'dcterms:publisherImprint': {'type': 'string'},
                'bibframe:distribution': {'$ref': '#/components/schemas/BibframeProvider'}
            },
            requiredFields=['atom:id', 'atom:updated', 'atom:title']
        )

        self.addComponent(
            'schema', 'ProtocolString', 'string',
            {
                'enum': [
                    'OPDS Import', 'OPDS 2.0 Import', 'Overdrive', 'Odlio',
                    'Bibliotheca', 'Axis 360', 'RBDigital', 'OPDS for Distributors',
                    'Enki', 'Feedbooks', 'LCP', 'Manual intervention', 'Proquest'
                ]
            }
        )

        self.addComponent(
            'schema', 'CustomListCollection', 'object',
            {
                'id': {'type': 'string'},
                'name': {'type': 'string'},
                'protocol': {'$ref': '#/components/schemas/ProtocolString'}
            }
        )

        self.addComponent(
            'schema', 'CustomList', 'object',
            {
                'id': {'type': 'string'},
                'name': {'type': 'string'},
                'entry_count': {'type': 'integer'},
                'collections': {
                    'type': 'array',
                    'items': {'$ref': '#/components/schemas/CustomListCollection'}
                }
            }
        )

        self.addComponent(
            'schema', 'CustomListResponse', 'object',
            {
                'custom_lists': {
                    'type': 'array',
                    'items': {'$ref': '#/components/schemas/CustomList'}
                }
            }
        )

        self.addComponent(
            'schema', 'ListEntry', 'object',
            {
                'id': {
                    'type': 'string',
                    'description': 'A URN identifying the work of the entry'
                }
            },
            requiredFields=['id']
        )

        self.addComponent(
            'schema', 'ListCollection', 'string',
            {
                'description': 'Identifier for an existing collection associated with the library'
            }
        )

        self.addComponent(
            'schema', 'CustomListUpsertPost', 'object',
            {
                'id': {'type': 'string'},
                'name': {'type': 'string'},
                'entries': {
                    'type': 'array',
                    'items': {'$ref': '#/components/schemas/ListEntry'}
                },
                'collections': {
                    'type': 'array',
                    'items': {'$ref': '#/components/schemas/ListCollection'}
                }
            },
            requiredFields=['id', 'name']
        )

        self.addComponent(
            'schema', 'CustomListUpdatePost', 'object',
            {
                'id': {'type': 'string'},
                'name': {'type': 'string'},
                'entries': {
                    'type': 'array',
                    'items': {'$ref': '#/components/schemas/ListEntry'}
                },
                'collections': {
                    'type': 'array',
                    'items': {'$ref': '#/components/schemas/ListCollection'}
                },
                'deletedEntries': {
                    'type': 'array',
                    'items': {'$ref': '#/components/schemas/ListEntry'}
                }
            },
            requiredFields=['id', 'name']
        )

        self.addComponent(
            'schema', 'OPDSFeedResponse', 'object',
            {
                'atom:id': {'type': 'string'},
                'atom:title': {'type': 'string'},
                'updated': {'type': 'string', 'format': 'date-time'},
                'link': {'$ref': '#/components/schemas/OPDSLink'},
                'entry': {'$ref': '#/components/schemas/OPDSEntry'}
            }
        )

        self.addComponent(
            'schema', 'LaneListResponse', 'object',
            {
                'lanes': {
                    'type': 'array',
                    'items': {'$ref': '#/components/schemas/Lane'}
                }
            }
        )

        self.addComponent(
            'schema', 'Lane', 'object',
            {
                'id': {'type': 'string'},
                'display_name': {'type': 'string'},
                'visible': {'type': 'boolean'},
                'count': {
                    'type': 'integer',
                    'description': 'Count is determined by the `update_lane_size` script and is stored in the lane model in the circulation database in the `size` column. This counts only works in the current lane, and not sublanes'
                },
                'sublanes': {
                    'description': 'A nested array of Lane objects',
                    'type': 'array',
                    'items': {'$ref': '#/components/schemas/Lane'}
                },
                'custom_list_ids': {
                    'type': 'array',
                    'items': {'type': 'string'}
                },
                'inherit_parent_restrictions': {'type': 'boolean'}
            }
        )

        self.addComponent(
            'schema', 'LaneUpsertPost', 'object',
            {
                'id': {'type': 'string'},
                'parent_id': {'type': 'string'},
                'display_name': {'type': 'string'},
                'custom_list_ids': {
                    'type': 'array',
                    'items': {'type': 'string'}
                },
                'inherit_parent_restrictions': {'type': 'boolean'}
            },
            requiredFields=['display_name']
        )

        self.addComponent(
            'schema', 'ChangeOrderBody', 'array',
            {
                'items': {
                    'type': 'object',
                    'properties': {
                        'id': {'type': 'string'},
                        'sublanes': {
                            'type': 'array',
                            'items': {
                                'type': 'object',
                                'properties': {
                                    'id': {'type': 'string'}
                                }
                            }
                        }
                    }
                }
            }
        )

        self.addComponent(
            'schema', 'MARCRollContributorsDict', 'object',
            {
                'MARCRoleCode': {
                    'type': 'string',
                    'description': 'Contributor role'
                },
            }
        )
        self.addComponent(
            'schema', 'LanguageCodesSchema', 'object',
            {
                'language_code': {
                    'type': 'array',
                    'description': 'A dict of ISO language codes and associated language names',
                    'items': {
                        'type': 'string',
                        'description': 'Language names associated with the ISO code'

                    }
                }
            }
        )
        self.addComponent(
            'schema', 'MediaSchema', 'object',
            {
                'href': {
                    'type': 'string',
                    'description': 'String of media type with associated Schema URL'
                }
            }
        )
        self.addComponent(
            'schema', 'BulkCirculationEvents', 'array',
            {'items': {
                'type': 'string',
                'description': 'A CSV of circulation events for the selected library.'
            }
            }
        )
        self.addComponent(
            'schema', 'CustomListCollectionArray', 'array',
            {
                'array': {
                    'type': 'array',
                    'items': {'$ref': '#/components/schemas/CustomListCollection'}
                }
            }
        )
        self.addComponent(
            'schema', 'LicenseSchema', 'object',
            {
                'URI': {
                    'type': 'object',
                    'properties': {
                        'allows_derivatives': {'type': 'boolean'},
                        'name': {
                            'type': 'string',
                            'description': 'License name from associated URL'
                        },
                        'open_access': {'type': 'boolean'}
                    }
                }
            }
        )
        self.addComponent(
            'schema', 'CirculationEventSchema', 'object',
            {
                'circulation_events': {
                    'type': 'array',
                    'description': 'Array of circulation events',
                    'items': {
                        'type': 'object',
                        'description': 'Event',
                        'properties': {
                            'id': {'type': 'string'},
                            'type': {'type': 'string'},
                            'time': {
                                'type': 'string',
                                'format': 'date'
                            },
                            'book': {
                                'type': 'object',
                                'properties': {
                                    'title': {'type': 'string'},
                                    'url': {'$ref': '#/components/schemas/OPDSLink'},
                                }
                            }
                        }
                    }
                }
            }
        )

        self.addComponent(
            'schema', 'LibraryStatsSchema', 'object',
            {
                'library_stats': {
                    'type': 'object',
                    'properties': {
                        'library': {
                            'type': 'object',
                            'properties': {
                                'patron': {
                                    'type': 'object',
                                    'properties': {
                                        'total': {'type': 'integer'},
                                        'with_active_loans': {'type': 'integer'},
                                        'with_active_loans_or_holds': {
                                            'type': 'integer'
                                        },
                                        'loans': {'type': 'integer'},
                                        'holds': {'type': 'integer'}
                                    }
                                },
                                'inventory': {
                                    'type': 'object',
                                    'properties': {
                                        'titles': {
                                            'type': 'integer',
                                            'description': 'total title count'
                                        },
                                        'licenses': {
                                            'type': 'integer',
                                            'description': 'total license count'
                                        },
                                        'available_license_count': {
                                            'type': 'integer',
                                            'description': 'total available'
                                        }
                                    }
                                },
                                'collections': {
                                    'type': 'object',
                                    'properties': {
                                        'licensed_titles': {'type': 'integer'},
                                        'open_access_titles': {'type': 'integer'},
                                        'licenses': {'type': 'integer'},
                                        'available_licenses': {'type': 'integer'}
                                    }
                                }
                            }
                        }
                    }
                }
            }
        )

        self.addComponent(
            'schema', 'ProtocolDictSchema', 'array',
            {
                'items': {
                    'type': 'object',
                    'properties': {
                        'name': {'type': 'string'},
                        'label': {'type': 'string'},
                        'description': {'type': 'string'},
                        'instructions': {'type': 'string'},
                        'sitewide': {'type': 'string'},
                        'settings': {'type': 'string'},
                        'child_settings': {'type': 'string'},
                        'library_settings': {'type': 'string'},
                        'supports_registration': {'type': 'string'},
                        'supports_staging': {'type': 'string'},
                    }
                }
            }
        )

        self.addComponent(
            'schema', 'ServicesDictSchema', 'array',
            {
                'items': {
                    'type': 'object',
                    'properties': {
                        'id': {'type': 'string'},
                        'name': {'type': 'string'},
                        'protocol': {'$ref': '#/components/schemas/ProtocolString'},
                        'settings': {
                            'type': 'object',
                            'properties': {
                                'key': {'type': 'string'}
                            }
                        },
                        'libraries': {
                            'type': 'object',
                            'properties': {
                                'short_name': {'type': 'string'},
                                'key': {'type': 'string'}
                            }
                        }
                    }
                }
            }
        )
        self.addComponent(
            'schema', 'ClassificationsSchema', 'object',
            {
                'book': {
                    'type': 'object',
                    'description': 'The work searched for in parameters',
                    'properties': {
                        'identifier_type': {'type': 'string'},
                        'identifier': {'type': 'string'},
                    }
                },
                'classifications': {
                    'type': 'array',
                    'items': {
                        'type': 'object',
                        'properties': {
                            'type ': {'type': 'string'},
                            'name': {'type': 'string'},
                            'source': {'type': 'string'},
                            'weight': {'type': 'integer'}
                        }
                    }
                }
            }
        )
        self.addComponent(
            'schema', 'EditClassificationsPost', 'object',
            {
                'genre': {'type': 'string'},
                'audiences': {'type': 'string'},
                'target_age_minimum': {'type': 'integer'},
                'target_age_maximum': {'type': 'integer'},
                'fiction': {'type': 'boolean'},
            },
        )

        self.addComponent(
            'schema', 'WorkListsPost', 'object',
            {
                'lists': {'type': 'object'}
            }
        )

        self.addComponent(
            'schema', 'AdminServicesSchema', 'object',
            {
                '*_services': {'$ref': '#/components/schemas/ServicesDictSchema'},
                'protocols': {'$ref': '#/components/schemas/ProtocolDictSchema'}
            }
        )

        self.addComponent(
            'schema', 'AdminProtocolPost', 'object',
            {
                'protocol': {
                    'type': 'string',
                    'description': 'The name of a protocol to lookup'
                },
                'id': {'type': 'string'},
                'name': {'type': 'string'}
            }
        )

        self.addComponent(
            'schema', 'AdminDiscoveryPost', 'object',
            {
                'protocol': {
                    'type': 'string',
                    'description': 'The name of a protocol to lookup'
                },
                'id': {'type': 'string'},
                'name': {'type': 'string'},
                'url': {
                    'type': 'string',
                    'format': 'url',
                }
            }
        )

        self.addComponent(
            'schema', 'CollectionLibRegistrations', 'object',
            {
                'library_registrations': {
                    'type': 'array',
                    'items': {
                        'type': 'object',
                        'properties': {
                            'id': {'type': 'string'},
                            'library_info': {
                                'type': 'array',
                                'items': {
                                    'type': 'object',
                                    'properties': {
                                        'short_name': {'type': 'string'},
                                        'status': {'type': 'string'}
                                    }
                                }
                            }
                        }
                    }
                }
            }
        )

        self.addComponent(
            'schema', 'CreatedServicesGetSchema', 'object',
            {
                '*_services': {
                    'type': 'object',
                    'description': 'A list of available _ services'
                },
                'protocol': {'$ref': '#/components/schemas/ProtocolDictSchema'}
            }
        )

        self.addComponent(
            'schema', 'PatronDataSchema', 'object',
            {
                'permanent_id': {'type': 'string'},
                'authorization_identifier': {'type': 'string'},
                'username': {'type': 'string'},
                'personal_name': {'type': 'string'},
                'email_address': {'type': 'string'},
                'block_reason': {'type': 'string'},
                'external_type': {'type': 'string'},
            }
        )

        self.addComponent(
            'schema', 'EditWorkPostForm', 'object',
            {
                'title': {'type': 'string'},
                'subtitle': {'type': 'string'},
                'contributor-role': {
                    'type': 'array',
                    'items': {'type': 'string'}
                },
                'contributor-name': {
                    'type': 'array',
                    'items': {'type': 'string'}
                },
                'series': {'type': 'string'},
                'series_position': {'type': 'integer'},
                'medium': {'type': 'string'},
                'language': {'type': 'string'},
                'publisher': {'type': 'string'},
                'imprint': {'type': 'string'},
                'issued': {
                    'type': 'string',
                    'format': 'date'
                },
                'rating': {'type': 'integer'},
                'summary': {'type': 'string'}
            }
        )

        self.addComponent(
            'schema', 'ChangeBookCoverForm', 'object',
            {
                'rights_status': {'type': 'string'},
                'rights_explanation': {'type': 'string'},
                'cover_file': {
                    'type': 'string',
                    'format': 'binary'
                },
                'cover_url': {'type': 'string'},
                'title_position': {'type': 'string'}
            }
        )

        self.addComponent(
            'schema', 'GenrePropsSchema', 'object',
            {
                'name': {'type': 'string'},
                'parents': {
                    'type': 'array',
                    'items': {'type': 'string'}
                },
                'subgenres': {
                    'type': 'array',
                    'items': {'type': 'string'}
                }
            }
        )

        self.addComponent(
            'schema', 'GenresSchema', 'object',
            {
                'Fiction': {'$ref': '#/components/schemas/GenrePropsSchema'},
                'Nonfiction': {'$ref': '#/components/schemas/GenrePropsSchema'}
            }
        )

        self.addComponent(
            'schema', 'CollectionsGetSchema', 'object',
            {
                'collections': {
                    'type': 'array',
                    'items': {
                        'type': 'object',
                        'properties': {
                            'id': {'type': 'string'},
                            'name': {'type': 'string'},
                            'protocol': {
                                'type': 'string',
                                'description': 'A protocol name string'
                            },
                            'parent_id': {'type': 'string'},
                            'settings': {'type': 'object'},
                            'libraries': {
                                'type': 'array',
                                'items': {'type': 'object'}
                            }
                        }
                    }
                },
                'protocols': {
                    'type': 'object',
                    'properties': {
                        'name': {'type': 'string'},
                        'label': {'type': 'string'},
                        'description': {'type': 'string'},
                        'settings': {
                            'type': 'array',
                            'items': {
                                'type': 'object',
                                'description': 'Mirror integration settings'
                            }
                        }
                    }
                }
            }
        )

        self.addComponent(
            'schema', 'CollectionsLibraryRegistrationPost', 'object',
            {
                'collection_id': {'type': 'string'},
                'library_short_name': {'type': 'string'}
            }
        )

        self.addComponent(
            'schema', 'ServicesSchema', 'array',
            {
                'items': {
                    'type': 'object',
                    'properties': {
                            'libraries': {
                                'type': 'array',
                                'items': {'type': 'string'}
                            },
                        'id': {'type': 'string'},
                        'protocol': {'type': 'string'},
                        'settings': {'type': 'object'},
                    }
                }
            }
        )

        self.addComponent(
            'schema', 'ServicesGetSchema', 'object',
            {
                '*_services': {'$ref': '#/components/schemas/ServicesSchema'
                               },
                'protocols': {'$ref': '#/components/schemas/ProtocolDictSchema'}
            }
        )

        self.addComponent(
            'schema', 'ServicesPostForm', 'object',
            {
                'protocol': {
                    'type': 'string',
                    'description': 'The name of a protocol to lookup'
                },
                'id': {'type': 'string'},
                'name': {'type': 'string'},
                'url': {'type': 'string'}
            }
        )

        self.addComponent(
<<<<<<< HEAD
            'schema', 'DiscoverServiceRegPost', 'object',
            {
                'integration_id': {'type': 'string'},
                'library_short_name': {'type': 'string'},
                'registration_stage': {'type': 'string'}
            }
        )

        self.addComponent(
            'schema', 'DiscoveryServiceGet', 'object',
            {
                'library_registrations': {
                    'type': 'array',
                    'items': {
                        'type': 'object',
                        'properties': {
                            'id': {
                                'type': 'string',
                                'description': 'Redistration integration id.'
                            },
                            'access_problem': {
                                'type': 'object',
                                'nullable': 'True'
                            },
                            'tems_of_service_link': {
                                'type': 'string',
                                'format': 'url'
                            },
                            'term_of_service_html': {
                                'type': 'string',
                                'format': 'html'
                            },
                            'libraries': {
                                'type': 'array',
                                'items': {
                                    'type': 'object',
                                    'properties': {
                                        'library_short_name': {'type': 'string'},
                                        'status': {'type': 'string'},
                                        'stage': {'type': 'string'}
                                    }
                                }
                            }
                        }
=======
            'schema', 'WorkComplaintsSchema', 'object',
            {
                'book': {
                    'type': 'object',
                    'properties': {
                        'identifier_type': {'type': 'string'},
                        'identifier': {'type': 'string'}
                    }
                },
                'complaints': {
                    'type': 'object',
                    'description': 'A counter object of complaint types for a given work.  Types: wrong-genre, wrong-audience, wrong-age-range, wrong-title, wrong-medium, wrong-author, bad-cover-image, bad-description, cannot-fulfill-loan, cannot-issue-loan, cannot-render, cannot-return.',
                    'properties': {
                        'complaint_type': {'type': 'integer'}
>>>>>>> 808e7842
                    }
                }
            }
        )

    def addParameters(self):
        # TODO Extend addComponent to accomodate parameters
        self.spec.components.parameter(
            'X-CSRF-Token',
            'header',
            component={
                'schema': {
                    'type': 'string'
                },
                'required': True
            }
        )

    def addPaths(self):
        for name, method in adminRoutes.__dict__.items():
            self.addPath(name, method)

    def addPath(self, name, method):
        if inspect.isfunction(method):
            try:
                self.spec.path(view=method)
            except APISpecError:
                logger.warning(f'{name} unable to create view')
                pass

    @ classmethod
    def generateSpecBase(cls):
        # Initialize OpenAPI Spec Document
        return APISpec(
            openapi_version=cls.OPENAPI_VERSION,
            title='Library Simplified Circulation Manager',
            version=cls.DOC_VERSION,
            info={
                'version': cls.DOC_VERSION,
                'title': 'Library Simplified Circulation Manager',
                'description': 'The Circulation Manager is the main connection between a library\'s collection and Library Simplified\'s various client-side applications, including SimplyE. It handles user authentication, combines licensed works with open access content, maintains book metadata, and serves up available books in appropriately organized OPDS feeds.',
                'termsOfService': 'https://librarysimplified.org',
                'contact': {
                    'name': 'Library Simplified',
                    'url': 'https://librarysimplified.org/about/contact/',
                    'email': 'info@librarysimplified.org'
                },
                'license': {
                    'name': 'Apache License 2.0',
                    'url': 'http://www.apache.org/licenses/LICENSE-2.0'
                }
            },
            servers=[
                {
                    'url': 'http://localhost',
                    'description': 'localhost'
                },
                {
                    'url': 'https://circulation.librarysimplified.org/',
                    'description': 'NYPL Production Circulation Manager'
                },
                {
                    'url': 'https://qa-circulation.librarysimplified.org/',
                    'description': 'NYPL QA Circulation Manager'
                },
                {
                    'url': 'https://circulation.openebooks.org/',
                    'description': 'Open eBooks Production Circulation Manager'
                }
            ],
            plugins=[FlaskPlugin(), CSRFPlugin()]
        )

    @ classmethod
    def generateSpec(cls):
        specManager = cls()

        specManager.addSecuritySchemes()
        specManager.addSchemes()
        specManager.addParameters()
        specManager.addPaths()

        return specManager.spec.to_dict()<|MERGE_RESOLUTION|>--- conflicted
+++ resolved
@@ -892,7 +892,6 @@
         )
 
         self.addComponent(
-<<<<<<< HEAD
             'schema', 'DiscoverServiceRegPost', 'object',
             {
                 'integration_id': {'type': 'string'},
@@ -937,7 +936,12 @@
                                 }
                             }
                         }
-=======
+                    }
+                }
+            }
+        )
+
+        self.addComponent(
             'schema', 'WorkComplaintsSchema', 'object',
             {
                 'book': {
@@ -952,7 +956,6 @@
                     'description': 'A counter object of complaint types for a given work.  Types: wrong-genre, wrong-audience, wrong-age-range, wrong-title, wrong-medium, wrong-author, bad-cover-image, bad-description, cannot-fulfill-loan, cannot-issue-loan, cannot-render, cannot-return.',
                     'properties': {
                         'complaint_type': {'type': 'integer'}
->>>>>>> 808e7842
                     }
                 }
             }
