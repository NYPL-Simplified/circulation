import urllib
import copy
from nose.tools import set_trace
from flask import url_for
from lxml import etree
from collections import defaultdict
import uuid

from sqlalchemy.orm import lazyload

from config import Configuration
from core.classifier import Classifier
from core.opds import (
    Annotator,
    AcquisitionFeed,
    UnfulfillableWork,
)
from core.util.opds_writer import (    
    OPDSFeed,
)
from core.model import (
    Credential,
    DataSource,
    DeliveryMechanism,
    Identifier,
    LicensePool,
    LicensePoolDeliveryMechanism,
    Patron,
    Session,
    BaseMaterializedWork,
    Work,
    Edition,
)
from core.lane import (
    Lane,
    QueryGeneratedLane,
)
from core.app_server import cdn_url_for
from core.util.cdn import cdnify

from adobe_vendor_id import AuthdataUtility
from annotations import AnnotationWriter
from circulation import BaseCirculationAPI
from novelist import NoveListAPI

class CirculationManagerAnnotator(Annotator):
<<<<<<< HEAD
   
    def __init__(self, circulation, lane, library, patron=None,
=======

    def __init__(self, circulation, lane, patron=None,
>>>>>>> 01fc0e84
                 active_loans_by_work={}, active_holds_by_work={},
                 active_fulfillments_by_work={},
                 facet_view='feed',
                 test_mode=False,
                 top_level_title="All Books"
    ):
        self.circulation = circulation
        self.lane = lane
        self.library = library
        self.patron = patron
        self.active_loans_by_work = active_loans_by_work
        self.active_holds_by_work = active_holds_by_work
        self.active_fulfillments_by_work = active_fulfillments_by_work
        self.lanes_by_work = defaultdict(list)
        self.facet_view = facet_view
        self.test_mode = test_mode
        self._adobe_id_tags = {}
        self._top_level_title = top_level_title

    def top_level_title(self):
        return self._top_level_title

    def url_for(self, *args, **kwargs):
        if self.test_mode:
            new_kwargs = {}
            for k, v in kwargs.items():
                if not k.startswith('_'):
                    new_kwargs[k] = v
            return self.test_url_for(False, *args, **new_kwargs)
        else:
            return url_for(*args, **kwargs)

    def cdn_url_for(self, *args, **kwargs):
        if self.test_mode:
            return self.test_url_for(True, *args, **kwargs)
        else:
            return cdn_url_for(*args, **kwargs)

    def test_url_for(self, cdn=False, *args, **kwargs):
        # Generate a plausible-looking URL that doesn't depend on Flask
        # being set up.
        if cdn:
            host = 'cdn'
        else:
            host = 'host'
        url = ("http://%s/" % host) + "/".join(args)
        connector = '?'
        for k, v in sorted(kwargs.items()):
            if v is None:
                v = ''
            v = urllib.quote(str(v))
            k = urllib.quote(str(k))
            url += connector + "%s=%s" % (k, v)
            connector = '&'
        return url

    def _lane_name_and_languages(self, lane):
        lane_name = None
        languages = None

        if isinstance(lane, Lane) and lane.parent:
            lane_name = lane.url_name
            languages = lane.language_key
        return (lane_name, languages)

    def facet_url(self, facets):
        return self.feed_url(self.lane, facets=facets, default_route=self.facet_view)

    def permalink_for(self, work, license_pool, identifier):
        return self.url_for(
            'permalink',
            identifier_type=identifier.type,
            identifier=identifier.identifier,
            library_short_name=self.library.short_name,
            _external=True
        )

    def groups_url(self, lane):
        lane_name, languages = self._lane_name_and_languages(lane)
        return self.cdn_url_for(
            "acquisition_groups",
            lane_name=lane_name, 
            languages=languages,
            library_short_name=self.library.short_name,
            _external=True)

    def default_lane_url(self):
        return self.groups_url(None)

    def feed_url(self, lane, facets=None, pagination=None, default_route='feed'):
        if (isinstance(lane, QueryGeneratedLane) and
            hasattr(lane, 'url_arguments')):
            route, kwargs = lane.url_arguments
        else:
            route = default_route
            lane_name, languages = self._lane_name_and_languages(lane)
            kwargs = dict(lane_name=lane_name, languages=languages)
        kwargs['library_short_name'] = self.library.short_name
        if facets != None:
            kwargs.update(dict(facets.items()))
        if pagination != None:
            kwargs.update(dict(pagination.items()))
        return self.cdn_url_for(route, _external=True, **kwargs)

    def search_url(self, lane, query, pagination):
        lane_name, languages = self._lane_name_and_languages(lane)
        kwargs = dict(q=query)
        kwargs.update(dict(pagination.items()))
        return self.url_for(
            "lane_search", lane_name=lane_name, languages=languages,
            library_short_name=self.library.short_name,
            _external=True, **kwargs)

    def active_licensepool_for(self, work):
        loan = (self.active_loans_by_work.get(work) or
                self.active_holds_by_work.get(work))
        if loan:
            # The active license pool is the one associated with
            # the loan/hold.
            return loan.license_pool
        else:

            # There is no active loan. Use the default logic for
            # determining the active license pool.
            return super(
                CirculationManagerAnnotator, self).active_licensepool_for(work)

    def group_uri(self, work, license_pool, identifier):
        if not work in self.lanes_by_work:
            return None, ""

        lanes = self.lanes_by_work[work]
        if not lanes:
            # I don't think this should ever happen?
            lane_name = None
            url = self.cdn_url_for('acquisition_groups', languages=None, lane_name=None,
                                   library_short_name=self.library.short_name, _external=True)
            title = "All Books"
            return url, title

        lane = lanes[0]
        self.lanes_by_work[work] = lanes[1:]
        lane_name = ''
        show_feed = False

        if isinstance(lane, dict):
            show_feed = lane.get('link_to_list_feed', show_feed)
            title = lane.get('label', lane_name)
            lane = lane['lane']

        if isinstance(lane, basestring):
            return lane, lane_name

        if hasattr(lane, 'display_name') and not title:
            title = lane.display_name

        if show_feed:
            return self.feed_url(lane), title

        return self.lane_url(lane), title

    def lane_url(self, lane):
        # If the lane has sublanes, the URL identifying the group will
        # take the user to another set of groups for the
        # sublanes. Otherwise it will take the user to a list of the
        # books in the lane by author.

        if not lane.sublanes and not lane.parent:
            # This lane isn't part of our lane hierarchy. It's probably
            # an ad hoc lane created to represent the top-level when we needed
            # a Lane instance, since we use the CirculationManager as the 
            # top-level lane and it's not actually a Lane. Use the top-level
            # url for it.
            url = self.default_lane_url()
        elif lane.sublanes:
            url = self.groups_url(lane)
        else:
            url = self.feed_url(lane)
        return url

    def annotate_work_entry(self, work, active_license_pool, edition, identifier, feed, entry):
        active_loan = self.active_loans_by_work.get(work)
        active_hold = self.active_holds_by_work.get(work)
        active_fulfillment = self.active_fulfillments_by_work.get(work)

        # First, add a permalink.
        feed.add_link_to_entry(
            entry, 
            rel='alternate',
            type=OPDSFeed.ENTRY_TYPE,
            href=self.permalink_for(
                work, active_license_pool, identifier
            )
        )

        # Add a link for reporting problems.
        feed.add_link_to_entry(
            entry, 
            rel='issues',
            href=self.url_for(
                'report',
                identifier_type=identifier.type,
                identifier=identifier.identifier,
                library_short_name=self.library.short_name,
                _external=True
            )
        )

        # Now we need to generate a <link> tag for every delivery mechanism
        # that has well-defined media types.
        link_tags = self.acquisition_links(
            active_license_pool, active_loan, active_hold, active_fulfillment,
            feed, identifier
        )
        for tag in link_tags:
            entry.append(tag)

        # Add a link for each author.
        self.add_author_links(work, feed, entry)

        # And a series, if there is one.
        if work.series:
            self.add_series_link(work, feed, entry)

        if NoveListAPI.is_configured():
            # If NoveList Select is configured, there might be
            # recommendations, too.
            feed.add_link_to_entry(
                entry,
                rel='recommendations',
                type=OPDSFeed.ACQUISITION_FEED_TYPE,
                title='Recommended Works',
                href=self.url_for(
                    'recommendations',
                    data_source=data_source_name,
                    identifier_type=identifier.type,
                    identifier=identifier.identifier,
                    _external=True
                )
            )

        # Add a link for related books if available.
        if self.related_books_available(work):
            feed.add_link_to_entry(
                entry,
                rel='related',
                type=OPDSFeed.ACQUISITION_FEED_TYPE,
                title='Recommended Works',
                href=self.url_for(
                    'related_books',
<<<<<<< HEAD
                    identifier_type=identifier.type,
                    identifier=identifier.identifier,
                    library_short_name=self.library.short_name,
=======
                    data_source=data_source_name,
                    identifier_type=identifier.type,
                    identifier=identifier.identifier,
>>>>>>> 01fc0e84
                    _external=True
                )
            )

        # Add a link to get a patron's annotations for this book.
        feed.add_link_to_entry(
            entry,
            rel="http://www.w3.org/ns/oa#annotationService",
            type=AnnotationWriter.CONTENT_TYPE,
            href=self.url_for(
                'annotations_for_work',
                identifier_type=identifier.type,
                identifier=identifier.identifier,
                library_short_name=self.library.short_name,
                _external=True
            )
        )

    @classmethod
    def related_books_available(cls, work):
        """:return: bool asserting whether related books might exist for
        a particular Work
        """
        if isinstance(work, Work):
            edition = work.presentation_edition
        else:
            # This is a MaterializedWork*, so we're gonna grab the
            # edition where we can.
            edition = work.license_pool.presentation_edition

        contributions = edition.contributions
        series = edition.series
        return contributions or series or NoveListAPI.is_configured()

    def language_and_audience_key_from_work(self, work):
        language_key = work.language

        if work.audience == Classifier.AUDIENCE_CHILDREN:
            audiences = [Classifier.AUDIENCE_CHILDREN]
        if work.audience == Classifier.AUDIENCE_YOUNG_ADULT:
            audiences = Classifier.AUDIENCES_JUVENILE
        if work.audience in Classifier.AUDIENCES_ADULT:
            audiences = list(Classifier.AUDIENCES)

        audience_key=None
        if audiences:
            audience_strings = [urllib.quote_plus(a) for a in sorted(audiences)]
            audience_key = u','.join(audience_strings)

        return language_key, audience_key

    def add_author_links(self, work, feed, entry):
        author_tag = '{%s}author' % OPDSFeed.ATOM_NS
        author_entries = entry.findall(author_tag)

        languages, audiences = self.language_and_audience_key_from_work(work)
        for author_entry in author_entries:
            name_tag = '{%s}name' % OPDSFeed.ATOM_NS
            contributor_name = author_entry.find(name_tag).text
            if not contributor_name:
                continue

            feed.add_link_to_entry(
                author_entry,
                rel='contributor',
                type=OPDSFeed.ACQUISITION_FEED_TYPE,
                title=contributor_name,
                href=self.url_for(
                    'contributor',
                    contributor_name=contributor_name,
                    languages=languages,
                    audiences=audiences,
                    _external=True
                )
            )

    def add_series_link(self, work, feed, entry):
        series_tag = OPDSFeed.schema_('Series')
        series_entry = entry.find(series_tag)

        series_name = work.series
        languages, audiences = self.language_and_audience_key_from_work(work)
        feed.add_link_to_entry(
            series_entry,
            rel='series',
            type=OPDSFeed.ACQUISITION_FEED_TYPE,
            title=series_name,
            href=self.url_for(
                'series',
                series_name=series_name,
                languages=languages,
                audiences=audiences,
                _external=True,
            )
        )

    def annotate_feed(self, feed, lane):
        if self.patron:
            self.add_patron(feed)
        
        # Add a 'search' link.
        lane_name, languages = self._lane_name_and_languages(lane)
        search_url = self.url_for(
            'lane_search', languages=languages, lane_name=lane_name,
            library_short_name=self.library.short_name,
            _external=True
        )
        search_link = dict(
            rel="search",
            type="application/opensearchdescription+xml",
            href=search_url
        )
        feed.add_link_to_feed(feed.feed, **search_link)

        # Add preload link
        preload_url = dict(
            rel='http://librarysimplified.org/terms/rel/preload',
            type='application/atom+xml;profile=opds-catalog;kind=acquisition',
            href=self.url_for('preload', library_short_name=self.library.short_name, _external=True),
        )
        feed.add_link_to_feed(feed.feed, **preload_url)

        shelf_link = dict(
            rel="http://opds-spec.org/shelf",
            type=OPDSFeed.ACQUISITION_FEED_TYPE,
            href=self.url_for('active_loans', library_short_name=self.library.short_name, _external=True))
        feed.add_link_to_feed(feed.feed, **shelf_link)

        annotations_link = dict(
            rel="http://www.w3.org/ns/oa#annotationService",
            type=AnnotationWriter.CONTENT_TYPE,
            href=self.url_for('annotations', library_short_name=self.library.short_name, _external=True))
        feed.add_link_to_feed(feed.feed, **annotations_link)

        self.add_configuration_links(feed)
        
    @classmethod
    def add_configuration_links(cls, feed):
        for rel, value in (
                ("terms-of-service", Configuration.terms_of_service_url()),
                ("privacy-policy", Configuration.privacy_policy_url()),
                ("copyright", Configuration.acknowledgements_url()),
                ("about", Configuration.about_url()),
                ("license", Configuration.license_url()),
        ):
            if value:
                d = dict(href=value, type="text/html", rel=rel)
                if isinstance(feed, OPDSFeed):
                    feed.add_link_to_feed(feed.feed, **d)
                else:
                    # This is an ElementTree object.
                    link = OPDSFeed.link(**d)
                    feed.append(link)

    def acquisition_links(self, active_license_pool, active_loan, active_hold, active_fulfillment,
                          feed, identifier):
        """Generate a number of <link> tags that enumerate all acquisition methods."""

        can_borrow = False
        can_fulfill = False
        can_revoke = False
        can_hold = (
            Configuration.hold_policy() == 
            Configuration.HOLD_POLICY_ALLOW
        )

        if active_loan:
            can_fulfill = True
            can_revoke = True
        elif active_hold:
            # We display the borrow link even if the patron can't
            # borrow the book right this minute.
            can_borrow = True

            can_revoke = (
                not self.circulation or 
                self.circulation.can_revoke_hold(
                    active_license_pool, active_hold)
            )
        elif active_fulfillment:
            can_fulfill = True
            can_revoke = True
        else:
            # The patron has no existing relationship with this
            # work. Give them the opportunity to check out the work
            # or put it on hold.
            can_borrow = True

        # If there is something to be revoked for this book,
        # add a link to revoke it.
        revoke_links = []
        if can_revoke:
            url = self.url_for(
                'revoke_loan_or_hold',
                license_pool_id=active_license_pool.id,
                library_short_name=self.library.short_name,
                _external=True)

            kw = dict(href=url, rel=OPDSFeed.REVOKE_LOAN_REL)
            revoke_link_tag = OPDSFeed.makeelement("link", **kw)
            revoke_links.append(revoke_link_tag)

        # Add next-step information for every useful delivery
        # mechanism.
        borrow_links = []
        api = None
        if self.circulation:
            api = self.circulation.api_for_license_pool(active_license_pool)
        if api:
            set_mechanism_at_borrow = (
                api.SET_DELIVERY_MECHANISM_AT == BaseCirculationAPI.BORROW_STEP)
        else:
            # This is most likely an open-access book. Just put one
            # borrow link and figure out the rest later.
            set_mechanism_at_borrow = False
        if can_borrow:
            # Borrowing a book gives you an OPDS entry that gives you
            # fulfillment links.
            if set_mechanism_at_borrow:
                # The ebook distributor requires that the delivery
                # mechanism be set at the point of checkout. This means
                # a separate borrow link for each mechanism.
                for mechanism in active_license_pool.delivery_mechanisms:
                    borrow_links.append(
                        self.borrow_link(
                            identifier,
                            mechanism, [mechanism]
                        )
                    )
            else:
                # The ebook distributor does not require that the
                # delivery mechanism be set at the point of
                # checkout. This means a single borrow link with
                # indirectAcquisition tags for every delivery
                # mechanism. If a delivery mechanism must be set, it
                # will be set at the point of fulfillment.
                borrow_links.append(
                    self.borrow_link(
                        identifier,
                        None, active_license_pool.delivery_mechanisms
                    )
                )

            # Generate the licensing tags that tell you whether the book
            # is available.
            license_tags = feed.license_tags(
                active_license_pool, active_loan, active_hold
            )
            for link in borrow_links:
                for t in license_tags:
                    link.append(t)

        # Add links for fulfilling an active loan.
        fulfill_links = []
        if can_fulfill:
            if active_fulfillment:
                # We're making an entry for a specific fulfill link.
                type = active_fulfillment.content_type
                url = active_fulfillment.content_link
                rel = OPDSFeed.ACQUISITION_REL
                link_tag = AcquisitionFeed.acquisition_link(
                    rel=rel, href=url, types=[type])
                fulfill_links.append(link_tag)

            elif active_loan.fulfillment:
                # The delivery mechanism for this loan has been
                # set. There is one link for the delivery mechanism
                # that was locked in, and links for any streaming
                # delivery mechanisms.
                for lpdm in active_license_pool.delivery_mechanisms:
                    if lpdm is active_loan.fulfillment or lpdm.delivery_mechanism.is_streaming:
                        fulfill_links.append(
                            self.fulfill_link(
                                active_license_pool,
                                active_loan,
                                lpdm.delivery_mechanism
                            )
                        )
            else:
                # The delivery mechanism for this loan has not been
                # set. There is one fulfill link for every delivery
                # mechanism.
                for lpdm in active_license_pool.delivery_mechanisms:
                    fulfill_links.append(
                        self.fulfill_link(
                            active_license_pool,
                            active_loan,
                            lpdm.delivery_mechanism
                        )
                    )
                                               
        # If this is an open-access book, add an open-access link for
        # every delivery mechanism with an associated resource.
        open_access_links = []
        if active_license_pool.open_access:
            for lpdm in active_license_pool.delivery_mechanisms:
                if lpdm.resource:
                    open_access_links.append(self.open_access_link(lpdm))

        return [x for x in borrow_links + fulfill_links + open_access_links + revoke_links
                if x is not None]

    def borrow_link(self, identifier,
                    borrow_mechanism, fulfillment_mechanisms):
        if borrow_mechanism:
            # Following this link will both borrow the book and set
            # its delivery mechanism.
            mechanism_id = borrow_mechanism.delivery_mechanism.id
        else:
            # Following this link will borrow the book but not set 
            # its delivery mechanism.
            mechanism_id = None
        borrow_url = self.url_for(
            "borrow", 
            identifier_type=identifier.type,
            identifier=identifier.identifier, 
            mechanism_id=mechanism_id,
            library_short_name=self.library.short_name,
            _external=True)
        rel = OPDSFeed.BORROW_REL
        borrow_link = AcquisitionFeed.link(
            rel=rel, href=borrow_url, type=OPDSFeed.ENTRY_TYPE
        )

        indirect_acquisitions = []
        for lpdm in fulfillment_mechanisms:
            # We have information about one or more delivery
            # mechanisms that will be available at the point of
            # fulfillment. To the extent possible, put information
            # about these mechanisms into the <link> tag as
            # <opds:indirectAcquisition> tags.

            # These are the formats mentioned in the indirect
            # acquisition.
            format_types = AcquisitionFeed.format_types(lpdm.delivery_mechanism)

            # If we can borrow this book, add this delivery mechanism
            # to the borrow link as an <opds:indirectAcquisition>.
            if format_types:
                indirect_acquisition = AcquisitionFeed.indirect_acquisition(
                    format_types
                )
                indirect_acquisitions.append(indirect_acquisition)

        if not indirect_acquisitions:
            raise UnfulfillableWork()

        borrow_link.extend(indirect_acquisitions)
        return borrow_link

    def fulfill_link(self, license_pool, active_loan, delivery_mechanism):
        """Create a new fulfillment link.

        This link may include tags from the OPDS Extensions for DRM.
        """
        if isinstance(delivery_mechanism, LicensePoolDeliveryMechanism):
            logging.warn("LicensePoolDeliveryMechanism passed into fulfill_link instead of DeliveryMechanism!")
            delivery_mechanism = delivery_mechanism.delivery_mechanism
        format_types = AcquisitionFeed.format_types(delivery_mechanism)
        if not format_types:
            return None
            
        fulfill_url = self.url_for(
            "fulfill",
            license_pool_id=license_pool.id,
            mechanism_id=delivery_mechanism.id,
            library_short_name=self.library.short_name,
            _external=True
        )
        rel=OPDSFeed.ACQUISITION_REL
        link_tag = AcquisitionFeed.acquisition_link(
            rel=rel, href=fulfill_url,
            types=format_types
        )

        children = AcquisitionFeed.license_tags(license_pool, active_loan, None)
        link_tag.extend(children)
        
        children = self.drm_device_registration_tags(
            license_pool, active_loan, delivery_mechanism
        )
        link_tag.extend(children)
        return link_tag

    @classmethod
    def _adobe_patron_identifier(self, patron):
        _db = Session.object_session(patron)
        internal = DataSource.lookup(_db, DataSource.INTERNAL_PROCESSING)

        def refresh(credential):
            credential.credential = str(uuid.uuid1())
        patron_identifier = Credential.lookup(
            _db, internal, AuthdataUtility.ADOBE_ACCOUNT_ID_PATRON_IDENTIFIER, patron,
            refresher_method=refresh, allow_persistent_token=True
        )
        return patron_identifier.credential
    
    def drm_device_registration_tags(self, license_pool, active_loan,
                                     delivery_mechanism):
        """Construct OPDS Extensions for DRM tags that explain how to 
        register a device with the DRM server that manages this loan.

        :param delivery_mechanism: A DeliveryMechanism
        """        
        if not active_loan or not delivery_mechanism:
            return []
        
        if delivery_mechanism.drm_scheme == DeliveryMechanism.ADOBE_DRM:
            # Get an identifier for the patron that will be registered
            # with the DRM server.
            _db = Session.object_session(active_loan)
            patron = active_loan.patron
            
            # Generate a <drm:licensor> tag that can feed into the
            # Vendor ID service.
            return self.adobe_id_tags(_db, patron)
        return []
   
    def adobe_id_tags(self, _db, patron_identifier):
        """Construct tags using the DRM Extensions for OPDS standard that
        explain how to get an Adobe ID for this patron, and how to
        manage their list of device IDs.

        :param delivery_mechanism: A DeliveryMechanism

        :return: If Adobe Vendor ID delegation is configured, a list
        containing a <drm:licensor> tag. If not, an empty list.
        """
        # CirculationManagerAnnotators are created per request.
        # Within the context of a single request, we can cache the
        # tags that explain how the patron can get an Adobe ID, and
        # reuse them across <entry> tags. This saves a little time,
        # makes tests more reliable, and stops us from providing a
        # different authdata value for every <entry> tag.
        if isinstance(patron_identifier, Patron):
            patron_identifier = self._adobe_patron_identifier(patron_identifier)
        cached = self._adobe_id_tags.get(patron_identifier)
        if cached is None:
            cached = []
            authdata = AuthdataUtility.from_config(_db)
            if authdata:
                # TODO: We would like to call encode() here, and have
                # the client use a JWT as authdata, but we can't,
                # because there's no way to use authdata to deactivate
                # a device. So we've used this alternate technique
                # that's much smaller than a JWT and can be smuggled
                # into username/password.
                vendor_id, jwt = authdata.encode_short_client_token(patron_identifier)

                drm_licensor = OPDSFeed.makeelement("{%s}licensor" % OPDSFeed.DRM_NS)
                vendor_attr = "{%s}vendor" % OPDSFeed.DRM_NS
                drm_licensor.attrib[vendor_attr] = vendor_id
                patron_key = OPDSFeed.makeelement("{%s}clientToken" % OPDSFeed.DRM_NS)
                patron_key.text = jwt
                drm_licensor.append(patron_key)
                
                # Add the link to the DRM Device Management Protocol
                # endpoint. See:
                # https://github.com/NYPL-Simplified/Simplified/wiki/DRM-Device-Management
                device_list_link = OPDSFeed.makeelement("link")
                device_list_link.attrib['rel'] = 'http://librarysimplified.org/terms/drm/rel/devices'
                device_list_link.attrib['href'] = self.url_for(
                    "adobe_drm_devices", library_short_name=self.library.short_name, _external=True
                )
                drm_licensor.append(device_list_link)
                cached = [drm_licensor]

            self._adobe_id_tags[patron_identifier] = cached
        else:
            cached = copy.deepcopy(cached)
        return cached
        
    def open_access_link(self, lpdm):
        url = cdnify(lpdm.resource.url, Configuration.cdns())
        kw = dict(rel=OPDSFeed.OPEN_ACCESS_REL, href=url)
        rep = lpdm.resource.representation
        if rep and rep.media_type:
            kw['type'] = rep.media_type
        link_tag = AcquisitionFeed.link(**kw)
        always_available = OPDSFeed.makeelement(
            "{%s}availability" % OPDSFeed.OPDS_NS, status="available"
        )
        link_tag.append(always_available)
        return link_tag

    def add_patron(self, feed_obj):
        patron_details = {}
        if self.patron.username:
            patron_details["{%s}username" % OPDSFeed.SIMPLIFIED_NS] = self.patron.username
        if self.patron.authorization_identifier:
            patron_details["{%s}authorizationIdentifier" % OPDSFeed.SIMPLIFIED_NS] = self.patron.authorization_identifier

        patron_tag = OPDSFeed.makeelement("{%s}patron" % OPDSFeed.SIMPLIFIED_NS, patron_details)
        feed_obj.feed.append(patron_tag)


class CirculationManagerLoanAndHoldAnnotator(CirculationManagerAnnotator):

    @classmethod
    def active_loans_for(cls, circulation, patron, test_mode=False):
        db = Session.object_session(patron)
        active_loans_by_work = {}
        for loan in patron.loans:
            work = loan.work
            if work:
                active_loans_by_work[work] = loan
        active_holds_by_work = {}
        for hold in patron.holds:
            work = hold.work
            if work:
                active_holds_by_work[work] = hold

        annotator = cls(
            circulation, None, patron.library, patron, active_loans_by_work, active_holds_by_work,
            test_mode=test_mode
        )
        url = annotator.url_for('active_loans', library_short_name=patron.library.short_name, _external=True)
        works = patron.works_on_loan_or_on_hold()

        feed_obj = AcquisitionFeed(db, "Active loans and holds", url, works, annotator)
        annotator.annotate_feed(feed_obj, None)
        return feed_obj
    
    @classmethod
    def single_loan_feed(cls, circulation, loan, test_mode=False):
        db = Session.object_session(loan)
        work = loan.license_pool.work or loan.license_pool.presentation_edition.work
        annotator = cls(circulation, None, loan.patron.library,
                        active_loans_by_work={work:loan}, 
                        active_holds_by_work={}, 
                        test_mode=test_mode)
        identifier = loan.license_pool.identifier
        url = annotator.url_for(
            'loan_or_hold_detail',
            identifier_type=identifier.type,
            identifier=identifier.identifier,
            library_short_name=loan.patron.library.short_name,
            _external=True
        )
        if not work:
            return AcquisitionFeed(
                db, "Active loan for unknown work", url, [], annotator)
        return AcquisitionFeed.single_entry(db, work, annotator)

    @classmethod
    def single_hold_feed(cls, circulation, hold, test_mode=False):
        db = Session.object_session(hold)
        work = hold.license_pool.work or hold.license_pool.presentation_edition.work
        annotator = cls(circulation, None, hold.patron.library,
                        active_loans_by_work={}, 
                        active_holds_by_work={work:hold}, 
                        test_mode=test_mode)
        return AcquisitionFeed.single_entry(db, work, annotator)

    @classmethod
    def single_fulfillment_feed(cls, circulation, loan, fulfillment, test_mode=False):
        db = Session.object_session(loan)
        work = loan.license_pool.work or loan.license_pool.presentation_edition.work
        annotator = cls(circulation, None, loan.patron.library,
                        active_loans_by_work={}, 
                        active_holds_by_work={}, 
                        active_fulfillments_by_work={work:fulfillment},
                        test_mode=test_mode)
        identifier = loan.license_pool.identifier
        url = annotator.url_for(
            'loan_or_hold_detail',
            identifier_type=identifier.type,
            identifier=identifier.identifier,
            library_short_name=loan.patron.library.short_name,
            _external=True
        )
        if not work:
            return AcquisitionFeed(
                db, "Active loan for unknown work", url, [], annotator)
        return AcquisitionFeed.single_entry(db, work, annotator)

    def drm_device_registration_feed_tags(self, patron):
        """Return tags that provide information on DRM device deregistration
        independent of any particular loan. These tags will go under
        the <feed> tag.

        This allows us to deregister an Adobe ID, in preparation for
        logout, even if there is no active loan that requires one.
        """
        _db = Session.object_session(patron)
        tags = copy.deepcopy(self.adobe_id_tags(_db, patron))
        attr = '{%s}scheme' % OPDSFeed.DRM_NS
        for tag in tags:
            tag.attrib[attr] = "http://librarysimplified.org/terms/drm/scheme/ACS"
        return tags

    @property
    def user_profile_management_protocol_link(self):
        """Create a <link> tag that points to the circulation
        manager's User Profile Management Protocol endpoint
        for the current patron.
        """
        link = OPDSFeed.makeelement("link")
        link.attrib['rel'] = 'http://librarysimplified.org/terms/rel/user-profile'
        link.attrib['href'] = self.url_for(
            'patron_profile', library_short_name=self.library.short_name, _external=True
        )
        return link
        
    def annotate_feed(self, feed, lane):
        """Annotate the feed with top-level DRM device registration tags
        and a link to the User Profile Management Protocol endpoint.
        """
        super(CirculationManagerLoanAndHoldAnnotator, self).annotate_feed(
            feed, lane
        )
        if self.patron:
            tags = self.drm_device_registration_feed_tags(self.patron)
            tags.append(self.user_profile_management_protocol_link)
            for tag in tags:
                feed.feed.append(tag)

class PreloadFeed(AcquisitionFeed):

    @classmethod
    def page(cls, _db, title, url, annotator=None,
             use_materialized_works=True):

        """Create a feed of content to preload on devices."""
        configured_content = Configuration.policy(Configuration.PRELOADED_CONTENT)

        identifiers = [Identifier.parse_urn(_db, urn)[0] for urn in configured_content]
        identifier_ids = [identifier.id for identifier in identifiers]

        if use_materialized_works:
            from core.model import MaterializedWork
            q = _db.query(MaterializedWork)
            q = q.filter(MaterializedWork.primary_identifier_id.in_(identifier_ids))

            # Avoid eager loading of objects that are contained in the 
            # materialized view.
            q = q.options(
                lazyload(MaterializedWork.license_pool, LicensePool.data_source),
                lazyload(MaterializedWork.license_pool, LicensePool.identifier),
                lazyload(MaterializedWork.license_pool, LicensePool.presentation_edition),
            )
        else:
            q = _db.query(Work).join(Work.presentation_edition)
            q = q.filter(Edition.primary_identifier_id.in_(identifier_ids))

        works = q.all()
        feed = cls(_db, title, url, works, annotator)

        annotator.annotate_feed(feed, None)
        content = unicode(feed)
        return content
        <|MERGE_RESOLUTION|>--- conflicted
+++ resolved
@@ -44,13 +44,8 @@
 from novelist import NoveListAPI
 
 class CirculationManagerAnnotator(Annotator):
-<<<<<<< HEAD
    
     def __init__(self, circulation, lane, library, patron=None,
-=======
-
-    def __init__(self, circulation, lane, patron=None,
->>>>>>> 01fc0e84
                  active_loans_by_work={}, active_holds_by_work={},
                  active_fulfillments_by_work={},
                  facet_view='feed',
@@ -285,9 +280,9 @@
                 title='Recommended Works',
                 href=self.url_for(
                     'recommendations',
-                    data_source=data_source_name,
                     identifier_type=identifier.type,
                     identifier=identifier.identifier,
+                    library_short_name=self.library.short_name,
                     _external=True
                 )
             )
@@ -301,15 +296,9 @@
                 title='Recommended Works',
                 href=self.url_for(
                     'related_books',
-<<<<<<< HEAD
                     identifier_type=identifier.type,
                     identifier=identifier.identifier,
                     library_short_name=self.library.short_name,
-=======
-                    data_source=data_source_name,
-                    identifier_type=identifier.type,
-                    identifier=identifier.identifier,
->>>>>>> 01fc0e84
                     _external=True
                 )
             )
@@ -382,6 +371,7 @@
                     contributor_name=contributor_name,
                     languages=languages,
                     audiences=audiences,
+                    library_short_name=self.library.short_name,
                     _external=True
                 )
             )
@@ -402,6 +392,7 @@
                 series_name=series_name,
                 languages=languages,
                 audiences=audiences,
+                library_short_name=self.library.short_name,
                 _external=True,
             )
         )
