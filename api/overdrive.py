from nose.tools import set_trace
import datetime
import dateutil
import json
import pytz
import re
import requests
import flask
import urlparse
from flask_babel import lazy_gettext as _

from sqlalchemy.orm import contains_eager

from circulation import (
    DeliveryMechanismInfo,
    LoanInfo,
    HoldInfo,
    FulfillmentInfo,
    BaseCirculationAPI,
)
from selftest import (
    HasSelfTests,
    SelfTestResult,
)
from core.overdrive import (
    OverdriveAPI as BaseOverdriveAPI,
    OverdriveRepresentationExtractor,
    OverdriveBibliographicCoverageProvider,
    MockOverdriveAPI as BaseMockOverdriveAPI,
)

from core.model import (
    CirculationEvent,
    Collection,
    Credential,
    DataSource,
    DeliveryMechanism,
    Edition,
    ExternalIntegration,
    Hold,
    Identifier,
    LicensePool,
    Loan,
    MediaTypes,
    Representation,
    Session,
)

from core.monitor import (
    CollectionMonitor,
    IdentifierSweepMonitor,
    TimelineMonitor,
)
from core.util.http import HTTP
from core.metadata_layer import ReplacementPolicy
from core.scripts import Script

from circulation_exceptions import *
from core.analytics import Analytics

class OverdriveAPI(BaseOverdriveAPI, BaseCirculationAPI, HasSelfTests):

    NAME = ExternalIntegration.OVERDRIVE
    DESCRIPTION = _("Integrate an Overdrive collection. For an Overdrive Advantage collection, select the consortium's Overdrive collection as the parent.")
    SETTINGS = [
        { "key": Collection.EXTERNAL_ACCOUNT_ID_KEY, "label": _("Library ID"), "required": True },
        { "key": BaseOverdriveAPI.WEBSITE_ID, "label": _("Website ID"), "required": True },
        { "key": ExternalIntegration.USERNAME, "label": _("Client Key"), "required": True },
        { "key": ExternalIntegration.PASSWORD, "label": _("Client Secret"), "required": True },
        {
            "key": BaseOverdriveAPI.SERVER_NICKNAME,
            "label": _("Server family"),
            "description": _("Unless you hear otherwise from Overdrive, your integration should use their production servers."),
            "type": "select",
            "options": [
                dict(
                    label=_("Production"),
                    key=BaseOverdriveAPI.PRODUCTION_SERVERS
                ),
                dict(
                    label=_("Testing"),
                    key=BaseOverdriveAPI.TESTING_SERVERS,
                )
            ],
            "default": BaseOverdriveAPI.PRODUCTION_SERVERS,
        },
    ] + BaseCirculationAPI.SETTINGS

    LIBRARY_SETTINGS = BaseCirculationAPI.LIBRARY_SETTINGS + [
        { "key": BaseOverdriveAPI.ILS_NAME_KEY, "label": _("ILS Name"),
          "default": BaseOverdriveAPI.ILS_NAME_DEFAULT,
          "description": _("When multiple libraries share an Overdrive account, Overdrive uses a setting called 'ILS Name' to determine which ILS to check when validating a given patron."),
        },
        BaseCirculationAPI.DEFAULT_LOAN_DURATION_SETTING
    ]

    # An Overdrive Advantage collection inherits everything except the library id
    # from its parent.
    CHILD_SETTINGS = [
        { "key": Collection.EXTERNAL_ACCOUNT_ID_KEY, "label": _("Library ID"), "required": True },
    ]

    SET_DELIVERY_MECHANISM_AT = BaseCirculationAPI.FULFILL_STEP

    # Create a lookup table between common DeliveryMechanism identifiers
    # and Overdrive format types.
    epub = Representation.EPUB_MEDIA_TYPE
    pdf = Representation.PDF_MEDIA_TYPE
    adobe_drm = DeliveryMechanism.ADOBE_DRM
    no_drm = DeliveryMechanism.NO_DRM
    streaming_drm = DeliveryMechanism.STREAMING_DRM
    streaming_text = DeliveryMechanism.STREAMING_TEXT_CONTENT_TYPE
    streaming_audio = DeliveryMechanism.STREAMING_AUDIO_CONTENT_TYPE
    overdrive_audiobook_manifest = MediaTypes.OVERDRIVE_AUDIOBOOK_MANIFEST_MEDIA_TYPE
    libby_drm = DeliveryMechanism.LIBBY_DRM

    # These are not real Overdrive formats; we use them internally so
    # we can distinguish between (e.g.) using "audiobook-overdrive"
    # to get into Overdrive Read, and using it to get a link to a
    # manifest file.
    MANIFEST_INTERNAL_FORMATS = set(
        ['audiobook-overdrive-manifest', 'ebook-overdrive-manifest']
    )

    # When a request comes in for a given DeliveryMechanism, what
    # do we tell Overdrive?
    delivery_mechanism_to_internal_format = {
        (epub, no_drm): 'ebook-epub-open',
        (epub, adobe_drm): 'ebook-epub-adobe',
        (pdf, no_drm): 'ebook-pdf-open',
        (pdf, adobe_drm): 'ebook-pdf-adobe',
        (streaming_text, streaming_drm): 'ebook-overdrive',
        (streaming_audio, streaming_drm): 'audiobook-overdrive',
        (overdrive_audiobook_manifest, libby_drm): 'audiobook-overdrive-manifest'
    }

    # These formats can be delivered either as manifest files or as
    # links to websites that stream the content.
    STREAMING_FORMATS = [
        'ebook-overdrive',
        'audiobook-overdrive',
    ]

    # Once you choose a non-streaming format you're locked into it and can't
    # use other formats.
    LOCK_IN_FORMATS = [
        x for x in BaseOverdriveAPI.FORMATS
        if x not in STREAMING_FORMATS
        and x not in MANIFEST_INTERNAL_FORMATS
    ]

    # TODO: This is a terrible choice but this URL should never be
    # displayed to a patron, so it doesn't matter much.
    DEFAULT_ERROR_URL = "http://librarysimplified.org/"

    # Map Overdrive's error messages to standard circulation manager
    # exceptions.
    ERROR_MESSAGE_TO_EXCEPTION = {
        "PatronHasExceededCheckoutLimit": PatronLoanLimitReached,
        "PatronHasExceededCheckoutLimit_ForCPC": PatronLoanLimitReached,
    }

    def __init__(self, _db, collection):
        super(OverdriveAPI, self).__init__(_db, collection)
        self.overdrive_bibliographic_coverage_provider = (
            OverdriveBibliographicCoverageProvider(
                collection, api_class=self
            )
        )

    def external_integration(self, _db):
        return self.collection.external_integration

    def _run_self_tests(self, _db):
        result = self.run_test(
            "Checking global Client Authentication privileges",
            self.check_creds, force_refresh=True
        )
        yield result
        if not result.success:
            # There is no point in running the other tests if we
            # can't even get a token.
            return

        def _count_advantage():
            """Count the Overdrive Advantage accounts"""
            accounts = list(self.get_advantage_accounts())
            return "Found %d Overdrive Advantage account(s)." % len(accounts)
        yield self.run_test(
            "Looking up Overdrive Advantage accounts",
            _count_advantage
        )

        def _count_books():
            """Count the titles in the collection."""
            url = self._all_products_link
            status, headers, body = self.get(url, {})
            body = json.loads(body)
            return "%d item(s) in collection" % body['totalItems']
        yield self.run_test(
            "Counting size of collection", _count_books
        )

        default_patrons = []
        for result in self.default_patrons(self.collection):
            if isinstance(result, SelfTestResult):
                yield result
                continue
            library, patron, pin = result
            task = "Checking Patron Authentication privileges, using test patron for library %s" % library.name
            yield self.run_test(
                task, self.get_patron_credential, patron, pin
            )

    def patron_request(self, patron, pin, url, extra_headers={}, data=None,
                       exception_on_401=False, method=None):
        """Make an HTTP request on behalf of a patron.

        The results are never cached.
        """
        patron_credential = self.get_patron_credential(patron, pin)
        headers = dict(Authorization="Bearer %s" % patron_credential.credential)
        headers.update(extra_headers)
        if method and method.lower() in ('get', 'post', 'put', 'delete'):
            method = method.lower()
        else:
            if data:
                method = 'post'
            else:
                method = 'get'
        url = self.endpoint(url)
        response = HTTP.request_with_timeout(
            method, url, headers=headers, data=data
        )
        if response.status_code == 401:
            if exception_on_401:
                # This is our second try. Give up.
                raise IntegrationException(
                    "Something's wrong with the patron OAuth Bearer Token!"
                )
            else:
                # Refresh the token and try again.
                self.refresh_patron_access_token(
                    patron_credential, patron, pin)
                return self.patron_request(
                    patron, pin, url, extra_headers, data, True)
        else:
            # This is commented out because it may expose patron
            # information.
            #
            # self.log.debug("%s: %s", url, response.status_code)
            return response

    def get_patron_credential(self, patron, pin):
        """Create an OAuth token for the given patron."""
        def refresh(credential):
            return self.refresh_patron_access_token(
                credential, patron, pin)
        return Credential.lookup(
            self._db, DataSource.OVERDRIVE, "OAuth Token", patron, refresh,
            collection=self.collection
        )

    def scope_string(self, library):
        """Create the Overdrive scope string for the given library.

        This is used when setting up Patron Authentication, and when
        generating the X-Overdrive-Scope header used by SimplyE to set up
        its own Patron Authentication.
        """
        return "websiteid:%s authorizationname:%s" % (
            self.website_id, self.ils_name(library)
        )

    def refresh_patron_access_token(self, credential, patron, pin):
        """Request an OAuth bearer token that allows us to act on
        behalf of a specific patron.

        Documentation: https://developer.overdrive.com/apis/patron-auth
        """
        payload = dict(
            grant_type="password",
            username=patron.authorization_identifier,
            scope=self.scope_string(patron.library)
        )
        if pin:
            # A PIN was provided.
            payload['password'] = pin
        else:
            # No PIN was provided. Depending on the library,
            # this might be fine. If it's not fine, Overdrive will
            # refuse to issue a token.
            payload['password_required'] = 'false'
            payload['password'] = '[ignore]'
        response = self.token_post(self.PATRON_TOKEN_ENDPOINT, payload)
        if response.status_code == 200:
            self._update_credential(credential, response.json())
        elif response.status_code == 400:
            response = response.json()
            message = response['error']
            error = response.get('error_description')
            if error:
                message += '/' + error
            diagnostic = None
            debug = message
            if error == 'Requested record not found':
                debug = "The patron failed Overdrive's cross-check against the library's ILS."
            raise PatronAuthorizationFailedException(message, debug)
        return credential

    def checkout(self, patron, pin, licensepool, internal_format):
        """Check out a book on behalf of a patron.

        :param patron: a Patron object for the patron who wants
            to check out the book.

        :param pin: The patron's alleged password.

        :param licensepool: Identifier of the book to be checked out is
            attached to this licensepool.

        :param internal_format: Represents the patron's desired book format.

        :return: a LoanInfo object.
        """

        identifier = licensepool.identifier
        overdrive_id=identifier.identifier
        headers = {"Content-Type": "application/json"}
        payload = dict(fields=[dict(name="reserveId", value=overdrive_id)])
        payload = json.dumps(payload)

        response = self.patron_request(
            patron, pin, self.CHECKOUTS_ENDPOINT, extra_headers=headers,
            data=payload
        )
        data = response.json()
        if response.status_code == 400:
            return self._process_checkout_error(patron, pin, licensepool, data)
        else:
            # Try to extract the expiration date from the response.
            expires = self.extract_expiration_date(data)

        # Create the loan info.
        loan = LoanInfo(
            licensepool.collection,
            licensepool.data_source.name,
            licensepool.identifier.type,
            licensepool.identifier.identifier,
            None,
            expires,
            None,
        )
        return loan

    def _process_checkout_error(self, patron, pin, licensepool, error):
        """Handle an error received by the API checkout endpoint.

        :param patron: The Patron who tried to check out the book.
        :param pin: The Patron's PIN; used in case follow-up
            API requests are necessary.
        :param licensepool: LicensePool for the book that was to be borrowed.
        :param error: A dictionary representing the error response, parsed as JSON.
        """
        code = "Unknown Error"
        identifier = licensepool.identifier
        if isinstance(error, dict):
            code = error.get('errorCode', code)
        if code == 'NoCopiesAvailable':
            # Clearly our info is out of date.
            self.update_licensepool(identifier.identifier)
            raise NoAvailableCopies()

        if code == 'TitleAlreadyCheckedOut':
            # Client should have used a fulfill link instead, but
            # we can handle it.
            #
            # NOTE: It's very unlikely this will happen, but it could
            # happen if the patron borrows a book through Libby and
            # then immediately borrows the same book through SimplyE.
            loan = self.get_loan(patron, pin, identifier.identifier)
            expires = self.extract_expiration_date(loan)
            return LoanInfo(
                licensepool.collection,
                licensepool.data_source.name,
                identifier.type,
                identifier.identifier,
                None,
                expires,
                None
            )

        if code in self.ERROR_MESSAGE_TO_EXCEPTION:
            exc_class = self.ERROR_MESSAGE_TO_EXCEPTION[code]
            raise exc_class()

        # All-purpose fallback
        raise CannotLoan(code)

    def checkin(self, patron, pin, licensepool):

        # Get the loan for this patron to see whether or not they
        # have a delivery mechanism recorded.
        loan = None
        loans = [l for l in patron.loans if l.license_pool == licensepool]
        if loans:
            loan = loans[0]
        if (loan and loan.fulfillment
            and loan.fulfillment.delivery_mechanism
            and loan.fulfillment.delivery_mechanism.drm_scheme
            == DeliveryMechanism.NO_DRM):
            # This patron fulfilled this loan without DRM. That means we
            # should be able to find a loanEarlyReturnURL and hit it.
            if self.perform_early_return(patron, pin, loan):
                # No need for the fallback strategy.
                return

        # Our fallback strategy is to DELETE the checkout endpoint.
        # We do this if no loan can be found, no delivery mechanism is
        # recorded, the delivery mechanism uses DRM, we are unable to
        # locate the return URL, or we encounter a problem using the
        # return URL.
        #
        # The only case where this is likely to work is when the
        # loan exists but has not been locked to a delivery mechanism.
        overdrive_id = licensepool.identifier.identifier
        url = self.endpoint(self.CHECKOUT_ENDPOINT, overdrive_id=overdrive_id)
        return self.patron_request(patron, pin, url, method='DELETE')

    def perform_early_return(self, patron, pin, loan, http_get=None):
        """Ask Overdrive for a loanEarlyReturnURL for the given loan
        and try to hit that URL.

        :param patron: A Patron
        :param pin: Authorization PIN for the patron
        :param loan: A Loan object corresponding to the title on loan.
        :param http_get: You may pass in a mock of HTTP.get_with_timeout
            for use in tests.
        """
        mechanism = loan.fulfillment.delivery_mechanism
        internal_format = self.delivery_mechanism_to_internal_format.get(
            (mechanism.content_type, mechanism.drm_scheme)
        )
        if not internal_format:
            # Something's wrong in general, but in particular we don't know
            # which fulfillment link to ask for. Bail out.
            return False

        # Ask Overdrive for a link that can be used to fulfill the book
        # (but which may also contain an early return URL).
        url, media_type = self.get_fulfillment_link(
            patron, pin, loan.license_pool.identifier.identifier,
            internal_format
        )
        # The URL comes from Overdrive, so it probably doesn't need
        # interpolation, but just in case.
        url = self.endpoint(url)

        # Make a regular, non-authenticated request to the fulfillment link.
        http_get = http_get or HTTP.get_with_timeout
        response = http_get(url, allow_redirects=False)
        location = response.headers.get('location')

        # Try to find an early return URL in the Location header
        # sent from the fulfillment request.
        early_return_url = self._extract_early_return_url(location)
        if early_return_url:
            response = http_get(early_return_url)
            if response.status_code == 200:
                return True
        return False

    @classmethod
    def _extract_early_return_url(cls, location):
        """Extract an early return URL from the URL Overdrive sends to
        fulfill a non-DRMed book.

        :param location: A URL found in a Location header.
        """
        if not location:
            return None
        parsed = urlparse.urlparse(location)
        query = urlparse.parse_qs(parsed.query)
        urls = query.get('loanEarlyReturnUrl')
        if urls:
            return urls[0]

    def fill_out_form(self, **values):
        fields = []
        for k, v in values.items():
            fields.append(dict(name=k, value=v))
        headers = {"Content-Type": "application/json; charset=utf-8"}
        return headers, json.dumps(dict(fields=fields))

    error_to_exception = {
        "TitleNotCheckedOut" : NoActiveLoan,
    }

    def raise_exception_on_error(self, data, custom_error_to_exception={}):
        if not 'errorCode' in data:
            return
        error = data['errorCode']
        message = data.get('message') or ''
        for d in custom_error_to_exception, self.error_to_exception:
            if error in d:
                raise d[error](message)

    def get_loan(self, patron, pin, overdrive_id):
        url = self.CHECKOUTS_ENDPOINT + "/" + overdrive_id.upper()
        data = self.patron_request(patron, pin, url).json()
        self.raise_exception_on_error(data)
        return data

    def get_hold(self, patron, pin, overdrive_id):
        url = self.endpoint(
            self.HOLD_ENDPOINT, product_id=overdrive_id.upper()
        )
        data = self.patron_request(patron, pin, url).json()
        self.raise_exception_on_error(data)
        return data

    def get_loans(self, patron, pin):
        """Get a JSON structure describing all of a patron's outstanding
        loans."""
        data = self.patron_request(patron, pin, self.CHECKOUTS_ENDPOINT).json()
        self.raise_exception_on_error(data)
        return data

    def fulfill(self, patron, pin, licensepool, internal_format, **kwargs):
        """Get the actual resource file to the patron.

        :param kwargs: A container for arguments to fulfill()
           which are not relevant to this vendor.

        :return: a FulfillmentInfo object.
        """
        try:
            result = self.get_fulfillment_link(
                patron, pin, licensepool.identifier.identifier, internal_format
            )
            if isinstance(result, FulfillmentInfo):
                # The fulfillment process was short-circuited, probably
                # by the creation of an OverdriveManifestFulfillmentInfo.
                return result

            url, media_type = result
            if internal_format in self.STREAMING_FORMATS:
                media_type += DeliveryMechanism.STREAMING_PROFILE
        except FormatNotAvailable, e:

            # It's possible the available formats for this book have changed and we
            # have an inaccurate delivery mechanism. Try to update the formats, but
            # reraise the error regardless.
            self.log.info("Overdrive id %s was not available as %s, getting updated formats" % (licensepool.identifier.identifier, internal_format))

            try:
                self.update_formats(licensepool)
            except Exception, e2:
                self.log.error("Could not update formats for Overdrive ID %s" % licensepool.identifier.identifier)

            raise e

        return FulfillmentInfo(
            licensepool.collection,
            licensepool.data_source.name,
            licensepool.identifier.type,
            licensepool.identifier.identifier,
            content_link=url,
            content_type=media_type,
            content=None,
            content_expires=None
        )


    def get_fulfillment_link(self, patron, pin, overdrive_id, format_type):
        """Get the link to the ACSM or manifest for an existing loan.
        """
        loan = self.get_loan(patron, pin, overdrive_id)
        if not loan:
            raise NoActiveLoan("Could not find active loan for %s" % overdrive_id)
        download_link = None
        if (not loan.get('isFormatLockedIn')
            and format_type in self.LOCK_IN_FORMATS):
            # The format is not locked in. Lock it in.
            # This will happen the first time someone tries to fulfill
            # a loan with a lock-in format (basically Adobe-gated formats)
            response = self.lock_in_format(
                patron, pin, overdrive_id, format_type)
            if response.status_code not in (201, 200):
                if response.status_code == 400:
                    message = response.json().get("message")
                    if message == "The selected format may not be available for this title.":
                        raise FormatNotAvailable("This book is not available in the format you requested.")
                else:
                    raise CannotFulfill("Could not lock in format %s" % format_type)
            response = response.json()
            try:
                download_link = self.extract_download_link(
                    response, self.DEFAULT_ERROR_URL)
            except IOError, e:
                # Get the loan fresh and see if that solves the problem.
                loan = self.get_loan(patron, pin, overdrive_id)

        # TODO: Verify that the asked-for format type is the same as the
        # one in the loan.

        if format_type and not download_link:
            download_link = self.get_download_link(
                loan, format_type, self.DEFAULT_ERROR_URL
            )
            if not download_link:
                raise CannotFulfill(
                    "No download link for %s, format %s" % (
                        overdrive_id, format_type))

        if download_link:
            if format_type in self.MANIFEST_INTERNAL_FORMATS:
                # The client must authenticate using its own
                # credentials to fulfill this URL; we can't do it.
                scope_string = self.scope_string(patron.library)
                return OverdriveManifestFulfillmentInfo(
                    self.collection, download_link,
                    overdrive_id, scope_string
                )

            return self.get_fulfillment_link_from_download_link(
                patron, pin, download_link)

        raise CannotFulfill("Cannot obtain a download link for patron[%r], overdrive_id[%s], format_type[%s].", patron, overdrive_id, format_type)

    def get_fulfillment_link_from_download_link(self, patron, pin, download_link, fulfill_url=None):
        # If this for Overdrive's streaming reader, and the link expires,
        # the patron can go back to the circulation manager fulfill url
        # again to get a new one.
        if not fulfill_url and flask.request:
            fulfill_url = flask.request.url
        else:
            fulfill_url=""
        download_link = download_link.replace("{odreadauthurl}", fulfill_url)
        download_response = self.patron_request(patron, pin, download_link)
        return self.extract_content_link(download_response.json())

    def extract_content_link(self, content_link_gateway_json):
        link = content_link_gateway_json['links']['contentlink']
        return link['href'], link['type']

    def lock_in_format(self, patron, pin, overdrive_id, format_type):

        overdrive_id = overdrive_id.upper()
        headers, document = self.fill_out_form(
            reserveId=overdrive_id, formatType=format_type)
        url = self.endpoint(
            self.FORMATS_ENDPOINT, overdrive_id=overdrive_id
        )
        return self.patron_request(patron, pin, url, headers, document)

    @classmethod
    def extract_data_from_checkout_response(cls, checkout_response_json,
                                            format_type, error_url):

        expires = cls.extract_expiration_date(checkout_response_json)
        return expires, cls.get_download_link(
            checkout_response_json, format_type, error_url)

    @classmethod
    def extract_data_from_hold_response(cls, hold_response_json):
        position = hold_response_json['holdListPosition']
        placed = cls._extract_date(hold_response_json, 'holdPlacedDate')
        return position, placed

    @classmethod
    def extract_expiration_date(cls, data):
        return cls._extract_date(data, 'expires')

    @classmethod
    def _extract_date(cls, data, field_name):
        if not isinstance(data, dict):
            return None
        if not field_name in data:
            return None
        try:
            return datetime.datetime.strptime(
                data[field_name], cls.TIME_FORMAT
            )
        except ValueError, e:
            # Wrong format
            return None

    def get_patron_information(self, patron, pin):
        data = self.patron_request(patron, pin, self.ME_ENDPOINT).json()
        self.raise_exception_on_error(data)
        return data

    def get_patron_checkouts(self, patron, pin):
        data = self.patron_request(patron, pin, self.CHECKOUTS_ENDPOINT).json()
        self.raise_exception_on_error(data)
        return data

    def get_patron_holds(self, patron, pin):
        data = self.patron_request(patron, pin, self.HOLDS_ENDPOINT).json()
        self.raise_exception_on_error(data)
        return data

    @classmethod
    def _pd(cls, d):
        """Stupid method to parse a date."""
        if not d:
            return d
        return datetime.datetime.strptime(d, cls.TIME_FORMAT)

    def patron_activity(self, patron, pin):
        try:
            loans = self.get_patron_checkouts(patron, pin)
            holds = self.get_patron_holds(patron, pin)
        except PatronAuthorizationFailedException, e:
            # This frequently happens because Overdrive performs
            # checks for blocked or expired accounts upon initial
            # authorization, where the circulation manager would let
            # the 'authorization' part succeed and block the patron's
            # access afterwards.
            #
            # It's common enough that it's hardly worth mentioning, but it
            # could theoretically be the sign of a larger problem.
            self.log.info(
                "Overdrive authentication failed, assuming no loans.",
                exc_info=e
            )
            loans = {}
            holds = {}

        for checkout in loans.get('checkouts', []):
            loan_info = self.process_checkout_data(checkout, self.collection)
            yield loan_info

        for hold in holds.get('holds', []):
            overdrive_identifier = hold['reserveId'].lower()
            start = self._pd(hold.get('holdPlacedDate'))
            end = self._pd(hold.get('holdExpires'))
            position = hold.get('holdListPosition')
            if position is not None:
                position = int(position)
            if 'checkout' in hold.get('actions', {}):
                # This patron needs to decide whether to check the
                # book out. By our reckoning, the patron's position is
                # 0, not whatever position Overdrive had for them.
                position = 0
            yield HoldInfo(
                self.collection,
                DataSource.OVERDRIVE,
                Identifier.OVERDRIVE_ID,
                overdrive_identifier,
                start_date=start,
                end_date=end,
                hold_position=position
            )

    @classmethod
    def process_checkout_data(cls, checkout, collection):
        """Convert one checkout from Overdrive's list of checkouts
        into a LoanInfo object.

        :return: A LoanInfo object if the book can be fulfilled
            by the default Library Simplified client, and None otherwise.
        """
        overdrive_identifier = checkout['reserveId'].lower()
        start = cls._pd(checkout.get('checkoutDate'))
        end = cls._pd(checkout.get('expires'))

        usable_formats = []

        # If a format is already locked in, it will be in formats.
        for format in checkout.get('formats', []):
            format_type = format.get('formatType')
            if format_type in cls.FORMATS:
                usable_formats.append(format_type)


        # If a format hasn't been selected yet, available formats are in actions.
        actions = checkout.get('actions', {})
        format_action = actions.get('format', {})
        format_fields = format_action.get('fields', [])
        for field in format_fields:
            if field.get('name', "") == "formatType":
                format_options = field.get("options", [])
                for format_type in format_options:
                    if format_type in cls.FORMATS:
                        usable_formats.append(format_type)

        if not usable_formats:
            # Either this book is not available in any format readable
            # by the default client, or the patron previously chose to
            # fulfill it in a format not readable by the default
            # client. Either way, we cannot fulfill this loan and we
            # shouldn't show it in the list.
            return None

        locked_to = None
        if len(usable_formats) == 1:
            # Either the book has been locked into a specific format,
            # or only one usable format is available. We don't know
            # which case we're looking at, but for our purposes the
            # book is locked -- unless, of course, what Overdrive
            # considers "one format" corresponds to more than one
            # format on our side.
            [overdrive_format] = usable_formats

            internal_formats = list(
                OverdriveRepresentationExtractor.internal_formats(
                    overdrive_format
                )
            )

            if len(internal_formats) == 1:
                [(media_type, drm_scheme)] = internal_formats
                # Make it clear that Overdrive will only deliver the content
                # in one specific media type.
                locked_to = DeliveryMechanismInfo(
                    content_type=media_type,
                    drm_scheme=drm_scheme
                )

        return LoanInfo(
            collection,
            DataSource.OVERDRIVE,
            Identifier.OVERDRIVE_ID,
            overdrive_identifier,
            start_date=start,
            end_date=end,
            locked_to=locked_to
        )

    def default_notification_email_address(self, patron, pin):
        """Find the email address this patron wants to use for hold
        notifications.

        :return: The email address Overdrive has on record for
           this patron's hold notifications, or None if there is
           no such address.
        """

        # We're calling the superclass implementation, but we have no
        # intention of actually using the result. This is a
        # per-library default that trashes all of its input, and
        # Overdrive has a better solution.
        trash_everything_address = super(
            OverdriveAPI, self
        ).default_notification_email_address(patron, pin)

        # Instead, we will ask _Overdrive_ if this patron has a
        # preferred email address for notifications.
        address = None
        response = self.patron_request(
            patron, pin, self.PATRON_INFORMATION_ENDPOINT
        )
        if response.status_code == 200:
            data = response.json()
            address = data.get('lastHoldEmail')

            # Great! Except, it's possible that this address is the
            # 'trash everything' address, because we _used_ to send
            # that address to Overdrive. If so, ignore it.
            if address == trash_everything_address:
                address = None
        else:
            self.log.error(
                "Unable to get patron information for %s: %s",
                patron.authorization_identifier,
                response.content
            )
        return address

    def place_hold(self, patron, pin, licensepool, notification_email_address):
        """Place a book on hold.

        :return: A HoldData object, if a hold was successfully placed,
            or the book was already on hold.
        :raise: A CirculationException explaining why no hold
            could be placed.
        """
        if not notification_email_address:
            notification_email_address = self.default_notification_email_address(
                patron, pin
            )
        overdrive_id = licensepool.identifier.identifier
        form_fields = dict(reserveId=overdrive_id)
        if notification_email_address:
            form_fields['emailAddress'] = notification_email_address
        else:
            form_fields['ignoreHoldEmail'] = True

        headers, document = self.fill_out_form(**form_fields)
        response = self.patron_request(
            patron, pin, self.HOLDS_ENDPOINT, headers,
            document
        )
        return self.process_place_hold_response(
            response, patron, pin, licensepool
        )

    def process_place_hold_response(self, response, patron, pin, licensepool):
        """Process the response to a HOLDS_ENDPOINT request.

        :return: A HoldData object, if a hold was successfully placed,
            or the book was already on hold.
        :raise: A CirculationException explaining why no hold
            could be placed.
        """
        def make_holdinfo(hold_response):
            # Create a HoldInfo object by combining data passed into
            # the enclosing method with the data from a hold response
            # (either creating a new hold or fetching an existing
            # one).
            position, start_date = self.extract_data_from_hold_response(
                hold_response
            )
            return HoldInfo(
                licensepool.collection,
                licensepool.data_source.name,
                licensepool.identifier.type,
                licensepool.identifier.identifier,
                start_date=start_date,
                end_date=None,
                hold_position=position
            )

        family = response.status_code // 100

        if family == 4:
            error = response.json()
            if not error or not 'errorCode' in error:
                raise CannotHold()
            code = error['errorCode']
            if code == 'AlreadyOnWaitList':
                # The book is already on hold, so this isn't an exceptional
                # condition. Refresh the queue info and act as though the
                # request was successful.
                hold = self.get_hold(
                    patron, pin, licensepool.identifier.identifier
                )
                return make_holdinfo(hold)
            elif code == 'NotWithinRenewalWindow':
                # The patron has this book checked out and cannot yet
                # renew their loan.
                raise CannotRenew()
            elif code == 'PatronExceededHoldLimit':
                raise PatronHoldLimitReached()
            else:
                raise CannotHold(code)
        elif family == 2:
            # The book was successfuly placed on hold. Return an
            # appropriate HoldInfo.
            data = response.json()
            return make_holdinfo(data)
        else:
            # Some other problem happened -- we don't know what.  It's
            # not a 5xx error because the HTTP client would have been
            # turned that into a RemoteIntegrationException.
            raise CannotHold()

    def release_hold(self, patron, pin, licensepool):
        """Release a patron's hold on a book.

        :raises CannotReleaseHold: If there is an error communicating
            with Overdrive, or Overdrive refuses to release the hold for
            any reason.
        """
        url = self.endpoint(
            self.HOLD_ENDPOINT,
            product_id=licensepool.identifier.identifier
        )
        response = self.patron_request(patron, pin, url, method='DELETE')
        if response.status_code // 100 == 2 or response.status_code == 404:
            return True
        if not response.content:
            raise CannotReleaseHold()
        data = response.json()
        if not 'errorCode' in data:
            raise CannotReleaseHold()
        if data['errorCode'] == 'PatronDoesntHaveTitleOnHold':
            # There was never a hold to begin with, so we're fine.
            return True
        raise CannotReleaseHold(response.content)

    def circulation_lookup(self, book):
        if isinstance(book, basestring):
            book_id = book
            circulation_link = self.endpoint(
                self.AVAILABILITY_ENDPOINT,
                collection_token=self.collection_token,
                product_id=book_id
            )
            book = dict(id=book_id)
        else:
            circulation_link = book['availability_link']
<<<<<<< HEAD
=======
            # Make sure we use v2 of the availability API,
            # even if Overdrive gave us a link to v1.
>>>>>>> 324b5341
            circulation_link = self.make_link_safe(circulation_link)
        return book, self.get(circulation_link, {})

    def update_formats(self, licensepool):
        """Update the format information for a single book.

        Incidentally updates the metadata, just in case Overdrive has
        changed it.
        """
        info = self.metadata_lookup(licensepool.identifier)

        metadata = OverdriveRepresentationExtractor.book_info_to_metadata(
            info, include_bibliographic=True, include_formats=True)
        if not metadata:
            # No work to be done.
            return

        edition, ignore = self._edition(licensepool)

        replace = ReplacementPolicy.from_license_source(self._db)
        metadata.apply(edition, self.collection, replace=replace)

    def update_licensepool(self, book_id):
        """Update availability information for a single book.

        If the book has never been seen before, a new LicensePool
        will be created for the book.

        The book's LicensePool will be updated with current
        circulation information. Bibliographic coverage will be
        ensured for the Overdrive Identifier, and a Work will be
        created for the LicensePool and set as presentation-ready.
        """
        # Retrieve current circulation information about this book
        try:
            book, (status_code, headers, content) = self.circulation_lookup(
                book_id
            )
        except Exception, e:
            status_code = None
            self.log.error(
                "HTTP exception communicating with Overdrive",
                exc_info=e
            )

        # TODO: If you ask for a book that you know about, and
        # Overdrive says the book doesn't exist in the collection,
        # then it's appropriate to update an existing
        # LicensePool. However we shouldn't be creating a *brand new*
        # LicensePool for a book Overdrive says isn't in the
        # collection.
        if status_code not in (200, 404):
            self.log.error(
                "Could not get availability for %s: status code %s",
                book_id, status_code
            )
            return None, None, False
        if isinstance(content, basestring):
            content = json.loads(content)
        book.update(content)

        # Update book_id now that we know we have new data.
        book_id = book['id']
        license_pool, is_new = LicensePool.for_foreign_id(
            self._db, DataSource.OVERDRIVE, Identifier.OVERDRIVE_ID, book_id,
            collection=self.collection
        )
        if is_new or not license_pool.work:
            # Either this is the first time we've seen this book or its doesn't
            # have an associated work. Make sure its identifier has bibliographic coverage.
            self.overdrive_bibliographic_coverage_provider.ensure_coverage(
                license_pool.identifier,
                force=True
            )

        return self.update_licensepool_with_book_info(
            book, license_pool, is_new
        )

    # Alias for the CirculationAPI interface
    def update_availability(self, licensepool):
        return self.update_licensepool(licensepool.identifier.identifier)

    def _edition(self, licensepool):
        """Find or create the Edition that would be used to contain
        Overdrive metadata for the given LicensePool.
        """
        return Edition.for_foreign_id(
            self._db, self.source, licensepool.identifier.type,
            licensepool.identifier.identifier
        )

    def update_licensepool_with_book_info(self, book, license_pool, is_new_pool):
        """Update a book's LicensePool with information from a JSON
        representation of its circulation info.

        Then, create an Edition and make sure it has bibliographic
        coverage. If the new Edition is the only candidate for the
        pool's presentation_edition, promote it to presentation
        status.
        """
        extractor = OverdriveRepresentationExtractor(self)
        circulation = extractor.book_info_to_circulation(
            book
        )
        license_pool, circulation_changed = circulation.apply(
            self._db, license_pool.collection
        )

        edition, is_new_edition = self._edition(license_pool)

        if is_new_pool:
            license_pool.open_access = False
            self.log.info("New Overdrive book discovered: %r", edition)
        return license_pool, is_new_pool, circulation_changed


    @classmethod
    def get_download_link(self, checkout_response, format_type, error_url):
        """Extract a download link from the given response.

        :param checkout_response: A JSON document describing a checkout-type
           response from the Overdrive API.
        :param format_type: The internal (Overdrive-facing) format type
           that should be retrieved. 'x-manifest' format types are treated
           as a variant of the 'x' format type -- Overdrive doesn't recognise
           'x-manifest' and uses 'x' for delivery of both streaming content
           and manifests.
        :param error_url: Value to interpolate for the {errorpageurl}
           URI template value. This is ignored if you're fetching a manifest;
           instead, the 'errorpageurl' variable is removed entirely.
        """
        link = None
        format = None
        available_formats = []
        if format_type in self.MANIFEST_INTERNAL_FORMATS:
            use_format_type = format_type.replace("-manifest", "")
            fetch_manifest = True
        else:
            use_format_type = format_type
            fetch_manifest = False
        for f in checkout_response.get('formats', []):
            this_type = f['formatType']
            available_formats.append(this_type)
            if this_type == use_format_type:
                format = f
                break
        if not format:
            if any(x in set(available_formats) for x in self.INCOMPATIBLE_PLATFORM_FORMATS):
                # The most likely explanation is that the patron
                # already had this book delivered to their Kindle.
                raise FulfilledOnIncompatiblePlatform(
                    "It looks like this loan was already fulfilled on another platform, most likely Amazon Kindle. We're not allowed to also send it to you as an EPUB."
                )
            else:
                # We don't know what happened -- most likely our
                # format data is bad.
                format_list = ", ".join(available_formats)
                msg = "Could not find specified format %s. Available formats: %s"
                raise NoAcceptableFormat(
                    msg % (use_format_type, ", ".join(available_formats))
                )

        return self.extract_download_link(format, error_url, fetch_manifest)

    @classmethod
    def extract_download_link(cls, format, error_url, fetch_manifest=False):
        """Extract a download link from the given format descriptor.

        :param format: A JSON document describing a specific format
           in which Overdrive makes a book available.
        :param error_url: Value to interpolate for the {errorpageurl}
           URI template value. This is ignored if you're fetching a manifest;
           instead, the 'errorpageurl' variable is removed entirely.
        :param fetch_manifest: If this is true, the download link will be
           modified to a URL that an authorized mobile client can use to fetch
           a manifest file.
        """

        format_type = format.get('formatType', '(unknown)')
        if not 'linkTemplates' in format:
            raise IOError("No linkTemplates for format %s" % format_type)
        templates = format['linkTemplates']
        if not 'downloadLink' in templates:
            raise IOError("No downloadLink for format %s" % format_type)
        download_link_data = templates['downloadLink']
        if not 'href' in download_link_data:
            raise IOError("No downloadLink href for format %s" % format_type)
        download_link = download_link_data['href']
        if download_link:
            if fetch_manifest:
                download_link = cls.make_direct_download_link(download_link)
            else:
                download_link = download_link.replace("{errorpageurl}", error_url)
            return download_link
        else:
            return None

    @classmethod
    def make_direct_download_link(cls, link):
        """Convert an Overdrive Read or Overdrive Listen link template to a
        direct-download link for the manifest.

        This means removing any templated arguments for Overdrive Read
        authentication URL and error URL; and adding a value for the
        'contentfile' argument.

        :param link: An Overdrive Read or Overdrive Listen template
            link.
        """
        # Remove any Overdrive Read authentication URL and error URL.
        for argument_name in ('odreadauthurl', 'errorpageurl'):
            argument_re = re.compile("%s={%s}&?" % (argument_name, argument_name))
            link = argument_re.sub("", link)

        # Add the contentfile=true argument.
        if '?' not in link:
            link += '?contentfile=true'
        elif link.endswith('&') or link.endswith('?'):
            link += 'contentfile=true'
        else:
            link += '&contentfile=true'
        return link

class MockOverdriveResponse(object):
    def __init__(self, status_code, headers, content):
        self.status_code = status_code
        self.headers = headers
        self.content = content

    def json(self):
        return json.loads(self.content)


class MockOverdriveAPI(BaseMockOverdriveAPI, OverdriveAPI):

    library_data = '{"id":1810,"name":"My Public Library (MA)","type":"Library","collectionToken":"1a09d9203","links":{"self":{"href":"http://api.overdrive.com/v1/libraries/1810","type":"application/vnd.overdrive.api+json"},"products":{"href":"http://api.overdrive.com/v1/collections/1a09d9203/products","type":"application/vnd.overdrive.api+json"},"dlrHomepage":{"href":"http://ebooks.nypl.org","type":"text/html"}},"formats":[{"id":"audiobook-wma","name":"OverDrive WMA Audiobook"},{"id":"ebook-pdf-adobe","name":"Adobe PDF eBook"},{"id":"ebook-mediado","name":"MediaDo eBook"},{"id":"ebook-epub-adobe","name":"Adobe EPUB eBook"},{"id":"ebook-kindle","name":"Kindle Book"},{"id":"audiobook-mp3","name":"OverDrive MP3 Audiobook"},{"id":"ebook-pdf-open","name":"Open PDF eBook"},{"id":"ebook-overdrive","name":"OverDrive Read"},{"id":"video-streaming","name":"Streaming Video"},{"id":"ebook-epub-open","name":"Open EPUB eBook"}]}'

    token_data = '{"access_token":"foo","token_type":"bearer","expires_in":3600,"scope":"LIB META AVAIL SRCH"}'

    collection_token = 'fake token'

    def patron_request(self, patron, pin, *args, **kwargs):
        response = self._make_request(*args, **kwargs)

        # Modify the record of the request to include the patron information.
        original_data = self.requests[-1]

        # The last item in the record of the request is keyword arguments.
        # Stick this information in there to minimize confusion.
        original_data[-1]['_patron'] = patron
        original_data[-1]['_pin'] = patron
        return response


class OverdriveCirculationMonitor(CollectionMonitor, TimelineMonitor):
    """Maintain LicensePools for recently changed Overdrive titles. Create
    basic Editions for any new LicensePools that show up.
    """
    SERVICE_NAME = "Overdrive Circulation Monitor"
    PROTOCOL = ExternalIntegration.OVERDRIVE
    OVERLAP = datetime.timedelta(minutes=1)

    def __init__(self, _db, collection, api_class=OverdriveAPI, analytics_class=Analytics):
        """Constructor."""
        super(OverdriveCirculationMonitor, self).__init__(_db, collection)
        self.api = api_class(_db, collection)
        self.analytics = analytics_class(_db)

    def recently_changed_ids(self, start, cutoff):
        return self.api.recently_changed_ids(start, cutoff)

    def catch_up_from(self, start, cutoff, progress):
        """Find Overdrive books that changed recently.

        :progress: A TimestampData representing the time previously
            covered by this Monitor.
        """
        overdrive_data_source = DataSource.lookup(
            self._db, DataSource.OVERDRIVE
        )

        # Ask for changes between the last time covered by the Monitor
        # and the current time.
        total_books = 0
        for book in self.recently_changed_ids(start, cutoff):
            total_books += 1
            if not total_books % 100:
                self.log.info("%s books processed", total_books)
            if not book:
                continue
            license_pool, is_new, is_changed = self.api.update_licensepool(book)
            # Log a circulation event for this work.
            if is_new:
                for library in self.collection.libraries:
                    self.analytics.collect_event(
                        library, license_pool, CirculationEvent.DISTRIBUTOR_TITLE_ADD, license_pool.last_checked
                    )

            self._db.commit()
            if self.should_stop(start, book, is_changed):
                break

        progress.achievements = "Books processed: %d." % total_books


class NewTitlesOverdriveCollectionMonitor(OverdriveCirculationMonitor):
    """Monitor the Overdrive collection for newly added titles.

    This catches any new titles that slipped through the cracks of the
    RecentOverdriveCollectionMonitor.
    """
    SERVICE_NAME = "Overdrive New Title Monitor"
    OVERLAP = datetime.timedelta(days=7)
    DEFAULT_START_TIME = OverdriveCirculationMonitor.NEVER

    def recently_changed_ids(self, start, cutoff):
        """Ignore the dates and return all IDs."""
        return self.api.all_ids()

    def should_stop(self, start, api_description, is_changed):
        if not start or start is self.NEVER:
            # This monitor has never run before. It should ask about
            # every single book.
            return False

        # We should stop if this book was added before our start time.
        date_added = api_description.get('date_added')
        if not date_added:
            # We don't know when this book was added -- shouldn't happen.
            return False

        try:
            date_added = dateutil.parser.parse(date_added)
        except ValueError, e:
            # The date format is unparseable -- shouldn't happen.
            self.log.error("Got invalid date: %s", date_added)
            return False

        # The time stored in the database is UTC, but it's stored
        # without any time zone information. Add that information so
        # we can compare it against the date we got from Overdrive.
        start = pytz.utc.localize(start)
        self.log.info(
            "Date added: %s, start time: %s, result %s",
            date_added, start, date_added < start
        )
        return date_added < start


class OverdriveCollectionReaper(IdentifierSweepMonitor):
    """Check for books that are in the local collection but have left our
    Overdrive collection.
    """
    SERVICE_NAME = "Overdrive Collection Reaper"
    PROTOCOL = ExternalIntegration.OVERDRIVE

    def __init__(self, _db, collection, api_class=OverdriveAPI):
        super(OverdriveCollectionReaper, self).__init__(_db, collection)
        self.api = api_class(_db, collection)

    def process_item(self, identifier):
        self.api.update_licensepool(identifier.identifier)


class RecentOverdriveCollectionMonitor(OverdriveCirculationMonitor):
    """Monitor recently changed books in the Overdrive collection."""

    SERVICE_NAME = "Reverse Chronological Overdrive Collection Monitor"

    # Report successful completion upon finding this number of
    # consecutive books in the Overdrive results whose LicensePools
    # haven't changed since last time. Overdrive results are not in
    # strict chronological order, but if you see 100 consecutive books
    # that haven't changed, you're probably done.
    MAXIMUM_CONSECUTIVE_UNCHANGED_BOOKS=100

    def __init__(self, *args, **kwargs):
        super(RecentOverdriveCollectionMonitor, self).__init__(*args, **kwargs)
        self.consecutive_unchanged_books = 0

    def should_stop(self, start, api_description, is_changed):
        if is_changed:
            self.consecutive_unchanged_books = 0
        else:
            self.consecutive_unchanged_books += 1
            if (self.consecutive_unchanged_books >=
                self.MAXIMUM_CONSECUTIVE_UNCHANGED_BOOKS):
                # We're supposed to stop this run after finding a
                # run of books that have not changed, and we have
                # in fact seen that many consecutive unchanged
                # books.
                self.log.info("Stopping at %d unchanged books.",
                              self.consecutive_unchanged_books)
                return True
        return False


class OverdriveFormatSweep(IdentifierSweepMonitor):
    """Check the current formats of every Overdrive book
    in our collection.
    """
    SERVICE_NAME = "Overdrive Format Sweep"
    DEFAULT_BATCH_SIZE = 25
    PROTOCOL = ExternalIntegration.OVERDRIVE

    def __init__(self, _db, collection, api_class=OverdriveAPI):
        super(OverdriveFormatSweep, self).__init__(_db, collection)
        self.api = api_class(_db, collection)

    def process_item(self, identifier):
        pools = identifier.licensed_through
        for pool in pools:
            self.api.update_formats(pool)
            # if there are multiple pools they should all have the same formats
            # so we break after processing the first one
            break


class OverdriveAdvantageAccountListScript(Script):

    def run(self):
        """Explain every Overdrive collection and, for each one, all of its
        Advantage collections.
        """
        collections = Collection.by_protocol(
            self._db, ExternalIntegration.OVERDRIVE
        )
        for collection in collections:
            self.explain_main_collection(collection)
            print

    def explain_main_collection(self, collection):
        """Explain an Overdrive collection and all of its Advantage
        collections.
        """
        api = OverdriveAPI(self._db, collection)
        print "Main Overdrive collection: %s" % collection.name
        print "\n".join(collection.explain())
        print "A few of the titles in the main collection:"
        for i, book in enumerate(api.all_ids()):
            print "", book['title']
            if i > 10:
                break
        advantage_accounts = list(api.get_advantage_accounts())
        print "%d associated Overdrive Advantage account(s)." % len(
            advantage_accounts
        )
        for advantage_collection in advantage_accounts:
            self.explain_advantage_collection(advantage_collection)
            print

    def explain_advantage_collection(self, collection):
        """Explain a single Overdrive Advantage collection."""
        parent_collection, child = collection.to_collection(self._db)
        print " Overdrive Advantage collection: %s" % child.name
        print " " + ("\n ".join(child.explain()))
        print " A few of the titles in this Advantage collection:"
        child_api = OverdriveAPI(self._db, child)
        for i, book in enumerate(child_api.all_ids()):
            print " ", book['title']
            if i > 10:
                break


class OverdriveManifestFulfillmentInfo(FulfillmentInfo):

    def __init__(self, collection, content_link, overdrive_identifier,
                 scope_string):
        """Constructor.

        Most of the arguments to the superconstructor can be assumed,
        and none of them matter all that much, since this class
        overrides the normal process by which a FulfillmentInfo becomes
        a Flask response.
        """
        super(OverdriveManifestFulfillmentInfo, self).__init__(
            collection=collection,
            data_source_name=DataSource.OVERDRIVE,
            identifier_type=Identifier.OVERDRIVE_ID,
            identifier=overdrive_identifier,
            content_link=content_link,
            content_type=None,
            content=None,
            content_expires=None,
        )
        self.scope_string = scope_string

    @property
    def as_response(self):
        headers = {
            "Location": self.content_link,
            "X-Overdrive-Scope": self.scope_string,
            "Content-Type": self.content_type or 'text/plain',
        }
        return flask.Response("", 302, headers)<|MERGE_RESOLUTION|>--- conflicted
+++ resolved
@@ -992,11 +992,8 @@
             book = dict(id=book_id)
         else:
             circulation_link = book['availability_link']
-<<<<<<< HEAD
-=======
             # Make sure we use v2 of the availability API,
             # even if Overdrive gave us a link to v1.
->>>>>>> 324b5341
             circulation_link = self.make_link_safe(circulation_link)
         return book, self.get(circulation_link, {})
 
