# /etc/cron.d/circulation: Library Simplified Circulation Manager crontab
# You don't have to run the `crontab' command to install the new
# version when you edit this file in /etc/cron.d. Files in this directory
# also have username fields, similar to the systemwide /etc/crontab.

SHELL=/bin/sh
PATH=/usr/local/sbin:/usr/local/bin:/sbin:/bin:/usr/sbin:/usr/bin
HOME=/var/www/circulation

# m h dom mon dow user command

# These scripts update internal caches.
#
*/5 * * * * root core/bin/run cache_opds_blocks >> /var/log/cron.log 2>&1
0 */6 * * * root core/bin/run refresh_materialized_views >> /var/log/cron.log 2>&1
0 4 * * * root core/bin/run update_random_order >> /var/log/cron.log 2>&1
<<<<<<< HEAD
=======
0 1 * * * root core/bin/run database_reaper >> /var/log/cron.log 2>&1
>>>>>>> 7ccdeee9
*/6 * * * * root core/bin/run search_index_refresh >> /var/log/cron.log 2>&1

# These scripts improve the bibliographic information associated with
# the collections.
#
*/20 * * * * root core/bin/run bibliographic_coverage >> /var/log/cron.log 2>&1
30 3 * * * root core/bin/run update_nyt_bestseller_lists >> /var/log/cron.log 2>&1

# Add newly discovered identifiers to our Metadata Wrangler collection.
*/10 * * * * root core/bin/run metadata_wrangler_collection_registrar >> /var/log/cron.log 2>&1

# Remove newly removed identifiers from our Metadata Wrangler collection
0 */22 * * * root core/bin/run metadata_wrangler_collection_reaper >> /var/log/cron.log 2>&1

# Check whether the Metadata Wrangler has ascertained any new
# information about books in our collection.
*/59 * * * * root core/bin/run metadata_wrangler_collection_updates >> /var/log/cron.log 2>&1

# If the Metadata Wrangler needs content such as book covers or distributor
# information that only we can provide, send it over.
30 21 * * * root core/bin/run metadata_upload_coverage >> /var/log/cron.log 2>&1
0 3 * * 3 root core/bin/run metadata_wrangler_auxiliary_metadata >> /var/log/cron.log 2>&1

# If any works are classified under unprocessed subjects, reclassify
# those works.
30 22 * * * root core/bin/run work_classify_unchecked_subjects >> /var/log/cron.log 2>&1

# If any works have out-of-date OPDS entries, rebuild them,
40 22 * * * root core/bin/run opds_entry_coverage >> /var/log/cron.log 2>&1

<<<<<<< HEAD
# Remove miscellaneous expired things from the database
0 2 * * * root core/bin/run database_reaper >> /var/log/cron.log 2>&1
=======
# Sync a library's collection with NoveList
0 0 * * 0 root core/bin/run novelist_update >> /var/log/cron.log 2>&1
>>>>>>> 7ccdeee9

# The remaining scripts keep the circulation manager in sync with
# specific types of collections.

# Axis 360
#
*/15 * * * * root core/bin/run axis_monitor >> /var/log/cron.log 2>&1
0 4 * * * root core/bin/run axis_reaper >> /var/log/cron.log 2>&1

# Bibliotheca
#
*/15 * * * * root core/bin/run bibliotheca_monitor >> /var/log/cron.log 2>&1
0 5 * * * root core/bin/run bibliotheca_circulation_sweep >> /var/log/cron.log 2>&1

# Overdrive
#
0 */4 * * * root core/bin/run overdrive_monitor_full >> /var/log/cron.log 2>&1
*/15 * * * * root core/bin/run overdrive_monitor_recent >> /var/log/cron.log 2>&1
*/15 * * * * root core/bin/run overdrive_reaper >> /var/log/cron.log 2>&1
0 4 * * * root core/bin/run overdrive_format_sweep >> /var/log/cron.log 2>&1

# RBdigital
#
0 */4 * * * root core/bin/run rbdigital_availability_monitor >> /var/log/cron.log 2>&1
0 23 * * * root core/bin/run rbdigital_collection_delta >> /var/log/cron.log 2>&1
0 23 * * * root core/bin/run rbdigital_initial_import >> /var/log/cron.log 2>&1

# Enki
#
0 0 1 * * root core/bin/run enki_reaper >> /var/log/cron.log 2>&1
0 */6 * * * root core/bin/run enki_import >> /var/log/cron.log 2>&1

# OPDS For Distributors
#
0 0 2 * * root core/bin/run opds_for_distributors_reaper_monitor >> /var/log/cron.log 2>&1
0 4 * * * root core/bin/run opds_for_distributors_import_monitor >> /var/log/cron.log 2>&1

# Vanilla OPDS
#
0 5 * * * root core/bin/run opds_import_monitor >> /var/log/cron.log 2>&1

# OPDS import from Feedbooks
* * */7 * * root core/bin/run feedbooks_import_monitor >> /var/log/cron.log 2>&1

# ODL With Consolidated Copies
#
0 6 * * * root core/bin/run odl_bibliographic_import_monitor >> /var/log/cron.log 2>&1
0 6 * * * root core/bin/run odl_consolidated_copies_monitor >> /var/log/cron.log 2>&1
0 */8 * * * root core/bin/run odl_hold_reaper >> /var/log/cron.log 2>&1
5 */6 * * * root core/bin/run shared_odl_import_monitor >> /var/log/cron.log 2>&1

# Odilo
#
*/15 * * * * root core/bin/run odilo_monitor_recent >> /var/log/cron.log 2>&1<|MERGE_RESOLUTION|>--- conflicted
+++ resolved
@@ -14,10 +14,6 @@
 */5 * * * * root core/bin/run cache_opds_blocks >> /var/log/cron.log 2>&1
 0 */6 * * * root core/bin/run refresh_materialized_views >> /var/log/cron.log 2>&1
 0 4 * * * root core/bin/run update_random_order >> /var/log/cron.log 2>&1
-<<<<<<< HEAD
-=======
-0 1 * * * root core/bin/run database_reaper >> /var/log/cron.log 2>&1
->>>>>>> 7ccdeee9
 */6 * * * * root core/bin/run search_index_refresh >> /var/log/cron.log 2>&1
 
 # These scripts improve the bibliographic information associated with
@@ -48,13 +44,11 @@
 # If any works have out-of-date OPDS entries, rebuild them,
 40 22 * * * root core/bin/run opds_entry_coverage >> /var/log/cron.log 2>&1
 
-<<<<<<< HEAD
 # Remove miscellaneous expired things from the database
 0 2 * * * root core/bin/run database_reaper >> /var/log/cron.log 2>&1
-=======
+
 # Sync a library's collection with NoveList
 0 0 * * 0 root core/bin/run novelist_update >> /var/log/cron.log 2>&1
->>>>>>> 7ccdeee9
 
 # The remaining scripts keep the circulation manager in sync with
 # specific types of collections.
